pub mod commands {
<<<<<<< HEAD
    pub mod add_components;
    pub mod branch_manager;
    pub mod cat_file_components;
    pub mod clone_components;
    pub mod command;
    pub mod command_errors;
    pub mod commit_components;
    pub mod config;
    pub mod file_compressor;
    pub mod hash_object_components;
    pub mod init_components;
    pub mod objects;
    pub mod objects_database;
    pub mod server_components;
    pub mod stagin_area;
}
pub mod logger;
=======
    pub mod add;
    pub mod cat_file;
    pub mod command;
    pub mod commit;

    pub mod hash_object;
    pub mod init;

    pub mod status;
}
>>>>>>> 013b5227
<|MERGE_RESOLUTION|>--- conflicted
+++ resolved
@@ -1,31 +1,9 @@
 pub mod commands {
-<<<<<<< HEAD
-    pub mod add_components;
-    pub mod branch_manager;
-    pub mod cat_file_components;
-    pub mod clone_components;
-    pub mod command;
-    pub mod command_errors;
-    pub mod commit_components;
-    pub mod config;
-    pub mod file_compressor;
-    pub mod hash_object_components;
-    pub mod init_components;
-    pub mod objects;
-    pub mod objects_database;
-    pub mod server_components;
-    pub mod stagin_area;
-}
-pub mod logger;
-=======
     pub mod add;
     pub mod cat_file;
     pub mod command;
     pub mod commit;
-
     pub mod hash_object;
     pub mod init;
-
     pub mod status;
-}
->>>>>>> 013b5227
+}