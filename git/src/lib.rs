--- conflicted
+++ resolved
@@ -9,12 +9,9 @@
     pub mod file_compressor;
     pub mod hash_object_components;
     pub mod init_components;
-<<<<<<< HEAD
-    pub mod status_components;
-=======
     pub mod objects;
     pub mod objects_database;
->>>>>>> 86a7da4d
     pub mod stagin_area;
+    pub mod status_components;
 }
 pub mod logger;