--- conflicted
+++ resolved
@@ -1,11 +1,2 @@
-<<<<<<< HEAD
-pub mod commands {
-    pub mod command;
-    pub mod error_flags;
-    pub mod hash_object_components;
-    pub mod status_components;
-}
-=======
 pub mod commands;
->>>>>>> 7ca3c4c9
 pub mod logger;