--- conflicted
+++ resolved
@@ -1,16 +1,12 @@
-<<<<<<< HEAD
+pub mod commands {
+    pub mod command;
+    pub mod error_flags;
+    pub mod hash_object_components;
+}
 pub mod logger;
 
 pub mod commands {
     pub mod cat_file;
     pub mod command;
     pub mod error_flags;
-}
-=======
-pub mod commands {
-    pub mod command;
-    pub mod error_flags;
-    pub mod hash_object_components;
-}
-pub mod logger;
->>>>>>> 961a7154
+}