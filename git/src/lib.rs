--- conflicted
+++ resolved
@@ -3,23 +3,8 @@
     pub mod cat_file;
     pub mod clone;
     pub mod command;
-<<<<<<< HEAD
-    pub mod command_errors;
-    pub mod commit_components;
-    pub mod config;
-    pub mod file_compressor;
-    pub mod hash_object_components;
-    pub mod init_components;
-    pub mod log_components;
-    pub mod objects;
-    pub mod objects_database;
-    pub mod stagin_area;
-}
-pub mod logger;
-=======
     pub mod commit;
     pub mod hash_object;
     pub mod init;
     pub mod status;
-}
->>>>>>> abc6d8aa
+}