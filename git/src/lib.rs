<<<<<<< HEAD
pub mod commands;
// {
//     pub mod add;
//     pub mod cat_file;
//     pub mod clone;
//     pub mod command;
//     pub mod commit;
//     pub mod fetch;
//     pub mod hash_object;
//     pub mod init;
//     pub mod merge;
//     pub mod status;
// }
=======
pub mod commands {
    pub mod add;
    pub mod cat_file;
    pub mod clone;
    pub mod command;
    pub mod commit;
    pub mod hash_object;
    pub mod init;
    pub mod log;
    pub mod status;
}
>>>>>>> 7b826bf8
<|MERGE_RESOLUTION|>--- conflicted
+++ resolved
@@ -1,27 +1,14 @@
-<<<<<<< HEAD
-pub mod commands;
-// {
-//     pub mod add;
-//     pub mod cat_file;
-//     pub mod clone;
-//     pub mod command;
-//     pub mod commit;
-//     pub mod fetch;
-//     pub mod hash_object;
-//     pub mod init;
-//     pub mod merge;
-//     pub mod status;
-// }
-=======
 pub mod commands {
     pub mod add;
     pub mod cat_file;
     pub mod clone;
     pub mod command;
     pub mod commit;
+    pub mod fetch;
     pub mod hash_object;
     pub mod init;
     pub mod log;
+    pub mod merge;
+    pub mod push;
     pub mod status;
-}
->>>>>>> 7b826bf8
+}