pub mod commands {
    pub mod command;
    pub mod command_errors;
    pub mod file_compressor;
    pub mod hash_object_components;
<<<<<<< HEAD
    pub mod add_components;
=======
    pub mod init_components;
>>>>>>> 571df14d
}
pub mod logger;<|MERGE_RESOLUTION|>--- conflicted
+++ resolved
@@ -3,10 +3,7 @@
     pub mod command_errors;
     pub mod file_compressor;
     pub mod hash_object_components;
-<<<<<<< HEAD
     pub mod add_components;
-=======
     pub mod init_components;
->>>>>>> 571df14d
 }
 pub mod logger;