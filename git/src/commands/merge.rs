use std::io::{Read, Write};

use git_lib::{command_errors::CommandError, git_repository::GitRepository};

use super::command::{Command, ConfigAdderFunction};

/// Commando Merge
pub struct Merge {
<<<<<<< HEAD
    comits: Vec<String>,
    continue_: bool,
    abort: bool,
    quit: bool,
=======
    commits: Vec<String>,
>>>>>>> 01f0ea4a
}

impl Command for Merge {
    fn run_from(
        name: &str,
        args: &[String],
        stdin: &mut dyn Read,
        output: &mut dyn Write,
    ) -> Result<(), CommandError> {
        if name != "merge" {
            return Err(CommandError::Name);
        }
        let instance = Self::new(args)?;

        instance.run(stdin, output)?;
        Ok(())
    }

    fn config_adders(&self) -> ConfigAdderFunction<Merge> {
<<<<<<< HEAD
        vec![
            Merge::add_continue_config,
            Merge::add_abort_config,
            Merge::add_quit_config,
            Merge::add_comit_config,
        ]
=======
        vec![Merge::add_commit_config]
>>>>>>> 01f0ea4a
    }
}

impl Merge {
    fn new(args: &[String]) -> Result<Merge, CommandError> {
        let mut merge = Merge::new_default();
        merge.config(args)?;

        Ok(merge)
    }

    fn new_default() -> Merge {
        Merge {
<<<<<<< HEAD
            comits: Vec::new(),
            continue_: false,
            abort: false,
            quit: false,
        }
    }

    /// Configura el flag --continue.
    fn add_continue_config(&mut self, i: usize, args: &[String]) -> Result<usize, CommandError> {
        if args[i] != "--continue" {
            return Err(CommandError::WrongFlag);
        }
        if self.abort || self.quit {
            return Err(CommandError::MergeOneOperation);
        }
        self.continue_ = true;
        Ok(i + 1)
    }

    /// Configura el flag --abort.
    fn add_abort_config(&mut self, i: usize, args: &[String]) -> Result<usize, CommandError> {
        if args[i] != "--abort" {
            return Err(CommandError::WrongFlag);
        }
        if self.continue_ || self.quit {
            return Err(CommandError::MergeOneOperation);
        }
        todo!("merge --abort no está hecho");
        self.abort = true;
        Ok(i + 1)
    }

    /// Configura el flag --quit.
    fn add_quit_config(&mut self, i: usize, args: &[String]) -> Result<usize, CommandError> {
        if args[i] != "--quit" {
            return Err(CommandError::WrongFlag);
        }
        if self.abort || self.continue_ {
            return Err(CommandError::MergeOneOperation);
        }
        todo!("merge --quit no está hecho");
        self.quit = true;
        Ok(i + 1)
    }

    fn add_comit_config(
=======
            commits: Vec::new(),
        }
    }

    fn add_commit_config(
>>>>>>> 01f0ea4a
        merge: &mut Merge,
        i: usize,
        args: &[String],
    ) -> Result<usize, CommandError> {
        merge.commits.push(args[i].clone());
        Ok(i + 1)
    }

    fn run(&self, _stdin: &mut dyn Read, output: &mut dyn Write) -> Result<(), CommandError> {
        let mut repo = GitRepository::open("", output)?;
<<<<<<< HEAD
        if self.continue_ {
            return repo.merge_continue();
        }
        if self.abort {
            // return repo.merge_abort();
        }
        if self.quit {
            // return repo.merge_quit();
        }

        repo.merge(&self.comits)?;
=======
        repo.merge(&self.commits)?;
>>>>>>> 01f0ea4a
        Ok(())
    }
}<|MERGE_RESOLUTION|>--- conflicted
+++ resolved
@@ -6,14 +6,10 @@
 
 /// Commando Merge
 pub struct Merge {
-<<<<<<< HEAD
-    comits: Vec<String>,
+    commits: Vec<String>,
     continue_: bool,
     abort: bool,
     quit: bool,
-=======
-    commits: Vec<String>,
->>>>>>> 01f0ea4a
 }
 
 impl Command for Merge {
@@ -33,16 +29,12 @@
     }
 
     fn config_adders(&self) -> ConfigAdderFunction<Merge> {
-<<<<<<< HEAD
         vec![
             Merge::add_continue_config,
             Merge::add_abort_config,
             Merge::add_quit_config,
             Merge::add_comit_config,
         ]
-=======
-        vec![Merge::add_commit_config]
->>>>>>> 01f0ea4a
     }
 }
 
@@ -56,8 +48,7 @@
 
     fn new_default() -> Merge {
         Merge {
-<<<<<<< HEAD
-            comits: Vec::new(),
+            commits: Vec::new(),
             continue_: false,
             abort: false,
             quit: false,
@@ -103,13 +94,6 @@
     }
 
     fn add_comit_config(
-=======
-            commits: Vec::new(),
-        }
-    }
-
-    fn add_commit_config(
->>>>>>> 01f0ea4a
         merge: &mut Merge,
         i: usize,
         args: &[String],
@@ -120,7 +104,6 @@
 
     fn run(&self, _stdin: &mut dyn Read, output: &mut dyn Write) -> Result<(), CommandError> {
         let mut repo = GitRepository::open("", output)?;
-<<<<<<< HEAD
         if self.continue_ {
             return repo.merge_continue();
         }
@@ -131,10 +114,7 @@
             // return repo.merge_quit();
         }
 
-        repo.merge(&self.comits)?;
-=======
         repo.merge(&self.commits)?;
->>>>>>> 01f0ea4a
         Ok(())
     }
 }