--- conflicted
+++ resolved
@@ -1,18 +1,12 @@
 use std::fmt;
 use std::io::{Cursor, Read, Seek, SeekFrom, Write};
 
-<<<<<<< HEAD
 use super::aux::{
-    get_sha1, hex_string_to_u8_vec, read_i32_from, read_i64_from, read_u32_from,
-    u8_vec_to_hex_string, SuperIntegers, SuperStrings, read_string_until,
+    get_sha1, read_string_until,
 };
-use super::blob::Blob;
-=======
-use super::aux::get_sha1;
->>>>>>> 589c7eab
 use super::git_object::{GitObject, GitObjectTrait};
 use super::super_integers::{read_i32_from, read_i64_from, read_u32_from, SuperIntegers};
-use super::super_string::{read_string_from, u8_vec_to_hex_string, SuperStrings};
+use super::super_string::{u8_vec_to_hex_string, SuperStrings};
 use super::{author::Author, tree::Tree};
 use crate::commands::command_errors::CommandError;
 use crate::logger::Logger;
@@ -126,19 +120,13 @@
     }
 }
 
-<<<<<<< HEAD
-fn read_commit_info_from_bis(stream: &mut dyn Read)-> Result<(), CommandError>{
+fn read_commit_info_from_bis(stream: &mut dyn Read) -> Result<(), CommandError> {
     let mut parents: Vec<String> = Vec::new();
-    loop{
+    loop {
         let line = read_string_until(stream, '\n')?;
-
-    }
-}
-
-
-=======
-/// Lee la información de un Commit.
->>>>>>> 589c7eab
+    }
+}
+
 fn read_commit_info_from(
     stream: &mut dyn Read,
     logger: &mut Logger,
@@ -166,7 +154,7 @@
     let committer = Author::read_from(stream)?;
     let committer_timestamp = read_i64_from(stream)?;
     let committer_offset = read_i32_from(stream)?;
-    let message = read_string_until(stream)?;
+    let message = read_string_until(stream, '\n')?;
     Ok((
         tree_hash,
         parents,
@@ -204,7 +192,6 @@
 
 /// Lee el hash del stream y lo devuelve en formato  Vec<u8>
 fn read_hash_from(stream: &mut dyn Read) -> Result<[u8; 20], CommandError> {
-
     let mut tree_hash_be = [0; 20];
     stream
         .read_exact(&mut tree_hash_be)
