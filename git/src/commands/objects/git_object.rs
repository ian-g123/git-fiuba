use crate::{
    commands::{command_errors::CommandError, objects_database},
    logger::Logger,
};

use super::{
    author::Author, aux::get_sha1, blob::Blob, commit_object::CommitObject, mode::Mode,
<<<<<<< HEAD
    aux::u8_vec_to_hex_string, tree::Tree,
=======
    super_string::u8_vec_to_hex_string, tree::Tree,
>>>>>>> 589c7eab
};
use std::{
    fmt,
    io::{Cursor, Read, Write},
};

pub type GitObject = Box<dyn GitObjectTrait>;

pub trait GitObjectTrait: fmt::Display {
    fn as_mut_tree(&mut self) -> Option<&mut Tree>;

    /// Devuelve el árbol del objeto si es que corresponde, o sino None
    fn as_tree(&self) -> Option<&Tree> {
        None
    }

    fn as_commit(&self) -> Option<&CommitObject> {
        None
    }

    fn clone_object(&self) -> GitObject;

    fn write_to(&mut self, stream: &mut dyn std::io::Write) -> Result<(), CommandError> {
        let content = self.content()?;
        let type_str = self.type_str();
        write_to_stream_from_content(stream, content, type_str)

        //     let type_str = self.type_str();
        //     let len = content.len();
        //     let header = format!("{} {}\0", type_str, len);
        //     stream
        //         .write(header.as_bytes())
        //         .map_err(|error| CommandError::FileWriteError(error.to_string()))?;
        //     stream
        //         .write(content.as_slice())
        //         .map_err(|error| CommandError::FileWriteError(error.to_string()))?;
        //     Ok(())
    }

    /// Agrega un árbol al objeto Tree si es que corresponde, o sino un Blob\
    /// Si el objeto no es un Tree, devuelve un error
    fn add_path(
        &mut self,
        logger: &mut Logger,
        vector_path: Vec<&str>,
        current_depth: usize,
        hash: &String,
    ) -> Result<(), CommandError> {
        Err(CommandError::ObjectNotTree)
    }

    /// Devuelve el tipo del objeto hecho string
    fn type_str(&self) -> String;

    /// Devuelve el modo del objeto
    fn mode(&self) -> Mode;

    /// Devuelve el contenido del objeto
    fn content(&self) -> Result<Vec<u8>, CommandError>;
<<<<<<< HEAD

=======
>>>>>>> 589c7eab

    /// Devuelve el tamaño del objeto en bytes
    fn size(&self) -> Result<usize, CommandError> {
        let content = self.to_string_priv();
        Ok(content.len())
    }

    fn to_string_priv(&self) -> String;

    /// Devuelve el hash del objeto
    fn get_hash(&mut self) -> Result<[u8; 20], CommandError> {
        let mut buf: Vec<u8> = Vec::new();
        let mut stream = Cursor::new(&mut buf);
        self.write_to(&mut stream)?;
        Ok(get_sha1(&buf))
    }

    /// Devuelve el hash del objeto
    fn get_hash_string(&mut self) -> Result<String, CommandError> {
        Ok(u8_vec_to_hex_string(&self.get_hash()?))
    }

    ///
    fn get_info_commit(&self) -> Option<(String, Author, Author, i64, i32)>;

    fn get_path(&self) -> Option<String>;

    fn get_name(&self) -> Option<String> {
        None
    }
}

pub fn display_from_hash(
    output: &mut dyn Write,
    hash: &str,
    logger: &mut Logger,
) -> Result<(), CommandError> {
    logger.log(&format!("About to read file, hash = {}\n", hash));
    let (_, content) = objects_database::read_file(hash, logger)?;
    logger.log("file read\n");

    let mut stream = std::io::Cursor::new(content);
    display_from_stream(&mut stream, logger, output)
}

pub fn display_from_stream(
    stream: &mut dyn Read,
    logger: &mut Logger,
    output: &mut dyn Write,
) -> Result<(), CommandError> {
    let (type_str, len) = get_type_and_len(stream, logger)?;
    if type_str == "blob" {
        return Blob::display_from_stream(stream, len, output, logger);
    }
    if type_str == "tree" {
        return Tree::display_from_stream(stream, len, output, logger);
    };
    if type_str == "commit" {
        return CommitObject::display_from_stream(stream, len, output, logger);
    };
    Err(CommandError::ObjectTypeError)
}

pub fn display_type_from_hash(
    output: &mut dyn Write,
    hash: &str,
    logger: &mut Logger,
) -> Result<(), CommandError> {
    let (_, content) = objects_database::read_file(hash, logger)?;
    let mut stream = std::io::Cursor::new(content);
    let (type_str, _) = get_type_and_len(&mut stream, logger)?;
    writeln!(output, "{}", type_str)
        .map_err(|error| CommandError::FileWriteError(error.to_string()))?;
    Ok(())
}

pub fn display_size_from_hash(
    output: &mut dyn Write,
    hash: &str,
    logger: &mut Logger,
) -> Result<(), CommandError> {
    let (_, content) = objects_database::read_file(hash, logger)?;
    let mut stream = std::io::Cursor::new(content);
    let (_, len) = get_type_and_len(&mut stream, logger)?;
    writeln!(output, "{}", len).map_err(|error| CommandError::FileWriteError(error.to_string()))?;
    Ok(())
}

pub fn read_git_object_from(
    stream: &mut dyn Read,
    path: &str,
    hash_str: &str,
    logger: &mut Logger,
) -> Result<GitObject, CommandError> {
    logger.log("read_git_object_from");

    let (type_str, len) = get_type_and_len(stream, logger)?;

    logger.log(&format!("len: {}, type: {}", len, type_str));

    if type_str == "blob" {
        // return Blob::read_from(stream, len, path, logger);
        return Blob::read_from(stream, len, path, hash_str, logger);
    };
    if type_str == "tree" {
        return Tree::read_from(stream, len, path, hash_str, logger);
    };
    if type_str == "commit" {
        return CommitObject::read_from(stream, logger);
    };

    Err(CommandError::ObjectTypeError)
}



fn get_type_and_len(
    stream: &mut dyn Read,
    logger: &mut Logger,
) -> Result<(String, usize), CommandError> {
    let mut bytes = stream.bytes();
    let type_str = get_type(&mut bytes)?;
    let len_str = get_string_up_to_null_byte(&mut bytes)?;
    logger.log("found \0");
    let len: usize = len_str
        .parse()
        .map_err(|_| CommandError::ObjectLengthParsingError)?;
    Ok((type_str, len))
}

fn get_type(bytes: &mut std::io::Bytes<&mut dyn Read>) -> Result<String, CommandError> {
    get_from_header(bytes, ' ')
}

// "blob 16\u0000"
fn get_string_up_to_null_byte(bytes: &mut std::io::Bytes<&mut dyn Read>) -> Result<String, CommandError> {
    get_from_header(bytes, '\0')
}

///
fn get_from_header(
    bytes: &mut std::io::Bytes<&mut dyn Read>,
    char_stop: char,
) -> Result<String, CommandError> {
    let type_str = {
        let end = char_stop as u8;
        let mut result = String::new();
        loop {
            if let Some(Ok(byte)) = bytes.next() {
                if byte == end {
                    break;
                }
                result.push(byte as char);
            } else {
                return Err(CommandError::FileReadError(
                    "Error leyendo bytes para obtener el tipo de objeto git".to_string(),
                ));
            }
        }
        Ok(result)
    }?;
    Ok(type_str)
}

impl Clone for GitObject {
    fn clone(&self) -> Self {
        self.clone_object()
    }
}

impl std::fmt::Debug for GitObject {
    fn fmt(&self, f: &mut fmt::Formatter<'_>) -> fmt::Result {
        write!(f, "{}", self.to_string())
    }
}

<<<<<<< HEAD

=======
>>>>>>> 589c7eab
pub fn write_to_stream_from_content(
    stream: &mut dyn std::io::Write,
    content: Vec<u8>,
    type_str: String,
) -> Result<(), CommandError> {
    let len = content.len();
    let header = format!("{} {}\0", type_str, len);
    stream
        .write(header.as_bytes())
        .map_err(|error| CommandError::FileWriteError(error.to_string()))?;
    stream
        .write(content.as_slice())
        .map_err(|error| CommandError::FileWriteError(error.to_string()))?;
    Ok(())
}<|MERGE_RESOLUTION|>--- conflicted
+++ resolved
@@ -5,11 +5,7 @@
 
 use super::{
     author::Author, aux::get_sha1, blob::Blob, commit_object::CommitObject, mode::Mode,
-<<<<<<< HEAD
-    aux::u8_vec_to_hex_string, tree::Tree,
-=======
     super_string::u8_vec_to_hex_string, tree::Tree,
->>>>>>> 589c7eab
 };
 use std::{
     fmt,
@@ -69,10 +65,6 @@
 
     /// Devuelve el contenido del objeto
     fn content(&self) -> Result<Vec<u8>, CommandError>;
-<<<<<<< HEAD
-
-=======
->>>>>>> 589c7eab
 
     /// Devuelve el tamaño del objeto en bytes
     fn size(&self) -> Result<usize, CommandError> {
@@ -249,10 +241,6 @@
     }
 }
 
-<<<<<<< HEAD
-
-=======
->>>>>>> 589c7eab
 pub fn write_to_stream_from_content(
     stream: &mut dyn std::io::Write,
     content: Vec<u8>,
