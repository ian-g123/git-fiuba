--- conflicted
+++ resolved
@@ -87,13 +87,10 @@
         _ = self.objects.insert(name, object);
     }
 
-<<<<<<< HEAD
     pub fn get_objects(&self) -> &HashMap<String, GitObject> {
         &self.objects
     }
 
-=======
->>>>>>> c8c5f057
     /// Crea un Blob a partir de su hash y lo añade al Tree.
     pub fn add_blob(
         &mut self,
