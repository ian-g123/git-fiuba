--- conflicted
+++ resolved
@@ -226,11 +226,6 @@
                 .map_err(|_| CommandError::ObjectHashNotKnown)?;
             let hash_str = u8_vec_to_hex_string(&hash);
 
-<<<<<<< HEAD
-            let name = read_string_from(stream)?;
-
-=======
->>>>>>> 4c6539c0
             let object = objects_database::read_object(&hash_str, logger)?;
             objects.insert(name, object);
         }
@@ -274,19 +269,9 @@
         Ok(())
     }
 
-<<<<<<< HEAD
-    pub fn get_elems(&self) -> HashMap<String, GitObject> {
-        self.objects.clone()
-    }
-
-    pub fn sort_objects(&self) -> Vec<(String, GitObject)> {
-        let mut keys: Vec<&String> = self.objects.keys().collect();
-        keys.sort();
-=======
     pub fn sort_objects(&self) -> Vec<(String, GitObject)> {
         let mut names_objects: Vec<&String> = self.objects.keys().collect();
         names_objects.sort();
->>>>>>> 4c6539c0
 
         let mut sorted_objects: Vec<(String, GitObject)> = Vec::new();
         for name_object in names_objects {
@@ -366,15 +351,6 @@
                 .map_err(|err| CommandError::FileWriteError(format!("{err}")))?;
             let hash = object.get_hash()?;
             content.extend_from_slice(&hash);
-<<<<<<< HEAD
-
-            path.write_to(&mut content)?;
-
-            /* if write_to_database {
-                objects_database::write(&mut Logger::new_dummy(), object)?;
-            } */
-=======
->>>>>>> 4c6539c0
         }
 
         Ok(content)
