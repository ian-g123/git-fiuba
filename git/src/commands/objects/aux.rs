use std::{fs::File, io::Read};

extern crate sha1;
use crate::commands::command_errors::CommandError;
use sha1::{Digest, Sha1};

/// Obtiene el nombre de un archivo dada su ruta. Si la ruta no existe, devuelve error.
pub fn get_name(path_string: &str) -> Result<String, CommandError> {
    path_string
        .split("/")
        .last()
        .map(|s| s.to_string())
        .ok_or_else(|| CommandError::FileNotFound(path_string.to_owned()))
}

/// Dado la data pasado, devuelve el hash expresado en un vector de 20 bytes.
<<<<<<< HEAD
pub fn get_sha1_str(data: &[u8]) -> String {
    let hash_result = get_sha1(data);

    // Formatea los bytes del hash en una cadena hexadecimal
    let hex_string = u8_vec_to_hex_string(&hash_result);

    hex_string
}

=======
>>>>>>> 589c7eab
pub fn get_sha1(data: &[u8]) -> [u8; 20] {
    let mut sha1 = Sha1::new();
    sha1.update(data);
    let hash_result: [u8; 20] = sha1.finalize().into();
    hash_result
}

/// Lee el contenido de un archivo y lo devuelve. Si la operación falla, devuelve error.
pub fn read_file_contents(path: &str) -> Result<Vec<u8>, CommandError> {
    let mut file = File::open(path).map_err(|_| CommandError::FileNotFound(path.to_string()))?;
    let mut data = Vec::new();
    file.read_to_end(&mut data)
        .map_err(|_| CommandError::FileReadError(path.to_string()))?;
    Ok(data)
}

/// Convierte de hexadecimal a Vec<u8>.
pub fn hex_string_to_u8_vec(hex_string: &str) -> [u8; 20] {
    let mut result = [0; 20];
    let mut chars = hex_string.chars();

    let mut i = 0;
    while let Some(c1) = chars.next() {
        if let Some(c2) = chars.next() {
            if let (Some(n1), Some(n2)) = (c1.to_digit(16), c2.to_digit(16)) {
                result[i] = (n1 * 16 + n2) as u8;
                i += 1;
            } else {
                panic!("Invalid hex string");
            }
        } else {
            break;
        }
    }

    result
}

<<<<<<< HEAD
pub fn u8_vec_to_hex_string(u8_vec: &[u8]) -> String {
    let hex_string = u8_vec
        .iter()
        .map(|byte| format!("{:02x}", byte))
        .collect::<Vec<_>>()
        .join("");

    hex_string
}
pub trait SuperStrings {
    fn write_to(&self, stream: &mut dyn Write) -> Result<(), CommandError>;
    //fn read_from(&self, stream: &mut dyn Read) -> Result<String, CommandError>;

    fn cast_hex_to_u8_vec(&self) -> Result<[u8; 20], CommandError>;
}

impl SuperStrings for String {
    fn write_to(&self, stream: &mut dyn Write) -> Result<(), CommandError> {
        let len_be = (self.len() as u32).to_be_bytes();
        stream
            .write_all(&len_be)
            .map_err(|error| CommandError::FileWriteError(error.to_string()))?;

        stream.write_all(self.as_bytes()).map_err(|error| {
            CommandError::FileWriteError(format!("Error escribiendo en el stream: {}", error))
        })?;
        Ok(())
    }

    /// Convierte de hexadecimal a Vec<u8>.
    fn cast_hex_to_u8_vec(&self) -> Result<[u8; 20], CommandError> {
        let mut result = [0; 20];
        let mut chars = self.chars();

        let mut i = 0;
        while let Some(c1) = chars.next() {
            if let Some(c2) = chars.next() {
                if let (Some(n1), Some(n2)) = (c1.to_digit(16), c2.to_digit(16)) {
                    result[i] = (n1 * 16 + n2) as u8;
                    i += 1;
                } else {
                    panic!("Invalid hex string");
                }
            } else {
                break;
            }
        }

        Ok(result)
    }
}

/// Se obtiene una cadena de texto desde el stream hasta encontrar el caracter char_stop.
pub fn read_string_until(stream: &mut dyn Read, char_stop: char) -> Result<String , CommandError> {
    let string = {
        let mut bytes = stream.bytes();
        let end = char_stop as u8;
        let mut result = String::new();
        loop {
            if let Some(Ok(byte)) = bytes.next() {
                if byte == end {
                    break;
                }
                result.push(byte as char);
            } else {
                return Err(CommandError::FileReadError(
                    "Error leyendo bytes para obtener el tipo de objeto git".to_string(),
                ));
            }
        }
        Ok(result)
    }?;
    Ok(string)
}

pub fn read_i64_from(stream: &mut dyn Read) -> Result<i64, CommandError> {
    let mut value_be = [0; 8];
    stream
        .read_exact(&mut value_be)
        .map_err(|error| CommandError::FileReadError(error.to_string()))?;
    let value = i64::from_be_bytes(value_be);
    Ok(value)
}

pub fn read_i32_from(stream: &mut dyn Read) -> Result<i32, CommandError> {
    let mut value_be = [0; 4];
    stream
        .read_exact(&mut value_be)
        .map_err(|error| CommandError::FileReadError(error.to_string()))?;
    let value = i32::from_be_bytes(value_be);
    Ok(value)
}

pub fn read_u32_from(stream: &mut dyn Read) -> Result<u32, CommandError> {
    let mut parents_len_be = [0; 4];
    stream
        .read_exact(&mut parents_len_be)
        .map_err(|error| CommandError::FileReadError(error.to_string()))?;
    let parents_len = u32::from_be_bytes(parents_len_be);
    Ok(parents_len)
}

pub trait SuperIntegers {
    fn write_to(&self, stream: &mut dyn Write) -> Result<(), CommandError>;
}

impl SuperIntegers for i64 {
    fn write_to(&self, stream: &mut dyn Write) -> Result<(), CommandError> {
        let value_be = self.to_be_bytes();
        stream
            .write_all(&value_be)
            .map_err(|error| CommandError::FileWriteError(error.to_string()))?;
        Ok(())
    }
}

impl SuperIntegers for i32 {
    fn write_to(&self, stream: &mut dyn Write) -> Result<(), CommandError> {
        let value_be = self.to_be_bytes();
        stream
            .write_all(&value_be)
            .map_err(|error| CommandError::FileWriteError(error.to_string()))?;
        Ok(())
    }
}

impl SuperIntegers for u32 {
    fn write_to(&self, stream: &mut dyn Write) -> Result<(), CommandError> {
        let value_be = self.to_be_bytes();
        stream
            .write_all(&value_be)
            .map_err(|error| CommandError::FileWriteError(error.to_string()))?;
        Ok(())
    }
}

pub fn read_to(stop_byte: u8, stream: &mut dyn Read) -> Result<Vec<u8>, CommandError> {
    let end = stop_byte as u8;
    let mut result = Vec::<u8>::new();
    loop {
        let mut buf = [0; 1];

        if stream.read_exact(&mut buf).is_ok() {
            let byte = buf[0];
            if byte == end {
                break;
            }
            result.push(byte);
        } else {
            return Err(CommandError::FileReadError(
                "Error leyendo bytes para obtener el tipo de objeto git".to_string(),
            ));
        }
    }
    Ok(result)
}

=======
>>>>>>> 589c7eab
#[cfg(test)]
mod test {
    use std::env::current_dir;

    use super::*;

    /// Prueba que la función get_name() devuelva el nombre correspondiente.
    #[test]
    fn get_name_test() {
        let Ok(path) = current_dir() else {
            assert!(false);
            return;
        };
        let Some(path) = path.to_str() else {
            assert!(false);
            return;
        };

        let res_expected = "git";
        match get_name(&path.to_string()) {
            Ok(result) => assert_eq!(res_expected, result),
            Err(error) => assert!(false, "{}", error),
        }
    }

    /// Prueba que la función read_file_contents() falle si el path no existe.
    #[test]
    fn read_fails() {
        let path = String::from("no_existe");

        let res_expected = CommandError::FileNotFound(path.clone());
        match read_file_contents(&path.to_string()) {
            Err(result) => assert_eq!(res_expected, result),
            Ok(_) => assert!(false),
        }
    }

    // Pureba que get_hash() obtenga correctamente el hash.
    // #[test]
    // fn get_hash_test() {
    //     let mut logger = Logger::new("./tests/commands/hash_object/codigo1/.git/logs").unwrap();
    //     let mut output_string = Vec::new();
    //     let mut stdout_mock = Cursor::new(&mut output_string);
    //     let path = "./src/main.rs".to_string();
    //     let input = "";
    //     let mut stdin_mock = Cursor::new(input.as_bytes());
    //     let args: &[String] = &["-t".to_string(), "blob".to_string(), path.clone()];
    //     assert!(HashObject::run_from(
    //         "hash-object",
    //         args,
    //         &mut stdin_mock,
    //         &mut stdout_mock,
    //         &mut logger
    //     )
    //     .is_ok());
    //     assert!(matches!(
    //         get_sha1(path, "blob".to_string()),
    //         Ok(_output_string)
    //     ))
    // }
}<|MERGE_RESOLUTION|>--- conflicted
+++ resolved
@@ -3,6 +3,8 @@
 extern crate sha1;
 use crate::commands::command_errors::CommandError;
 use sha1::{Digest, Sha1};
+
+use super::super_string::u8_vec_to_hex_string;
 
 /// Obtiene el nombre de un archivo dada su ruta. Si la ruta no existe, devuelve error.
 pub fn get_name(path_string: &str) -> Result<String, CommandError> {
@@ -14,7 +16,6 @@
 }
 
 /// Dado la data pasado, devuelve el hash expresado en un vector de 20 bytes.
-<<<<<<< HEAD
 pub fn get_sha1_str(data: &[u8]) -> String {
     let hash_result = get_sha1(data);
 
@@ -24,8 +25,6 @@
     hex_string
 }
 
-=======
->>>>>>> 589c7eab
 pub fn get_sha1(data: &[u8]) -> [u8; 20] {
     let mut sha1 = Sha1::new();
     sha1.update(data);
@@ -64,59 +63,6 @@
     result
 }
 
-<<<<<<< HEAD
-pub fn u8_vec_to_hex_string(u8_vec: &[u8]) -> String {
-    let hex_string = u8_vec
-        .iter()
-        .map(|byte| format!("{:02x}", byte))
-        .collect::<Vec<_>>()
-        .join("");
-
-    hex_string
-}
-pub trait SuperStrings {
-    fn write_to(&self, stream: &mut dyn Write) -> Result<(), CommandError>;
-    //fn read_from(&self, stream: &mut dyn Read) -> Result<String, CommandError>;
-
-    fn cast_hex_to_u8_vec(&self) -> Result<[u8; 20], CommandError>;
-}
-
-impl SuperStrings for String {
-    fn write_to(&self, stream: &mut dyn Write) -> Result<(), CommandError> {
-        let len_be = (self.len() as u32).to_be_bytes();
-        stream
-            .write_all(&len_be)
-            .map_err(|error| CommandError::FileWriteError(error.to_string()))?;
-
-        stream.write_all(self.as_bytes()).map_err(|error| {
-            CommandError::FileWriteError(format!("Error escribiendo en el stream: {}", error))
-        })?;
-        Ok(())
-    }
-
-    /// Convierte de hexadecimal a Vec<u8>.
-    fn cast_hex_to_u8_vec(&self) -> Result<[u8; 20], CommandError> {
-        let mut result = [0; 20];
-        let mut chars = self.chars();
-
-        let mut i = 0;
-        while let Some(c1) = chars.next() {
-            if let Some(c2) = chars.next() {
-                if let (Some(n1), Some(n2)) = (c1.to_digit(16), c2.to_digit(16)) {
-                    result[i] = (n1 * 16 + n2) as u8;
-                    i += 1;
-                } else {
-                    panic!("Invalid hex string");
-                }
-            } else {
-                break;
-            }
-        }
-
-        Ok(result)
-    }
-}
-
 /// Se obtiene una cadena de texto desde el stream hasta encontrar el caracter char_stop.
 pub fn read_string_until(stream: &mut dyn Read, char_stop: char) -> Result<String , CommandError> {
     let string = {
@@ -140,90 +86,6 @@
     Ok(string)
 }
 
-pub fn read_i64_from(stream: &mut dyn Read) -> Result<i64, CommandError> {
-    let mut value_be = [0; 8];
-    stream
-        .read_exact(&mut value_be)
-        .map_err(|error| CommandError::FileReadError(error.to_string()))?;
-    let value = i64::from_be_bytes(value_be);
-    Ok(value)
-}
-
-pub fn read_i32_from(stream: &mut dyn Read) -> Result<i32, CommandError> {
-    let mut value_be = [0; 4];
-    stream
-        .read_exact(&mut value_be)
-        .map_err(|error| CommandError::FileReadError(error.to_string()))?;
-    let value = i32::from_be_bytes(value_be);
-    Ok(value)
-}
-
-pub fn read_u32_from(stream: &mut dyn Read) -> Result<u32, CommandError> {
-    let mut parents_len_be = [0; 4];
-    stream
-        .read_exact(&mut parents_len_be)
-        .map_err(|error| CommandError::FileReadError(error.to_string()))?;
-    let parents_len = u32::from_be_bytes(parents_len_be);
-    Ok(parents_len)
-}
-
-pub trait SuperIntegers {
-    fn write_to(&self, stream: &mut dyn Write) -> Result<(), CommandError>;
-}
-
-impl SuperIntegers for i64 {
-    fn write_to(&self, stream: &mut dyn Write) -> Result<(), CommandError> {
-        let value_be = self.to_be_bytes();
-        stream
-            .write_all(&value_be)
-            .map_err(|error| CommandError::FileWriteError(error.to_string()))?;
-        Ok(())
-    }
-}
-
-impl SuperIntegers for i32 {
-    fn write_to(&self, stream: &mut dyn Write) -> Result<(), CommandError> {
-        let value_be = self.to_be_bytes();
-        stream
-            .write_all(&value_be)
-            .map_err(|error| CommandError::FileWriteError(error.to_string()))?;
-        Ok(())
-    }
-}
-
-impl SuperIntegers for u32 {
-    fn write_to(&self, stream: &mut dyn Write) -> Result<(), CommandError> {
-        let value_be = self.to_be_bytes();
-        stream
-            .write_all(&value_be)
-            .map_err(|error| CommandError::FileWriteError(error.to_string()))?;
-        Ok(())
-    }
-}
-
-pub fn read_to(stop_byte: u8, stream: &mut dyn Read) -> Result<Vec<u8>, CommandError> {
-    let end = stop_byte as u8;
-    let mut result = Vec::<u8>::new();
-    loop {
-        let mut buf = [0; 1];
-
-        if stream.read_exact(&mut buf).is_ok() {
-            let byte = buf[0];
-            if byte == end {
-                break;
-            }
-            result.push(byte);
-        } else {
-            return Err(CommandError::FileReadError(
-                "Error leyendo bytes para obtener el tipo de objeto git".to_string(),
-            ));
-        }
-    }
-    Ok(result)
-}
-
-=======
->>>>>>> 589c7eab
 #[cfg(test)]
 mod test {
     use std::env::current_dir;
