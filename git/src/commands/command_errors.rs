--- conflicted
+++ resolved
@@ -23,14 +23,12 @@
     FileOpenError(String),
     /// Error de compresión
     CompressionError,
-<<<<<<< HEAD
     /// No se encuentra el directorio
     DirNotFound(String),
     /// No se pudo crear el directorio
     DirectoryCreationError(String),
     /// No se pudo crear el archivo
     FileCreationError(String),
-=======
     /// No se proporcionaron suficientes argumentos para este comando
     NotEnoughArguments,
     /// El flag -e no se utiliza comúnmente junto con otros flags en el comando
@@ -39,7 +37,6 @@
     FailToOpenStaginArea(String),
     /// Error al guardar el staging area
     FailToSaveStaginArea(String),
->>>>>>> f245dc05
 }
 
 impl Error for CommandError {}
@@ -63,12 +60,14 @@
                 write!(f, "Hay un error abriendo el archivo: {path}")
             }
             CommandError::CompressionError => write!(f, "Error de compresión"),
-<<<<<<< HEAD
             CommandError::DirNotFound(path) => write!(f, "No se encuentra el directorio: {path}"),
-            CommandError::DirectoryCreationError(path) => write!(f, "No se pudo crear el directorio: {path}"),
-            CommandError::FileCreationError(path) => write!(f, "No se pudo crear el archivo: {path}"),
+            CommandError::DirectoryCreationError(path) => {
+                write!(f, "No se pudo crear el directorio: {path}")
+            }
+            CommandError::FileCreationError(path) => {
+                write!(f, "No se pudo crear el archivo: {path}")
+            }
 
-=======
             CommandError::NotEnoughArguments => write!(
                 f,
                 "No se proporcionaron suficientes argumentos para este comando"
@@ -83,7 +82,6 @@
             CommandError::FailToSaveStaginArea(error) => {
                 write!(f, "Error al guardar el staging area: {error}")
             }
->>>>>>> f245dc05
         }
     }
 }