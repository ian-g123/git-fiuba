use std::{error::Error, fmt::{self, write}};

/// Enumeración de errores de flags
#[derive(Debug)]
pub enum CommandError {
    /// El nombre del comando no es válido
    Name,
    /// La flag no es válida
    WrongFlag,
    /// Argumentos inválidos
    InvalidArguments,
    /// Tipo de objeto no válido
    ObjectTypeError,
    /// Nombre de archivo inválido
    InvalidFileName,
    /// No se encuentra el archivo
    FileNotFound(String),
    /// Hay un error leyendo el archivo
    FileReadError(String),
    /// Hay un error escribiendo el archivo
    FileWriteError(String),
    /// Hay un error abriendo el archivo
    FileOpenError(String),
    /// Error de compresión
    CompressionError,
    /// No se proporcionaron suficientes argumentos para este comando
    NotEnoughArguments,
    /// El flag -e no se utiliza comúnmente junto con otros flags en el comando
    OptionCombinationError,
<<<<<<< HEAD
    /// No es un repositorio de Git.
    NotGitRepository,

    // Commit Errors

    /// El flag -m de Commit no se puede combinar con -C.
    MessageAndReuseError,
    CommitMessageEmptyValue,
    CommitMessageNoValue,
    ReuseMessageNoValue,
    CommitLookUp(String),
=======
    /// Error al abrir el staging area
    FailToOpenSatginArea(String),
    /// Error al guardar el staging area
    FailToSaveStaginArea(String),
>>>>>>> 93167810
}

impl Error for CommandError {}

impl fmt::Display for CommandError {
    fn fmt(&self, f: &mut fmt::Formatter) -> fmt::Result {
        match self {
            CommandError::Name => write!(f, "El nombre del comando no es válido"),
            CommandError::WrongFlag => write!(f, "La flag no es válida"),
            CommandError::InvalidArguments => write!(f, "Argumentos inválidos"),
            CommandError::ObjectTypeError => write!(f, "Tipo de objeto no válido"),
            CommandError::InvalidFileName => write!(f, "Nombre de archivo inválido"),
            CommandError::FileNotFound(path) => write!(f, "No se encuentra el archivo: {path}"),
            CommandError::FileReadError(path) => {
                write!(f, "Hay un error leyendo el archivo: {path}")
            }
            CommandError::FileWriteError(path) => {
                write!(f, "Hay un error escribiendo el archivo: {path}")
            }
            CommandError::FileOpenError(path) => {
                write!(f, "Hay un error abriendo el archivo: {path}")
            }
            CommandError::CompressionError => write!(f, "Error de compresión"),
            CommandError::NotEnoughArguments => write!(
                f,
                "No se proporcionaron suficientes argumentos para este comando"
            ),
            CommandError::OptionCombinationError => write!(
                f,
                "El flag -e no se utiliza comúnmente junto con otros flags en el comando"
            ),
<<<<<<< HEAD
            CommandError::MessageAndReuseError => write!(f, "fatal: Option -m cannot be combined with -C"),
            CommandError::CommitMessageNoValue => write!(f,"error: switch `m' requires a value"),
            CommandError::CommitMessageEmptyValue => write!(f, "Aborting commit due to empty commit message."),
            CommandError::ReuseMessageNoValue => write!(f, "error: switch `C' requires a value"),
            CommandError::CommitLookUp(hash) => write!(f, "fatal: could not lookup commit {hash}"),
            CommandError::NotGitRepository => write!(f, "fatal: not a git repository (or any of the parent directories): .git"),
=======
            CommandError::FailToOpenSatginArea(error) => {
                write!(f, "Error al abrir el staging area: {error}")
            }
            CommandError::FailToSaveStaginArea(error) => {
                write!(f, "Error al guardar el staging area: {error}")
            }
>>>>>>> 93167810
        }
    }
}<|MERGE_RESOLUTION|>--- conflicted
+++ resolved
@@ -27,7 +27,6 @@
     NotEnoughArguments,
     /// El flag -e no se utiliza comúnmente junto con otros flags en el comando
     OptionCombinationError,
-<<<<<<< HEAD
     /// No es un repositorio de Git.
     NotGitRepository,
 
@@ -39,12 +38,10 @@
     CommitMessageNoValue,
     ReuseMessageNoValue,
     CommitLookUp(String),
-=======
     /// Error al abrir el staging area
     FailToOpenSatginArea(String),
     /// Error al guardar el staging area
     FailToSaveStaginArea(String),
->>>>>>> 93167810
 }
 
 impl Error for CommandError {}
@@ -76,21 +73,18 @@
                 f,
                 "El flag -e no se utiliza comúnmente junto con otros flags en el comando"
             ),
-<<<<<<< HEAD
             CommandError::MessageAndReuseError => write!(f, "fatal: Option -m cannot be combined with -C"),
             CommandError::CommitMessageNoValue => write!(f,"error: switch `m' requires a value"),
             CommandError::CommitMessageEmptyValue => write!(f, "Aborting commit due to empty commit message."),
             CommandError::ReuseMessageNoValue => write!(f, "error: switch `C' requires a value"),
             CommandError::CommitLookUp(hash) => write!(f, "fatal: could not lookup commit {hash}"),
             CommandError::NotGitRepository => write!(f, "fatal: not a git repository (or any of the parent directories): .git"),
-=======
             CommandError::FailToOpenSatginArea(error) => {
                 write!(f, "Error al abrir el staging area: {error}")
             }
             CommandError::FailToSaveStaginArea(error) => {
                 write!(f, "Error al guardar el staging area: {error}")
             }
->>>>>>> 93167810
         }
     }
 }