--- conflicted
+++ resolved
@@ -71,11 +71,6 @@
     FileNameError,
     /// No existe configuración de ususario.
     UserConfigurationError,
-    DirNotFound(String),
-    /// No se pudo crear el directorio
-    DirectoryCreationError(String),
-    /// No se pudo crear el archivo
-    FileCreationError(String),
     FailToRecreateStagingArea,
     /// Se intentó agregar un archivo dentro de un archivo
     ObjectNotTree,
@@ -119,7 +114,6 @@
                 f,
                 "El flag -e no se utiliza comúnmente junto con otros flags en el comando"
             ),
-<<<<<<< HEAD
             CommandError::MessageAndReuseError => {
                 write!(f, "fatal: Option -m cannot be combined with -C")
             }
@@ -133,10 +127,7 @@
                 f,
                 "fatal: not a git repository (or any of the parent directories): .git"
             ),
-            CommandError::FailToOpenSatginArea(error) => {
-=======
             CommandError::FailToOpenStaginArea(error) => {
->>>>>>> 5a406943
                 write!(f, "Error al abrir el staging area: {error}")
             }
             CommandError::FailToSaveStaginArea(error) => {
