--- conflicted
+++ resolved
@@ -1,12 +1,7 @@
 use std::{
     env,
-<<<<<<< HEAD
-    fs::{self},
-    io::{Read, Write},
-=======
     fs::{self, DirEntry, ReadDir},
     io::{Error, Read, Write},
->>>>>>> 5a406943
     path::Path,
 };
 
@@ -14,6 +9,7 @@
     commands::{
         command::{Command, ConfigAdderFunction},
         command_errors::CommandError,
+        hash_object_components::hash_object::HashObject,
         objects::{blob::Blob, git_object::GitObject},
         objects_database,
         stagin_area::StagingArea,
@@ -97,19 +93,6 @@
         logger: &mut Logger,
     ) -> Result<(), CommandError> {
         let path = Path::new(path);
-<<<<<<< HEAD
-        match fs::read_dir(path.to_str().unwrap()) {
-            Err(error) => {
-                if path.is_file() {
-                    let Some(path_str) = path.to_str() else {
-                        return Err(CommandError::FileOpenError(
-                            "No se pudo convertir el path a str".to_string(),
-                        ));
-                    };
-                    run_for_file(path_str, logger)?;
-                    logger.log(&format!("Add: {:?}", path_str));
-                    return Ok(());
-=======
         let path_str = &get_path_str(path)?;
 
         if path.is_file() {
@@ -135,7 +118,6 @@
                 Err(error) => {
                     logger.log(&format!("Error en entry: {:?}", error));
                     return Err(CommandError::FileOpenError(error.to_string()));
->>>>>>> 5a406943
                 }
             }
         }
@@ -181,22 +163,6 @@
     }
 }
 
-<<<<<<< HEAD
-fn run_for_file(path: &str, logger: &mut Logger) -> Result<(), CommandError> {
-    let mut blob = Blob::new_from_path(path.to_string())?;
-    let mut git_object: GitObject = Box::new(blob);
-    let hex_str = objects_database::write(logger, &mut git_object)?;
-    match StagingArea::open() {
-        Ok(mut staging_area) => {
-            staging_area.add(path, &hex_str);
-            staging_area.save()?;
-        }
-        Err(error) => {
-            logger.log(&format!("Error al abrir el staging area: {:?}", error));
-            return Err(CommandError::FailToOpenSatginArea(error.to_string()));
-        }
-    }
-=======
 fn get_path_str(path: &Path) -> Result<String, CommandError> {
     let Some(path_str) = path.to_str() else {
         return Err(CommandError::FileOpenError(
@@ -211,15 +177,14 @@
     staging_area: &mut StagingArea,
     logger: &mut Logger,
 ) -> Result<(), CommandError> {
-    let mut file = fs::File::open(path).map_err(|error| file_open_error_maper(error, logger))?;
-    let mut content = Vec::<u8>::new();
-    file.read_to_end(&mut content)
-        .map_err(|error| file_open_error_maper(error, logger))?;
-
-    let hash_object = HashObject::new("blob".to_string(), vec![], true, false);
-    let (hash_hex, _) = hash_object.run_for_content(content)?;
-    insert_in_stagin_area(path, hash_hex, staging_area, logger);
->>>>>>> 5a406943
+    let mut blob = Blob::new_from_path(path.to_string())?;
+    let mut git_object: GitObject = Box::new(blob);
+    let hex_str = objects_database::write(logger, &mut git_object)?;
+
+    // let hash_object = HashObject::new("blob".to_string(), vec![], true, false);
+    // let (hash_hex, _) = hash_object.run_for_content(content)?;
+    staging_area.add(path, &hex_str);
+    // insert_in_stagin_area(path, hash_hex, staging_area, logger);
     Ok(())
 }
 
