--- conflicted
+++ resolved
@@ -1,11 +1,8 @@
 use git::commands::{
     add::Add, branch::Branch, cat_file::CatFile, checkout::Checkout, clone::Clone,
     command::Command, commit::Commit, fetch::Fetch, hash_object::HashObject, init::Init, log::Log,
-<<<<<<< HEAD
-    ls_files::LsFiles, merge::Merge, push::Push, rebase::Rebase, status::Status, tag::Tag,
-=======
-    ls_files::LsFiles, merge::Merge, push::Push, show_ref::ShowRef, status::Status, tag::Tag,
->>>>>>> fb9b696e
+    ls_files::LsFiles, merge::Merge, push::Push, rebase::Rebase, show_ref::ShowRef, status::Status,
+    tag::Tag,
 };
 use git_lib::command_errors::CommandError;
 use std::{env, io};
@@ -42,11 +39,8 @@
         Checkout::run_from,
         LsFiles::run_from,
         Tag::run_from,
-<<<<<<< HEAD
         Rebase::run_from,
-=======
         ShowRef::run_from,
->>>>>>> fb9b696e
     ];
 
     for command in &commands {
