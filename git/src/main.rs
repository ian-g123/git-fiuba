use git::commands::{
<<<<<<< HEAD
    add::Add, cat_file::CatFile, clone::Clone, command::Command, commit::Commit, fetch::Fetch,
    hash_object::HashObject, init::Init, merge::Merge, push::Push, status::Status,
=======
    add::Add, cat_file::CatFile, command::Command, commit::Commit, hash_object::HashObject,
    init::Init, log::Log, status::Status,
>>>>>>> 7b826bf8
};
use git_lib::command_errors::CommandError;
use std::{env, io};

fn main() {
    let args: Vec<String> = env::args().collect();
    let (command_name, command_args) = parse_args(&args);

    if let Err(error) = run(command_name, command_args) {
        eprintln!("{error}")
    }
}

fn parse_args(args: &[String]) -> (&str, &[String]) {
    let command = &args[1];
    let command_args = args.split_at(2).1;
    (command, command_args)
}

fn run(command_name: &str, command_args: &[String]) -> Result<(), CommandError> {
    let commands = [
        HashObject::run_from,
        Init::run_from,
        Add::run_from,
        CatFile::run_from,
        Commit::run_from,
        Status::run_from,
<<<<<<< HEAD
        Clone::run_from,
        Fetch::run_from,
        Merge::run_from,
        Push::run_from,
=======
        Log::run_from,
        git::commands::clone::Clone::run_from,
>>>>>>> 7b826bf8
    ];

    for command in &commands {
        match command(
            command_name,
            command_args,
            &mut io::stdin(),
            &mut io::stdout(),
        ) {
            Ok(()) => return Ok(()),
            Err(CommandError::Name) => {}
            Err(error) => return Err(error),
        }
    }
    Err(CommandError::Name)
}<|MERGE_RESOLUTION|>--- conflicted
+++ resolved
@@ -1,11 +1,6 @@
 use git::commands::{
-<<<<<<< HEAD
     add::Add, cat_file::CatFile, clone::Clone, command::Command, commit::Commit, fetch::Fetch,
-    hash_object::HashObject, init::Init, merge::Merge, push::Push, status::Status,
-=======
-    add::Add, cat_file::CatFile, command::Command, commit::Commit, hash_object::HashObject,
-    init::Init, log::Log, status::Status,
->>>>>>> 7b826bf8
+    hash_object::HashObject, init::Init, log::Log, merge::Merge, push::Push, status::Status,
 };
 use git_lib::command_errors::CommandError;
 use std::{env, io};
@@ -33,15 +28,11 @@
         CatFile::run_from,
         Commit::run_from,
         Status::run_from,
-<<<<<<< HEAD
         Clone::run_from,
         Fetch::run_from,
         Merge::run_from,
         Push::run_from,
-=======
         Log::run_from,
-        git::commands::clone::Clone::run_from,
->>>>>>> 7b826bf8
     ];
 
     for command in &commands {
