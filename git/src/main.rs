<<<<<<< HEAD
//use git::commands::command::Command;
//use std::env;
// use git::commands::hash_object_components::hash_object::HashObject;
// use git::error_args::ErrorFlags;
//use git::commands::hash_object_components::hash_object::HashObject;

fn main() {
    // let args: Vec<String> = env::args().collect();
    // let Ok((command_name, command_args)) = parse_args(&args) else {
    //     eprint!("Error");
    //     return;
    // };

    /* let command_name = "hash-object"; // se usa para debuguear !!!NO BORRAR
    let command_args = &[
        "-t".to_string(),
        "blob".to_string(),
        "--stdin".to_string(),
        "-w".to_string(),
        "--path".to_string(),
        "file.txt".to_string(),
    ]; */

    // _ = ejecutar(command_name, command_args);
}

// fn parse_args(args: &[String]) -> Result<(&str, &[String]), ErrorFlags> {
//     if args.len() == 1 {
//         return Err(ErrorFlags::ArgsNumber);
//     }
//     let command = &args[1];
//     let command_args = args.split_at(2).1;

//     Ok((command, command_args))
// }

// fn ejecutar(command_name: &str, command_args: &[String]) -> Result<(), ErrorFlags> {
//     let commands = [HashObject::run];

//     for command in &commands {
//         match command(command_name, command_args) {
//             Ok(()) => return Ok(()),
//             Err(ErrorFlags::CommandName) => {}
//             Err(error) => return Err(error),
//         }
//     }
//     Err(ErrorFlags::ArgsNumber)
// }
=======
use git::commands::hash_object_components::hash_object::HashObject;
use git::commands::{command::Command, error_flags::ErrorFlags};
use git::logger::Logger;
use std::{env, io};

fn main() {
    let args: Vec<String> = env::args().collect();
    let Ok((command_name, command_args)) = parse_args(&args) else {
        eprint!("Error");
        return;
    };

    let Ok(mut logger) = Logger::new(".git/logs") else {
        return;
    };

    if let Err(error) = run(command_name, command_args, &mut logger) {
        eprintln!("{error}")
    }
}

fn parse_args(args: &[String]) -> Result<(&str, &[String]), ErrorFlags> {
    let command = &args[1];
    let command_args = args.split_at(2).1;

    Ok((command, command_args))
}

fn run(command_name: &str, command_args: &[String], logger: &mut Logger) -> Result<(), ErrorFlags> {
    let commands = [HashObject::run_from];

    for command in &commands {
        match command(
            command_name,
            command_args,
            &mut io::stdin(),
            &mut io::stdout(),
            logger,
        ) {
            Ok(()) => return Ok(()),
            Err(ErrorFlags::CommandName) => {}
            Err(error) => return Err(error),
        }
    }
    Err(ErrorFlags::CommandName)
}
>>>>>>> 961a7154
<|MERGE_RESOLUTION|>--- conflicted
+++ resolved
@@ -1,53 +1,3 @@
-<<<<<<< HEAD
-//use git::commands::command::Command;
-//use std::env;
-// use git::commands::hash_object_components::hash_object::HashObject;
-// use git::error_args::ErrorFlags;
-//use git::commands::hash_object_components::hash_object::HashObject;
-
-fn main() {
-    // let args: Vec<String> = env::args().collect();
-    // let Ok((command_name, command_args)) = parse_args(&args) else {
-    //     eprint!("Error");
-    //     return;
-    // };
-
-    /* let command_name = "hash-object"; // se usa para debuguear !!!NO BORRAR
-    let command_args = &[
-        "-t".to_string(),
-        "blob".to_string(),
-        "--stdin".to_string(),
-        "-w".to_string(),
-        "--path".to_string(),
-        "file.txt".to_string(),
-    ]; */
-
-    // _ = ejecutar(command_name, command_args);
-}
-
-// fn parse_args(args: &[String]) -> Result<(&str, &[String]), ErrorFlags> {
-//     if args.len() == 1 {
-//         return Err(ErrorFlags::ArgsNumber);
-//     }
-//     let command = &args[1];
-//     let command_args = args.split_at(2).1;
-
-//     Ok((command, command_args))
-// }
-
-// fn ejecutar(command_name: &str, command_args: &[String]) -> Result<(), ErrorFlags> {
-//     let commands = [HashObject::run];
-
-//     for command in &commands {
-//         match command(command_name, command_args) {
-//             Ok(()) => return Ok(()),
-//             Err(ErrorFlags::CommandName) => {}
-//             Err(error) => return Err(error),
-//         }
-//     }
-//     Err(ErrorFlags::ArgsNumber)
-// }
-=======
 use git::commands::hash_object_components::hash_object::HashObject;
 use git::commands::{command::Command, error_flags::ErrorFlags};
 use git::logger::Logger;
@@ -94,4 +44,26 @@
     }
     Err(ErrorFlags::CommandName)
 }
->>>>>>> 961a7154
+
+// fn parse_args(args: &[String]) -> Result<(&str, &[String]), ErrorFlags> {
+//     if args.len() == 1 {
+//         return Err(ErrorFlags::ArgsNumber);
+//     }
+//     let command = &args[1];
+//     let command_args = args.split_at(2).1;
+
+//     Ok((command, command_args))
+// }
+
+// fn ejecutar(command_name: &str, command_args: &[String]) -> Result<(), ErrorFlags> {
+//     let commands = [HashObject::run];
+
+//     for command in &commands {
+//         match command(command_name, command_args) {
+//             Ok(()) => return Ok(()),
+//             Err(ErrorFlags::CommandName) => {}
+//             Err(error) => return Err(error),
+//         }
+//     }
+//     Err(ErrorFlags::ArgsNumber)
+// }