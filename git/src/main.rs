use git::commands::{
<<<<<<< HEAD
    add::Add, branch::Branch, cat_file::CatFile, clone::Clone, command::Command, commit::Commit,
    fetch::Fetch, hash_object::HashObject, init::Init, merge::Merge, push::Push, status::Status,
=======
    add::Add, cat_file::CatFile, clone::Clone, command::Command, commit::Commit, fetch::Fetch,
    hash_object::HashObject, init::Init, log::Log, merge::Merge, push::Push, status::Status,
>>>>>>> 113498e3
};
use git_lib::command_errors::CommandError;
use std::{env, io};

fn main() {
    let args: Vec<String> = env::args().collect();
    let (command_name, command_args) = parse_args(&args);

    if let Err(error) = run(command_name, command_args) {
        eprintln!("{error}")
    }
}

fn parse_args(args: &[String]) -> (&str, &[String]) {
    let command = &args[1];
    let command_args = args.split_at(2).1;
    (command, command_args)
}

fn run(command_name: &str, command_args: &[String]) -> Result<(), CommandError> {
    let commands = [
        HashObject::run_from,
        Init::run_from,
        Add::run_from,
        CatFile::run_from,
        Commit::run_from,
        Status::run_from,
        Clone::run_from,
        Fetch::run_from,
        Merge::run_from,
        Push::run_from,
<<<<<<< HEAD
        Branch::run_from,
=======
        Log::run_from,
>>>>>>> 113498e3
    ];

    for command in &commands {
        match command(
            command_name,
            command_args,
            &mut io::stdin(),
            &mut io::stdout(),
        ) {
            Ok(()) => return Ok(()),
            Err(CommandError::Name) => {}
            Err(error) => return Err(error),
        }
    }
    Err(CommandError::Name)
}<|MERGE_RESOLUTION|>--- conflicted
+++ resolved
@@ -1,11 +1,10 @@
 use git::commands::{
-<<<<<<< HEAD
     add::Add, branch::Branch, cat_file::CatFile, clone::Clone, command::Command, commit::Commit,
     fetch::Fetch, hash_object::HashObject, init::Init, merge::Merge, push::Push, status::Status,
-=======
+
     add::Add, cat_file::CatFile, clone::Clone, command::Command, commit::Commit, fetch::Fetch,
     hash_object::HashObject, init::Init, log::Log, merge::Merge, push::Push, status::Status,
->>>>>>> 113498e3
+
 };
 use git_lib::command_errors::CommandError;
 use std::{env, io};
@@ -37,11 +36,8 @@
         Fetch::run_from,
         Merge::run_from,
         Push::run_from,
-<<<<<<< HEAD
         Branch::run_from,
-=======
         Log::run_from,
->>>>>>> 113498e3
     ];
 
     for command in &commands {
