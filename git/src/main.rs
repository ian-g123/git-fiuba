use git::commands::{
    add::Add, branch::Branch, cat_file::CatFile, checkout::Checkout, clone::Clone,
    command::Command, commit::Commit, fetch::Fetch, hash_object::HashObject, init::Init, log::Log,
<<<<<<< HEAD
    ls_files::LsFiles, merge::Merge, push::Push, rebase::Rebase, show_ref::ShowRef, status::Status,
    tag::Tag,
=======
    ls_files::LsFiles, ls_tree::LsTree, merge::Merge, push::Push, show_ref::ShowRef,
    status::Status, tag::Tag,
>>>>>>> 6ef17564
};
use git_lib::command_errors::CommandError;
use std::{env, io};

fn main() {
    let args: Vec<String> = env::args().collect();
    let (command_name, command_args) = parse_args(&args);

    if let Err(error) = run(command_name, command_args) {
        eprintln!("{error}")
    }
}

fn parse_args(args: &[String]) -> (&str, &[String]) {
    let command = &args[1];
    let command_args = args.split_at(2).1;
    (command, command_args)
}

fn run(command_name: &str, command_args: &[String]) -> Result<(), CommandError> {
    let commands = [
        HashObject::run_from,
        Init::run_from,
        Add::run_from,
        CatFile::run_from,
        Commit::run_from,
        Status::run_from,
        Clone::run_from,
        Fetch::run_from,
        Merge::run_from,
        Push::run_from,
        Log::run_from,
        Branch::run_from,
        Checkout::run_from,
        LsFiles::run_from,
        Tag::run_from,
        Rebase::run_from,
        ShowRef::run_from,
        LsTree::run_from,
    ];

    for command in &commands {
        match command(
            command_name,
            command_args,
            &mut io::stdin(),
            &mut io::stdout(),
        ) {
            Ok(()) => return Ok(()),
            Err(CommandError::Name) => {}
            Err(error) => return Err(error),
        }
    }
    Err(CommandError::Name)
}<|MERGE_RESOLUTION|>--- conflicted
+++ resolved
@@ -1,13 +1,8 @@
 use git::commands::{
     add::Add, branch::Branch, cat_file::CatFile, checkout::Checkout, clone::Clone,
     command::Command, commit::Commit, fetch::Fetch, hash_object::HashObject, init::Init, log::Log,
-<<<<<<< HEAD
-    ls_files::LsFiles, merge::Merge, push::Push, rebase::Rebase, show_ref::ShowRef, status::Status,
-    tag::Tag,
-=======
-    ls_files::LsFiles, ls_tree::LsTree, merge::Merge, push::Push, show_ref::ShowRef,
-    status::Status, tag::Tag,
->>>>>>> 6ef17564
+    ls_files::LsFiles, ls_tree::LsTree, merge::Merge, push::Push, rebase::Rebase,
+    show_ref::ShowRef, status::Status, tag::Tag,
 };
 use git_lib::command_errors::CommandError;
 use std::{env, io};
