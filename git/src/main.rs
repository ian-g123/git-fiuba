--- conflicted
+++ resolved
@@ -1,12 +1,7 @@
 use git::commands::{
-<<<<<<< HEAD
-    add::Add, cat_file::CatFile, clone::Clone, command::Command, commit::Commit, fetch::Fetch,
-    hash_object::HashObject, init::Init, log::Log, merge::Merge, push::Push, status::Status,
-=======
     add::Add, branch::Branch, cat_file::CatFile, checkout::Checkout, clone::Clone,
-    command::Command, commit::Commit, fetch::Fetch, hash_object::HashObject, init::Init,
+    command::Command, commit::Commit, fetch::Fetch, hash_object::HashObject, init::Init, log::Log,
     merge::Merge, push::Push, status::Status,
->>>>>>> 89b6b6fa
 };
 use git_lib::command_errors::CommandError;
 use std::{env, io};
@@ -38,12 +33,9 @@
         Fetch::run_from,
         Merge::run_from,
         Push::run_from,
-<<<<<<< HEAD
         Log::run_from,
-=======
         Branch::run_from,
         Checkout::run_from,
->>>>>>> 89b6b6fa
     ];
 
     for command in &commands {
