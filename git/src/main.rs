--- conflicted
+++ resolved
@@ -1,14 +1,7 @@
-<<<<<<< HEAD
-use git::commands::hash_object_components::hash_object::HashObject;
-use git::commands::init_components::init::Init;
-use git::commands::{command::Command, error_flags::ErrorFlags};
-=======
 use git::commands::{
-    command::Command,
-    command_errors::CommandError,
-    hash_object_components::hash_object::HashObject
+    command::Command, command_errors::CommandError,
+    hash_object_components::hash_object::HashObject, init_components::init::Init,
 };
->>>>>>> 7ca3c4c9
 use git::logger::Logger;
 use std::{env, io};
 
@@ -35,17 +28,12 @@
     Ok((command, command_args))
 }
 
-<<<<<<< HEAD
-fn run(command_name: &str, command_args: &[String], logger: &mut Logger) -> Result<(), ErrorFlags> {
-    let commands = [HashObject::run_from, Init::run_from];
-=======
 fn run(
     command_name: &str,
     command_args: &[String],
     logger: &mut Logger,
 ) -> Result<(), CommandError> {
-    let commands = [HashObject::run_from];
->>>>>>> 7ca3c4c9
+    let commands = [HashObject::run_from, Init::run_from];
 
     for command in &commands {
         match command(
