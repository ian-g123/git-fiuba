--- conflicted
+++ resolved
@@ -6,11 +6,5 @@
 # See more keys and their definitions at https://doc.rust-lang.org/cargo/reference/manifest.html
 
 [dependencies]
-<<<<<<< HEAD
-libflate = "2.0.0"
 sha1 = "0.10.6"
-walkdir = "2.3"
-=======
-sha1 = "0.10.6"
-libflate = "2"
->>>>>>> a9a2c2e6
+libflate = "2"