[package]
name = "git"
version = "0.1.0"
edition = "2021"

# See more keys and their definitions at https://doc.rust-lang.org/cargo/reference/manifest.html

[dependencies]
sha1 = "0.10.6"
chrono = "0.4.31"
hex = "0.4.3"
<<<<<<< HEAD
flate2 = "1.0.28"
=======
flate2 = "1.0.20"
git-lib = { path = "../git-lib" }
>>>>>>> 013b5227
<|MERGE_RESOLUTION|>--- conflicted
+++ resolved
@@ -9,9 +9,5 @@
 sha1 = "0.10.6"
 chrono = "0.4.31"
 hex = "0.4.3"
-<<<<<<< HEAD
-flate2 = "1.0.28"
-=======
 flate2 = "1.0.20"
 git-lib = { path = "../git-lib" }
->>>>>>> 013b5227
