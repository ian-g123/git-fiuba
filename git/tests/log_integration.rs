--- conflicted
+++ resolved
@@ -5,11 +5,7 @@
 }
 
 #[test]
-<<<<<<< HEAD
-#[ignore]
-=======
 #[ignore = "./tests/data/commands/log must be extracted before running the test"]
->>>>>>> 96b5f2c3
 fn testx() {
     let path = "./tests/data/commands/log";
     let result = Command::new("../../../../../target/debug/git")
