--- conflicted
+++ resolved
@@ -665,94 +665,6 @@
     assert_eq!(String::from_utf8(result.stderr).unwrap(), expected);
 
     _ = fs::remove_dir_all(format!("{}", path));
-<<<<<<< HEAD
-}
-
-fn create_test_scene_1(path: &str) {
-    create_base_scene(path);
-
-    let Ok(_) = fs::copy(
-        "tests/data/commands/add/testfile.txt",
-        &(path.to_owned() + "/testfile.txt"),
-    ) else {
-        panic!("No se pudo copiar el archivo")
-    };
-
-    println!("Repo creado");
-
-    assert!(Path::new(&(path.to_owned() + "/testfile.txt")).exists())
-}
-
-fn create_test_scene_3(path: &str) {
-    create_base_scene(path);
-    let Ok(_) = fs::create_dir_all(path.to_owned() + "/dir/") else {
-        panic!("No se pudo crear el directorio")
-    };
-
-    let mut file = File::create(path.to_owned() + "/dir/testfile1.txt").unwrap();
-    file.write_all(b"file 1!").unwrap();
-
-    let mut file = File::create(path.to_owned() + "/dir/testfile2.txt").unwrap();
-    file.write_all(b"file 2!").unwrap();
-
-    let mut file = File::create(path.to_owned() + "/dir/testfile3.txt").unwrap();
-    file.write_all(b"file 3!").unwrap();
-
-    assert!(Path::new(&(path.to_owned() + "/dir/testfile1.txt")).exists());
-    assert!(Path::new(&(path.to_owned() + "/dir/testfile2.txt")).exists());
-    assert!(Path::new(&(path.to_owned() + "/dir/testfile3.txt")).exists());
-}
-
-fn create_test_scene_2(path: &str) {
-    create_base_scene(path);
-    // copy tests/data/commands/add/dir/ contents to path.to_owned() + "/dir/"
-    let Ok(_) = fs::create_dir_all(path.to_owned() + "/dir/") else {
-        panic!("No se pudo crear el directorio")
-    };
-    let Ok(_) = fs::copy(
-        "tests/data/commands/add/dir/testfile1.txt",
-        &(path.to_owned() + "/dir/testfile1.txt"),
-    ) else {
-        panic!("No se pudo copiar el archivo")
-    };
-    let Ok(_) = fs::copy(
-        "tests/data/commands/add/dir/testfile2.txt",
-        &(path.to_owned() + "/dir/testfile2.txt"),
-    ) else {
-        panic!("No se pudo copiar el archivo")
-    };
-
-    assert!(Path::new(&(path.to_owned() + "/dir/testfile1.txt")).exists());
-    assert!(Path::new(&(path.to_owned() + "/dir/testfile2.txt")).exists())
-}
-
-fn change_test_scene_2(path: &str) {
-    let mut file = File::create(path.to_owned() + "/dir/testfile1.txt").unwrap();
-
-    file.write_all(b"Cambio!").unwrap();
-}
-
-fn change_test_scene_3(path: &str) {
-    change_test_scene_2(path);
-
-    _ = fs::remove_file(path.to_string() + "/dir/testfile2.txt").unwrap();
-}
-
-fn create_base_scene(path: &str) {
-    _ = fs::remove_dir_all(format!("{}", path));
-    let Ok(_) = fs::create_dir_all(path.clone()) else {
-        panic!("No se pudo crear el directorio")
-    };
-
-    assert!(
-        Command::new("git")
-            .arg("init")
-            .arg("-q")
-            .current_dir(path)
-            .status()
-            .is_ok(),
-        "No se pudo inicializar el repositorio"
-    );
 }
 
 #[test]
@@ -760,7 +672,7 @@
     let path = "./tests/data/commands/commit/repo9";
     create_test_scene_1(path.clone());
 
-    let result = Command::new("../../../../../target/debug/git")
+    let result = Command::new("../../../../../../target/debug/git")
         .arg("add")
         .arg("testfile.txt")
         .current_dir(path)
@@ -768,7 +680,7 @@
         .unwrap();
     assert_eq!(String::from_utf8(result.stdout).unwrap(), "");
 
-    let result = Command::new("../../../../../target/debug/git")
+    let result = Command::new("../../../../../../target/debug/git")
         .arg("commit")
         .arg("-m")
         .arg("'message")
@@ -788,7 +700,7 @@
     let path = "./tests/data/commands/commit/repo10";
     create_test_scene_1(path.clone());
 
-    let result = Command::new("../../../../../target/debug/git")
+    let result = Command::new("../../../../../../target/debug/git")
         .arg("add")
         .arg("testfile.txt")
         .current_dir(path)
@@ -796,7 +708,7 @@
         .unwrap();
     assert_eq!(String::from_utf8(result.stdout).unwrap(), "");
 
-    let result = Command::new("../../../../../target/debug/git")
+    let result = Command::new("../../../../../../target/debug/git")
         .arg("commit")
         .arg("-m")
         .arg("\"this")
@@ -816,7 +728,7 @@
     let branch_ref = branch_ref.trim();
     let ref_path = path.to_owned() + "/.git/" + branch_ref;
     let commit_hash = fs::read_to_string(ref_path).unwrap();
-    let result = Command::new("../../../../../target/debug/git")
+    let result = Command::new("../../../../../../target/debug/git")
         .arg("cat-file")
         .arg(commit_hash)
         .arg("-p")
@@ -836,7 +748,7 @@
     let path = "./tests/data/commands/commit/repo11";
     create_test_scene_1(path.clone());
 
-    let result = Command::new("../../../../../target/debug/git")
+    let result = Command::new("../../../../../../target/debug/git")
         .arg("add")
         .arg("testfile.txt")
         .current_dir(path)
@@ -844,7 +756,7 @@
         .unwrap();
     assert_eq!(String::from_utf8(result.stdout).unwrap(), "");
 
-    let result = Command::new("../../../../../target/debug/git")
+    let result = Command::new("../../../../../../target/debug/git")
         .arg("commit")
         .arg("-m")
         .arg("\"message")
@@ -857,6 +769,4 @@
     assert_eq!(String::from_utf8(result.stderr).unwrap(), expected);
 
     _ = fs::remove_dir_all(format!("{}", path));
-=======
->>>>>>> c29d105c
 }