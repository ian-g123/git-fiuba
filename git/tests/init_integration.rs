<<<<<<< HEAD
use std::{
    env, fs,
    path::Path,
    process::{Command, Output},
};
=======
use std::{env, fs, path::Path, process::{Command, Output}};
>>>>>>> 5a406943

fn directory_exists(path: &String) -> bool {
    let path = Path::new(path);
    path.is_dir()
}

fn directories_exists(path: &String) -> bool {
    if directory_exists(&format!("{}/{}", path, &"objects".to_string()))
        && directory_exists(&format!("{}/{}", path, &"branches".to_string()))
        && directory_exists(&format!("{}/{}", path, &"objects/info".to_string()))
        && directory_exists(&format!("{}/{}", path, &"objects/pack".to_string()))
        && directory_exists(&format!("{}/{}", path, &"refs".to_string()))
        && directory_exists(&format!("{}/{}", path, &"refs/heads".to_string()))
        && directory_exists(&format!("{}/{}", path, &"refs/tags".to_string()))
    {
        return true;
    };
    return false;
}

fn file_exists(path: &String) -> bool {
    let path = Path::new(path);
    path.is_file()
}

fn files_exists(path: &String) -> bool {
    if file_exists(&format!("{}/{}", path, &"HEAD".to_string())) {
        return true;
    };
    return false;
}

fn inicialize_current_directory(path: &str) -> String {
    let Ok(current_dir) = env::current_dir() else {
        panic!("No se pudo obtener el directorio actual")
    };
    let absolute_path = format!("{}/{}", current_dir.display(), path);
    _ = fs::remove_dir_all(format!("{}", absolute_path));
    let Ok(_) = fs::create_dir_all(absolute_path.clone()) else {
        panic!("No se pudo crear el directorio")
    };
    absolute_path
}

<<<<<<< HEAD
fn output_success_verification(output: Output, absolute_path: String) {
=======
fn output_success_verification(output: Output, absolute_path : String ){
>>>>>>> 5a406943
    if output.status.success() {
        let stdout = String::from_utf8_lossy(&output.stdout);
        let aux = format!("Initialized empty Git repository in {}\n", absolute_path);
        assert_eq!(stdout, aux);
    } else {
        panic!("No hubo salida")
    }
}

<<<<<<< HEAD
fn output_err_verification(output: Output, err_str: &str) {
=======
fn output_err_verification(output: Output, err_str : &str ){
>>>>>>> 5a406943
    if output.status.success() {
        let stdout = String::from_utf8_lossy(&output.stderr);
        let aux = "Argumentos inválidos\n";
        assert_eq!(stdout, aux);
    } else {
        panic!("{}", err_str)
    }
}

<<<<<<< HEAD
fn finalize_current_directory(path: String) {
=======
fn finalize_current_directory(path : String){
>>>>>>> 5a406943
    _ = fs::remove_dir_all(format!("{}", path));
}

#[test]
fn test_sub_dir() {
    let path = "tests/data/commands/init/repo1";
    let absolute_path = inicialize_current_directory(path);

    let output = Command::new("../../../../../target/debug/git")
        .arg("init")
        .arg("./new_dir")
        .current_dir(path.clone())
        .output()
        .expect("No se pudo ejecutar el comando");

    let new_path = format!("{}/new_dir", absolute_path);
    let new_path_git = &format!("{}/.git", new_path);
<<<<<<< HEAD

=======
    
>>>>>>> 5a406943
    if !directories_exists(new_path_git) {
        panic!("No se pudo obtener el directorio actual")
    };
    if !files_exists(&format!("{}", new_path_git)) {
        panic!("No se pudo obtener el directorio actual")
    };

    output_success_verification(output, new_path.clone());
    finalize_current_directory(new_path)
}

#[test]
fn test_init() {
    let path = "tests/data/commands/init/repo2";
    let absolute_path = inicialize_current_directory(path);

    let output = Command::new("../../../../../target/debug/git")
        .arg("init")
        .current_dir(path.clone())
        .output()
        .expect("No se pudo ejecutar el comando");
<<<<<<< HEAD

=======
    
>>>>>>> 5a406943
    let new_path_git = &format!("{}/.git", absolute_path);
    if !directories_exists(new_path_git) {
        panic!("No se pudo obtener el directorio actual")
    };
    if !files_exists(new_path_git) {
        panic!("No se pudo obtener el directorio actual")
    };

<<<<<<< HEAD
=======

>>>>>>> 5a406943
    output_success_verification(output, absolute_path.clone());
    finalize_current_directory(absolute_path)
}

#[test]
fn test_bare() {
    let path = "tests/data/commands/init/repo3";
    let absolute_path = inicialize_current_directory(path);

    let output = Command::new("../../../../../target/debug/git")
        .arg("init")
        .arg("--bare")
        .current_dir(path.clone())
        .output()
        .expect("No se pudo ejecutar el comando");

<<<<<<< HEAD
=======

>>>>>>> 5a406943
    if !directories_exists(&absolute_path) {
        panic!("No se pudo obtener el directorio actual")
    };
    if !files_exists(&format!("{}", &absolute_path)) {
        panic!("No se pudo obtener el directorio actual")
    };

    output_success_verification(output, absolute_path.clone());
    finalize_current_directory(absolute_path)
}

#[test]
fn test_branch() {
    let path = "tests/data/commands/init/repo4";
    let absolute_path = inicialize_current_directory(path);

    let output = Command::new("../../../../../target/debug/git")
        .arg("init")
        .arg("-b")
        .arg("taller")
        .current_dir(path.clone())
        .output()
        .expect("No se pudo ejecutar el comando");

    let new_path_git = &format!("{}/.git", absolute_path);
    if !directories_exists(new_path_git) {
        panic!("No se pudo obtener el directorio actual")
    };
    if !files_exists(new_path_git) {
        panic!("No se pudo obtener el directorio actual")
    };

    output_success_verification(output, absolute_path.clone());
    finalize_current_directory(absolute_path)
}

<<<<<<< HEAD
=======

>>>>>>> 5a406943
#[test]
fn test_err_two_dir() {
    let path = "tests/data/commands/init/repo5";
    let absolute_path = inicialize_current_directory(path);

    let output = Command::new("../../../../../target/debug/git")
        .arg("init")
        .arg("./new_dir1")
        .arg("./new_dir2")
        .current_dir(path.clone())
        .output()
        .expect("No se pudo ejecutar el comando");

    let err_str = "Debería dar error ya que se proporcionaron 2 rutas a diferentes directorios";
    output_err_verification(output, err_str);

    let new_path_git = &format!("{}/.git", absolute_path);
    if directories_exists(new_path_git) {
        panic!("No se tuvieron que haber creado los directorios")
    };
    if files_exists(new_path_git) {
        panic!("No se tuvieron que haber creado los archivos")
    };
    finalize_current_directory(absolute_path)
}<|MERGE_RESOLUTION|>--- conflicted
+++ resolved
@@ -1,12 +1,8 @@
-<<<<<<< HEAD
 use std::{
     env, fs,
     path::Path,
     process::{Command, Output},
 };
-=======
-use std::{env, fs, path::Path, process::{Command, Output}};
->>>>>>> 5a406943
 
 fn directory_exists(path: &String) -> bool {
     let path = Path::new(path);
@@ -51,11 +47,7 @@
     absolute_path
 }
 
-<<<<<<< HEAD
 fn output_success_verification(output: Output, absolute_path: String) {
-=======
-fn output_success_verification(output: Output, absolute_path : String ){
->>>>>>> 5a406943
     if output.status.success() {
         let stdout = String::from_utf8_lossy(&output.stdout);
         let aux = format!("Initialized empty Git repository in {}\n", absolute_path);
@@ -65,11 +57,7 @@
     }
 }
 
-<<<<<<< HEAD
 fn output_err_verification(output: Output, err_str: &str) {
-=======
-fn output_err_verification(output: Output, err_str : &str ){
->>>>>>> 5a406943
     if output.status.success() {
         let stdout = String::from_utf8_lossy(&output.stderr);
         let aux = "Argumentos inválidos\n";
@@ -79,11 +67,7 @@
     }
 }
 
-<<<<<<< HEAD
 fn finalize_current_directory(path: String) {
-=======
-fn finalize_current_directory(path : String){
->>>>>>> 5a406943
     _ = fs::remove_dir_all(format!("{}", path));
 }
 
@@ -101,11 +85,6 @@
 
     let new_path = format!("{}/new_dir", absolute_path);
     let new_path_git = &format!("{}/.git", new_path);
-<<<<<<< HEAD
-
-=======
-    
->>>>>>> 5a406943
     if !directories_exists(new_path_git) {
         panic!("No se pudo obtener el directorio actual")
     };
@@ -127,11 +106,6 @@
         .current_dir(path.clone())
         .output()
         .expect("No se pudo ejecutar el comando");
-<<<<<<< HEAD
-
-=======
-    
->>>>>>> 5a406943
     let new_path_git = &format!("{}/.git", absolute_path);
     if !directories_exists(new_path_git) {
         panic!("No se pudo obtener el directorio actual")
@@ -140,10 +114,6 @@
         panic!("No se pudo obtener el directorio actual")
     };
 
-<<<<<<< HEAD
-=======
-
->>>>>>> 5a406943
     output_success_verification(output, absolute_path.clone());
     finalize_current_directory(absolute_path)
 }
@@ -160,10 +130,6 @@
         .output()
         .expect("No se pudo ejecutar el comando");
 
-<<<<<<< HEAD
-=======
-
->>>>>>> 5a406943
     if !directories_exists(&absolute_path) {
         panic!("No se pudo obtener el directorio actual")
     };
@@ -200,10 +166,6 @@
     finalize_current_directory(absolute_path)
 }
 
-<<<<<<< HEAD
-=======
-
->>>>>>> 5a406943
 #[test]
 fn test_err_two_dir() {
     let path = "tests/data/commands/init/repo5";
