use core::panic;
use std::{
    fs::{self, File},
    io::{Error, Read, Write},
    process::{Child, Command},
};

use git_lib::{file_compressor::extract, join_paths};

#[test]
#[ignore]
fn test_clone() {
    let path = "./tests/data/commands/clone/test1";
    let git_bin = "../../../../../../target/debug/git";

    create_base_scene(path.clone());
    // let mut handle = start_deamon(path);
    // let id = handle.id();
    // println!("ID: {}", id);

    let result = Command::new(git_bin)
        .arg("clone")
        .arg("git://127.1.0.0:9418/repo")
        .current_dir(path)
        .output()
        .unwrap();

<<<<<<< HEAD
    compare_files(
        &format!("{}/repo/", path),
        "2a293f24ce241ead407caf5bcd23fcde82c63149",
        &format!("{}/server-files/repo/", path),
        "2a293f24ce241ead407caf5bcd23fcde82c63149",
    );
    compare_files(
        &format!("{}/repo/", path),
        "764df4e2bf5c8afd5ab625cda76bdc30ece1eeef",
        &format!("{}/server-files/repo/", path),
        "764df4e2bf5c8afd5ab625cda76bdc30ece1eeef",
    );

    let ref_path = path.to_owned() + "/repo/.git/refs/remotes/origin/master";
    let commit_hash = fs::read_to_string(ref_path).unwrap();
    compare_files(
        &format!("{}/repo/", path),
        &commit_hash,
        &format!("{}/server-files/repo/", path),
        &commit_hash,
    );

    let joined_path =
        join_paths!(path.to_owned(), "repo/testfile").expect("No se pudo unir los paths");
    let mut file = File::open(joined_path).unwrap();
    let mut content = String::new();
    file.read_to_string(&mut content).unwrap();
    assert_eq!(content, "contenido\n");

    modify_file_and_commit_in_server_repo(&path);

    let result = Command::new("../".to_owned() + git_bin)
        .arg("fetch")
        .current_dir(&format!("{}/repo/", path))
        .output()
        .unwrap();

    let result = Command::new("../".to_owned() + git_bin)
        .arg("merge")
        .current_dir(&format!("{}/repo/", path))
        .output()
        .unwrap();

    let mut file = File::open(path.to_owned() + "/repo/testfile").unwrap();
    let mut content = String::new();
    file.read_to_string(&mut content).unwrap();
    assert_eq!(content, "Primera linea\nSeparador\nTercera linea\n");

    modify_file_and_commit_in_both_repos_not_overlaping(&path);

    let result = Command::new("../".to_owned() + git_bin)
        .arg("fetch")
        .current_dir(&format!("{}/repo/", path))
        .output()
        .unwrap();

    let result = Command::new("../".to_owned() + git_bin)
        .arg("merge")
        .current_dir(&format!("{}/repo/", path))
        .output()
        .unwrap();

    let mut file = File::open(path.to_owned() + "/repo/file-remote").unwrap();
    let mut content = String::new();
    file.read_to_string(&mut content).unwrap();
    assert_eq!(content, "Contenido remoto\n");

    let mut file = File::open(path.to_owned() + "/repo/file-local").unwrap();
    let mut content = String::new();
    file.read_to_string(&mut content).unwrap();
    assert_eq!(content, "Contenido local\n");

    modify_file_and_commit_in_both_repos_none_overlaping_lines(&path);

    let result = Command::new("../".to_owned() + git_bin)
        .arg("fetch")
        .current_dir(&format!("{}/repo/", path))
        .output()
        .unwrap();

    let result = Command::new("../".to_owned() + git_bin)
        .arg("merge")
        .current_dir(&format!("{}/repo/", path))
        .output()
        .unwrap();

    let mut file = File::open(path.to_owned() + "/repo/testfile").unwrap();
    let mut content = String::new();
    file.read_to_string(&mut content).unwrap();
    assert_eq!(
        content,
        "Primera linea modificada en servidor\nSeparador\nTercera linea modificada en local\n"
    );

    modify_file_and_commit_in_both_repos_overlaping_changes(&path);

    let result = Command::new("../".to_owned() + git_bin)
        .arg("fetch")
        .current_dir(&format!("{}/repo/", path))
        .output()
        .unwrap();

    let result = Command::new("../".to_owned() + git_bin)
        .arg("merge")
        .current_dir(&format!("{}/repo/", path))
        .output()
        .unwrap();

    println!("{}", String::from_utf8(result.stderr).unwrap());

    let mut file = File::open(path.to_owned() + "/repo/testfile").unwrap();
    let mut content = String::new();
    file.read_to_string(&mut content).unwrap();
    assert_eq!(
        content,
        "Primera linea modificada en servidor de nuevo\nSeparador\n<<<<<<< HEAD\nTercera linea modificada en local\n=======\nTercera linea modificada en servidor\n>>>>>>> origin\n"
    );

    let result = Command::new("../".to_owned() + git_bin)
        .arg("merge")
        .arg("--continue")
        .current_dir(&format!("{}/repo/", path))
        .output()
        .unwrap();

    assert_eq!(
        String::from_utf8(result.stderr).unwrap(),
        "error: Committing is not possible because you have unmerged files.\nhint: Fix them up in the work tree, and then use 'git add/rm <file>'\nhint: as appropriate to mark resolution and make a commit.\nfatal: Exiting because of an unresolved conflict.\n"
    );

    let result = Command::new("../".to_owned() + git_bin)
        .arg("add")
        .arg("testfile")
        .current_dir(&format!("{}/repo/", path))
        .output()
        .unwrap();

    let result = Command::new("../".to_owned() + git_bin)
        .arg("merge")
        .arg("--continue")
        .current_dir(&format!("{}/repo/", path))
        .output()
        .unwrap();

    _ = fs::remove_dir_all(format!("{}", path));
=======
    println!("hhhhhhhhhhhhhh\n\n{}", String::from_utf8(result.stdout).unwrap());

    // compare_files(
    //     &format!("{}/repo/", path),
    //     "2a293f24ce241ead407caf5bcd23fcde82c63149",
    //     &format!("{}/server-files/repo/", path),
    //     "2a293f24ce241ead407caf5bcd23fcde82c63149",
    // );
    // compare_files(
    //     &format!("{}/repo/", path),
    //     "764df4e2bf5c8afd5ab625cda76bdc30ece1eeef",
    //     &format!("{}/server-files/repo/", path),
    //     "764df4e2bf5c8afd5ab625cda76bdc30ece1eeef",
    // );

    // let ref_path = path.to_owned() + "/repo/.git/refs/remotes/origin/master";
    // println!("{}", ref_path);
    // let commit_hash = fs::read_to_string(ref_path).unwrap();
    // compare_files(
    //     &format!("{}/repo/", path),
    //     &commit_hash,
    //     &format!("{}/server-files/repo/", path),
    //     &commit_hash,
    // );

    // let joined_path =
    //     join_paths!(path.to_owned(), "repo/testfile").expect("No se pudo unir los paths");
    // println!("joined_path {}", joined_path);
    // let mut file = File::open(joined_path).unwrap();
    // let mut content = String::new();
    // file.read_to_string(&mut content).unwrap();
    // assert_eq!(content, "contenido\n");

    // modify_file_and_commit_in_server_repo(&path);

    // let result = Command::new("../".to_owned() + git_bin)
    //     .arg("fetch")
    //     .current_dir(&format!("{}/repo/", path))
    //     .output()
    //     .unwrap();

    // println!("{}", String::from_utf8(result.stdout).unwrap());
    // println!("{}", String::from_utf8(result.stderr).unwrap());

    // let result = Command::new("../".to_owned() + git_bin)
    //     .arg("merge")
    //     .current_dir(&format!("{}/repo/", path))
    //     .output()
    //     .unwrap();

    // println!("{}", String::from_utf8(result.stderr).unwrap());

    // let mut file = File::open(path.to_owned() + "/repo/testfile").unwrap();
    // let mut content = String::new();
    // file.read_to_string(&mut content).unwrap();
    // assert_eq!(content, "Primera linea\nSeparador\nTercera linea\n");

    // panic!("Pausa");

    // _ = fs::remove_dir_all(format!("{}", path));
>>>>>>> 01f0ea4a
}

fn modify_file_and_commit_in_both_repos_none_overlaping_lines(path: &str) {
    let mut file = File::create(path.to_owned() + "/server-files/repo/testfile").unwrap();
    file.write_all(b"Primera linea modificada en servidor\nSeparador\nTercera linea\n")
        .unwrap();

    assert!(
        Command::new("git")
            .arg("add")
            .arg("testfile")
            .current_dir(path.to_owned() + "/server-files/repo")
            .status()
            .is_ok(),
        "No se pudo agregar el archivo testfile"
    );

    assert!(
        Command::new("git")
            .arg("commit")
            .arg("-m")
            .arg("modificacion_servidor_not_overlaping")
            .current_dir(path.to_owned() + "/server-files/repo")
            .status()
            .is_ok(),
        "No se pudo hacer commit"
    );

    let mut file = File::create(path.to_owned() + "/repo/testfile").unwrap();
    file.write_all(b"Primera linea\nSeparador\nTercera linea modificada en local\n")
        .unwrap();

    assert!(
        Command::new("../../../../../../../target/debug/git")
            .arg("add")
            .arg("testfile")
            .current_dir(path.to_owned() + "/repo")
            .status()
            .is_ok(),
        "No se pudo agregar el archivo testfile"
    );

    let result = Command::new("../../../../../../../target/debug/git")
        .arg("commit")
        .arg("-m")
        .arg("modificacion_local_not_overlaping")
        .current_dir(path.to_owned() + "/repo")
        .output()
        .unwrap();

    println!("{}", String::from_utf8(result.stderr).unwrap());
    println!("{}", String::from_utf8(result.stdout).unwrap());
}

fn modify_file_and_commit_in_both_repos_overlaping_changes(path: &str) {
    let mut file = File::create(path.to_owned() + "/server-files/repo/testfile").unwrap();
    file.write_all(
        b"Primera linea modificada en servidor de nuevo\nSeparador\nTercera linea modificada en servidor\n",
    )
    .unwrap();

    assert!(
        Command::new("git")
            .arg("add")
            .arg("testfile")
            .current_dir(path.to_owned() + "/server-files/repo")
            .status()
            .is_ok(),
        "No se pudo agregar el archivo testfile"
    );

    assert!(
        Command::new("git")
            .arg("commit")
            .arg("-m")
            .arg("modificacion_servidor_overlaping")
            .current_dir(path.to_owned() + "/server-files/repo")
            .status()
            .is_ok(),
        "No se pudo hacer commit"
    );

    let mut file = File::create(path.to_owned() + "/repo/testfile").unwrap();
    file.write_all(
        b"Primera linea modificada en servidor\nSeparador\nTercera linea modificada en local\n",
    )
    .unwrap();

    assert!(
        Command::new("../../../../../../../target/debug/git")
            .arg("add")
            .arg("testfile")
            .current_dir(path.to_owned() + "/repo")
            .status()
            .is_ok(),
        "No se pudo agregar el archivo testfile"
    );

    let result = Command::new("../../../../../../../target/debug/git")
        .arg("commit")
        .arg("-m")
        .arg("modificacion_local_overlaping")
        .current_dir(path.to_owned() + "/repo")
        .output()
        .unwrap();
}

fn modify_file_and_commit_in_both_repos_not_overlaping(path: &str) {
    let mut file = File::create(path.to_owned() + "/server-files/repo/file-remote").unwrap();
    file.write_all(b"Contenido remoto\n").unwrap();

    assert!(
        Command::new("git")
            .arg("add")
            .arg("file-remote")
            .current_dir(path.to_owned() + "/server-files/repo")
            .status()
            .is_ok(),
        "No se pudo agregar el archivo file-remote"
    );

    assert!(
        Command::new("git")
            .arg("commit")
            .arg("-m")
            .arg("modificacion_servidor_no_overlaping_files")
            .current_dir(path.to_owned() + "/server-files/repo")
            .status()
            .is_ok(),
        "No se pudo hacer commit"
    );

    let mut file = File::create(path.to_owned() + "/repo/file-local").unwrap();
    file.write_all(b"Contenido local\n").unwrap();

    assert!(
        Command::new("../../../../../../../target/debug/git")
            .arg("add")
            .arg("file-local")
            .current_dir(path.to_owned() + "/repo")
            .status()
            .is_ok(),
        "No se pudo agregar el archivo file-local"
    );

    let result = Command::new("../../../../../../../target/debug/git")
        .arg("commit")
        .arg("-m")
        .arg("modificacion_local_no_overlaping_files")
        .current_dir(path.to_owned() + "/repo")
        .output()
        .unwrap();

    println!("{}", String::from_utf8(result.stderr).unwrap());
    println!("{}", String::from_utf8(result.stdout).unwrap());
}

fn modify_file_and_commit_in_server_repo(path: &str) {
    let mut file = File::create(path.to_owned() + "/server-files/repo/testfile").unwrap();
    file.write_all(b"Primera linea\nSeparador\nTercera linea\n")
        .unwrap();

    assert!(
        Command::new("git")
            .arg("add")
            .arg("testfile")
            .current_dir(path.to_owned() + "/server-files/repo")
            .status()
            .is_ok(),
        "No se pudo agregar el archivo testfile"
    );

    assert!(
        Command::new("git")
            .arg("commit")
            .arg("-m")
            .arg("hi2")
            .current_dir(path.to_owned() + "/server-files/repo")
            .status()
            .is_ok(),
        "No se pudo hacer commit"
    );
}

fn start_deamon(path: &str) -> Child {
    let handle = Command::new("git")
        .arg("daemon")
        .arg("--verbose")
        .arg("--reuseaddr")
        .arg("--enable=receive-pack")
        .arg("--base-path=.")
        .current_dir(path.to_owned() + "/server-files")
        .spawn()
        .expect("No se pudo iniciar el daemon");

    handle
}

fn create_base_scene(path: &str) {
    _ = fs::remove_dir_all(format!("{}/server-files/repo", path));
    _ = fs::remove_dir_all(format!("{}/repo", path));

    let Ok(_) = fs::create_dir_all(path.clone()) else {
        panic!("No se pudo crear el directorio")
    };

    let Ok(_) = fs::create_dir_all(format!("{}/server-files/repo", path)) else {
        panic!("No se pudo crear el directorio")
    };

    assert!(
        Command::new("git")
            .arg("init")
            .arg("-q")
            .current_dir(path.to_owned() + "/server-files/repo")
            .status()
            .is_ok(),
        "No se pudo inicializar el repositorio"
    );

    let mut file = File::create(path.to_owned() + "/server-files/repo/testfile").unwrap();
    file.write_all(b"contenido\n").unwrap();

    assert!(
        Command::new("git")
            .arg("add")
            .arg("testfile")
            .current_dir(path.to_owned() + "/server-files/repo")
            .status()
            .is_ok(),
        "No se pudo agregar el archivo testfile"
    );

    assert!(
        Command::new("git")
            .arg("commit")
            .arg("-m")
            .arg("hi")
            .current_dir(path.to_owned() + "/server-files/repo")
            .status()
            .is_ok(),
        "No se pudo hacer commit"
    );

    assert!(
        Command::new("touch")
            .arg("git-daemon-export-ok")
            .current_dir(path.to_owned() + "/server-files/repo/.git")
            .status()
            .is_ok(),
        "No se pudo crear el archivo testfile"
    );
}

fn read_file(repo_path: &str, hash_str: &str) -> Result<Vec<u8>, Error> {
    let path = format!(
        "{}.git/objects/{}/{}",
        &repo_path,
        &hash_str[0..2],
        &hash_str[2..]
    );
    let mut file = File::open(&path).unwrap();
    let mut data = Vec::new();
    file.read_to_end(&mut data).unwrap();
    let decompressed_data = extract(&data).unwrap();
    Ok(decompressed_data)
}

fn compare_files(repo_path_1: &str, hash_str_1: &str, repo_path_2: &str, hash_str_2: &str) {
    let file1 = read_file(repo_path_1, hash_str_1).unwrap();
    let file2 = read_file(repo_path_2, hash_str_2).unwrap();
    assert_eq!(file1, file2);
}<|MERGE_RESOLUTION|>--- conflicted
+++ resolved
@@ -8,7 +8,6 @@
 use git_lib::{file_compressor::extract, join_paths};
 
 #[test]
-#[ignore]
 fn test_clone() {
     let path = "./tests/data/commands/clone/test1";
     let git_bin = "../../../../../../target/debug/git";
@@ -25,7 +24,6 @@
         .output()
         .unwrap();
 
-<<<<<<< HEAD
     compare_files(
         &format!("{}/repo/", path),
         "2a293f24ce241ead407caf5bcd23fcde82c63149",
@@ -171,68 +169,6 @@
         .unwrap();
 
     _ = fs::remove_dir_all(format!("{}", path));
-=======
-    println!("hhhhhhhhhhhhhh\n\n{}", String::from_utf8(result.stdout).unwrap());
-
-    // compare_files(
-    //     &format!("{}/repo/", path),
-    //     "2a293f24ce241ead407caf5bcd23fcde82c63149",
-    //     &format!("{}/server-files/repo/", path),
-    //     "2a293f24ce241ead407caf5bcd23fcde82c63149",
-    // );
-    // compare_files(
-    //     &format!("{}/repo/", path),
-    //     "764df4e2bf5c8afd5ab625cda76bdc30ece1eeef",
-    //     &format!("{}/server-files/repo/", path),
-    //     "764df4e2bf5c8afd5ab625cda76bdc30ece1eeef",
-    // );
-
-    // let ref_path = path.to_owned() + "/repo/.git/refs/remotes/origin/master";
-    // println!("{}", ref_path);
-    // let commit_hash = fs::read_to_string(ref_path).unwrap();
-    // compare_files(
-    //     &format!("{}/repo/", path),
-    //     &commit_hash,
-    //     &format!("{}/server-files/repo/", path),
-    //     &commit_hash,
-    // );
-
-    // let joined_path =
-    //     join_paths!(path.to_owned(), "repo/testfile").expect("No se pudo unir los paths");
-    // println!("joined_path {}", joined_path);
-    // let mut file = File::open(joined_path).unwrap();
-    // let mut content = String::new();
-    // file.read_to_string(&mut content).unwrap();
-    // assert_eq!(content, "contenido\n");
-
-    // modify_file_and_commit_in_server_repo(&path);
-
-    // let result = Command::new("../".to_owned() + git_bin)
-    //     .arg("fetch")
-    //     .current_dir(&format!("{}/repo/", path))
-    //     .output()
-    //     .unwrap();
-
-    // println!("{}", String::from_utf8(result.stdout).unwrap());
-    // println!("{}", String::from_utf8(result.stderr).unwrap());
-
-    // let result = Command::new("../".to_owned() + git_bin)
-    //     .arg("merge")
-    //     .current_dir(&format!("{}/repo/", path))
-    //     .output()
-    //     .unwrap();
-
-    // println!("{}", String::from_utf8(result.stderr).unwrap());
-
-    // let mut file = File::open(path.to_owned() + "/repo/testfile").unwrap();
-    // let mut content = String::new();
-    // file.read_to_string(&mut content).unwrap();
-    // assert_eq!(content, "Primera linea\nSeparador\nTercera linea\n");
-
-    // panic!("Pausa");
-
-    // _ = fs::remove_dir_all(format!("{}", path));
->>>>>>> 01f0ea4a
 }
 
 fn modify_file_and_commit_in_both_repos_none_overlaping_lines(path: &str) {
