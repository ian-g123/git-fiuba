--- conflicted
+++ resolved
@@ -155,23 +155,12 @@
                 ))
             })?;
         }
-<<<<<<< HEAD
         let new_pull_request = fs::File::create(new_pull_request_path_str).map_err(|error| {
             CommandError::FileOpenError(format!(
                 "Error creando el archivo del nuevo pull request: {}",
                 error.to_string()
             ))
         })?;
-=======
-        self.remove_existing_pr_files(&content_type, pull_request_id)?;
-        let mut new_pull_request =
-            fs::File::create(new_pull_request_path_str).map_err(|error| {
-                CommandError::FileOpenError(format!(
-                    "Error creando el archivo del nuevo pull request: {}",
-                    error.to_string()
-                ))
-            })?;
->>>>>>> 8e63a0f2
         pull_request_info.id = Some(pull_request_id);
         pull_request_info.has_merge_conflicts = None;
         serde_json::to_writer(new_pull_request, &pull_request_info).map_err(|error| {
