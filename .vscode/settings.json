--- conflicted
+++ resolved
@@ -1,12 +1,5 @@
 {
-<<<<<<< HEAD
-  "rust-analyzer.showUnlinkedFileNotification": false,
-  "rust-analyzer.linkedProjects": [
-    "./git/Cargo.toml"
-  ]
-=======
     "rust-analyzer.linkedProjects": [
         "Cargo.toml"
     ]
->>>>>>> abc6d8aa
 }