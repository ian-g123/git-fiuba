use std::{
    error::Error,
    fmt::{self},
};

/// Enumeración de errores de flags
#[derive(Debug, PartialEq)]
pub enum CommandError {
    /// El nombre del comando no es válido
    Name,
    /// La flag no es válida
    WrongFlag,
    /// Argumentos inválidos
    InvalidArguments,
    /// Tipo de objeto no válido
    ObjectTypeError,
    /// Nombre de archivo inválido
    InvalidFileName,
    /// No se encuentra el archivo
    FileNotFound(String),
    /// Hay un error leyendo el archivo
    FileReadError(String),
    /// Hay un error escribiendo el archivo
    FileWriteError(String),
    /// Hay un error abriendo el archivo
    FileOpenError(String),
    /// Error de compresión
    CompressionError,
    /// No se encuentra el directorio
    DirNotFound(String),
    /// No se pudo crear el directorio
    DirectoryCreationError(String),
    /// No se pudo crear el archivo
    FileCreationError(String),
    /// No se proporcionaron suficientes argumentos para este comando
    NotEnoughArguments,
    /// El flag -e no se utiliza comúnmente junto con otros flags en el comando
    OptionCombinationError,
    /// No es un repositorio de Git.
    NotGitRepository,

    // Commit Errors
    /// El flag -m de Commit no se puede combinar con -C.
    MessageAndReuseError,
    CommitMessageEmptyValue,
    CommitMessageNoValue,
    InvalidAuthor,
    ReuseMessageNoValue,
    CommitLookUp(String),
    /// Error al abrir el staging area
    FailToOpenStaginArea(String),
    /// Error al guardar el staging area
    FailToSaveStaginArea(String),
    /// Es un archivo untracked.
    UntrackedError(String),

    CurrentDirectoryError,
    HeadError,
    InvalidDirectory,
    InvalidDirectoryEntry,
    InvalidCommit,
    /// Error al intentar agregar a un arbol un blob cuyo path no es subdirectorio del arbol
    NotYourFather,
    /// Error al intentar parsear la longitud en el header de un objeto
    ObjectLengthParsingError,
    /// Error al intentar calcular el tamaño de un objeto
    FailToCalculateObjectSize,
    /// Error al intentar buscar el hash de un objeto
    ObjectHashNotKnown,
    /// Modo de archivo inválido.
    InvalidMode,
    /// No se pudo obtener el nombre del objeto.
    FileNameError,
    /// No existe configuración de ususario.
    UserConfigurationError,
    FailToRecreateStagingArea,
    /// Se intentó agregar un archivo dentro de un archivo
    ObjectNotTree,
    StdinError,
    InvalidArgument(String),
    /// No se pudo conectar al servidor
    Connection(String),
    /// Error al leer un pkt
    ErrorReadingPkt,
    /// Error al leer un pkt con msg
    ErrorReadingPktVerbose(String),
    /// Error al enviar un mensaje
    SendingMessage(String),
    /// Error al intentar abrir el archivo de configuración
    InvalidConfigFile,
    /// No se encontró la url del repositorio remoto
    NoRemoteUrl,
    /// Nombre de rama inválido
    InvalidRefName,
    /// Tipo de objeto desconocido en packfile
    UnknownObjectType,
    /// Error al extraer datos de un un packfile
    ErrorExtractingPackfile,
    CastingError,
    MessageIncomplete(String),
    AllAndFilesFlagsCombination(String),
    /// No se pudo obtener el commit de HEAD
    NoHeadCommit,
    /// Error al intentar unir paths
    JoiningPaths,
    FailedToFindCommonAncestor,
    /// Ocurre un error al encontrar las ramas de los commits en push
    PushBranchesError,
    /// Error al obtener el tree desde el option que debería ser tree en push
    PushTreeError,
    PushBranchBehindVerbose(String, String),
    /// Octopus merge not supported
    MergeMultipleCommits,
    /// Merge conflict
    MergeConflict(String),
    /// You can only use merge with one option --continue | --abort | --quit
    MergeOneOperation,
    /// There is no merge to continue, abort or quit
    NoMergeFound,
    /// Couldn't continue with automerge
    FailedToResumeMerge,
    /// error: Committing is not possible because you have unmerged files.
    UnmergedFiles,
    /// There cannot be a file and a folder with the same name
    CannotHaveFileAndFolderWithSameName(String),
    PushBranchBehind(String),
<<<<<<< HEAD

    // InterfaceError(String),
    /// Error de I/O
    Io {
        message: String,
        error: String,
    },
    /// Error al negociar paquetes con cliente
    PackageNegotiationError(String),
=======
    /// Error al eliminar un archivo
    FileRemovingError(String),
    /// Error de recursividad de comando
    NotRecursive(String),
    RmFromStagingAreaError(String),
>>>>>>> bb98da8e
}

impl Error for CommandError {}

impl fmt::Display for CommandError {
    fn fmt(&self, f: &mut fmt::Formatter) -> fmt::Result {
        match self {
            CommandError::Name => write!(f, "El nombre del comando no es válido"),
            CommandError::WrongFlag => write!(f, "La flag no es válida"),
            CommandError::InvalidArguments => write!(f, "Argumentos inválidos"),
            CommandError::ObjectTypeError => write!(f, "Tipo de objeto no válido"),
            CommandError::InvalidFileName => write!(f, "Nombre de archivo inválido"),
            CommandError::FileNotFound(path) => write!(f, "No se encuentra el archivo: {path}"),
            CommandError::FileReadError(path) => {
                write!(f, "Hay un error leyendo el archivo: {path}")
            }
            CommandError::FileWriteError(path) => {
                write!(f, "Hay un error escribiendo el archivo: {path}")
            }
            CommandError::FileOpenError(path) => {
                write!(f, "Hay un error abriendo el archivo: {path}")
            }
            CommandError::CompressionError => write!(f, "Error de compresión"),
            CommandError::DirNotFound(path) => write!(f, "No se encuentra el directorio: {path}"),
            CommandError::DirectoryCreationError(path) => {
                write!(f, "No se pudo crear el directorio: {path}")
            }
            CommandError::FileCreationError(path) => {
                write!(f, "No se pudo crear el archivo: {path}")
            }

            CommandError::NotEnoughArguments => write!(
                f,
                "No se proporcionaron suficientes argumentos para este comando"
            ),
            CommandError::OptionCombinationError => write!(
                f,
                "El flag -e no se utiliza comúnmente junto con otros flags en el comando"
            ),
            CommandError::MessageAndReuseError => {
                write!(f, "fatal: Option -m cannot be combined with -C")
            }
            CommandError::CommitMessageNoValue => write!(f, "error: switch `m' requires a value"),
            CommandError::CommitMessageEmptyValue => {
                write!(f, "Aborting commit due to empty commit message.")
            }
            CommandError::ReuseMessageNoValue => write!(f, "error: switch `C' requires a value"),
            CommandError::CommitLookUp(hash) => write!(f, "fatal: could not lookup commit {hash}"),
            CommandError::NotGitRepository => write!(
                f,
                "fatal: not a git repository (or any of the parent directories): .git"
            ),
            CommandError::FailToOpenStaginArea(error) => {
                write!(f, "Error al abrir el staging area: {error}")
            }
            CommandError::FailToSaveStaginArea(error) => {
                write!(f, "Error al guardar el staging area: {error}")
            }
            CommandError::CurrentDirectoryError => {
                write!(f, "Current directory does not existo or there are insufficient permissions to access the current directory")
            }
            CommandError::HeadError => {
                write!(f, "El archivo .git/HEAD tiene formato inválido")
            }
            CommandError::InvalidDirectoryEntry => {
                write!(f, "Entrada de directorio inválida")
            }
            CommandError::InvalidDirectory => {
                write!(f, "Directorio inválido")
            }
            CommandError::InvalidCommit => {
                write!(f, "Commit inválido")
            }
            CommandError::InvalidAuthor => {
                write!(f, "Autor inválido")
            }
            CommandError::NotYourFather => {
                write!(f, "Error al intentar agregar a un arbol un blob cuyo path no es subdirectorio del arbol")
            }
            CommandError::ObjectLengthParsingError => {
                write!(
                    f,
                    "Error al intentar parsear la longitud en el header de un objeto"
                )
            }
            CommandError::FailToCalculateObjectSize => {
                write!(f, "Error al intentar calcular el tamaño de un objeto")
            }
            CommandError::ObjectHashNotKnown => {
                write!(f, "Error al intentar buscar el hash de un objeto")
            }
            CommandError::InvalidMode => {
                write!(f, "Modo de archivo inválido.")
            }
            CommandError::FileNameError => {
                write!(f, "No se pudo obtener el nombre del objeto.")
            }
            CommandError::UserConfigurationError => {
                write!(f, "No existe configuración de ususario.")
            }
            CommandError::FailToRecreateStagingArea => {
                write!(f, "Error al intentar recrear el staging area")
            }
            CommandError::ObjectNotTree => {
                write!(f, "Se intentó agregar un archivo dentro de un archivo")
            }
            CommandError::StdinError => {
                write!(f, "No se pudo leer por entrada estándar")
            }
            CommandError::InvalidArgument(msg) => {
                write!(f, "{}", msg)
            }
            CommandError::Connection(msg) => {
                write!(f, "{}", msg)
            }
            CommandError::ErrorReadingPkt => {
                write!(f, "Error al leer un pkt")
            }

            CommandError::ErrorReadingPktVerbose(msg) => {
                write!(f, "Error al leer un pkt: {}", msg)
            }
            CommandError::SendingMessage(msg) => {
                write!(f, "{}", msg)
            }
            CommandError::InvalidConfigFile => {
                write!(f, "Error al intentar abrir el archivo de configuración")
            }
            CommandError::NoRemoteUrl => {
                write!(f, "No se encontró la url del repositorio remoto")
            }
            CommandError::InvalidRefName => {
                write!(f, "Nombre de rama inválido")
            }
            CommandError::UnknownObjectType => {
                write!(f, "Tipo de objeto desconocido")
            }
            CommandError::ErrorExtractingPackfile => {
                write!(f, "Error al extraer datos de un un packfile")
            }

            CommandError::CastingError => {
                write!(f, "Casting error")
            }
            CommandError::UntrackedError(path) => {
                write!(
                    f,
                    "error: pathspec '{}' did not match any file(s) known to git",
                    path
                )
            }
            CommandError::MessageIncomplete(end) => {
                write!(f, "The message must end with {}", end)
            }

            CommandError::AllAndFilesFlagsCombination(path) => {
                write!(f, "fatal: paths '{} ...' with -a does not make sense", path)
            }
            CommandError::NoHeadCommit => {
                write!(f, "fatal: Not a valid object name HEAD")
            }
            CommandError::JoiningPaths => {
                write!(f, "Error al intentar unir paths")
            }
            CommandError::FailedToFindCommonAncestor => {
                write!(f, "No se pudo encontrar un ancestro común.")
            }
            CommandError::PushBranchesError => {
                write!(
                    f,
                    "Ocurre un error al encontrar las ramas de los commits en push"
                )
            }
            CommandError::PushTreeError => {
                write!(
                    f,
                    "Error al obtener el tree desde el option que debería ser tree en push"
                )
            }
            CommandError::PushBranchBehindVerbose(url, branch) => {
                write!(
                    f,
                    "! [rejected]        {branch} -> {branch} (non-fast-forward)\nerror: failed to push some refs to '{url}'\n"
                )
            }
            CommandError::MergeMultipleCommits => {
                write!(f, "Octopus merge not supported")
            }
            CommandError::MergeConflict(explanation) => {
                write!(f, "Merge conflict! Error: {}", explanation)
            }
            CommandError::MergeOneOperation => {
                write!(
                    f,
                    "You can only use merge with one option --continue | --abort | --quit"
                )
            }
            CommandError::NoMergeFound => {
                write!(f, "There is no merge to continue, abort or quit")
            }
            CommandError::FailedToResumeMerge => {
                write!(f, "Couldn't continue with automerge")
            }
            CommandError::UnmergedFiles => {
                write!(f, "error: Committing is not possible because you have unmerged files.\nhint: Fix them up in the work tree, and then use 'git add/rm <file>'\nhint: as appropriate to mark resolution and make a commit.\nfatal: Exiting because of an unresolved conflict.")
            }
            CommandError::CannotHaveFileAndFolderWithSameName(path) => {
                write!(
                    f,
                    "There cannot be a file and a folder with the same name: {}",
                    path
                )
            }
            CommandError::PushBranchBehind(local_branch) => {
                write!(f, "error: failed to push some refs to {}", local_branch)
            }
<<<<<<< HEAD
            // CommandError::InterfaceError(msg) => {
            //     write!(f, "Ocurrió un error en la interfaz: {}", msg)
            // }
            CommandError::Io { message, error } => {
                write!(f, "{}: {}", message, error)
            }
            CommandError::PackageNegotiationError(msg) => {
                write!(f, "{}", msg)
=======
            CommandError::NotRecursive(path) => {
                write!(f, "No se remueve {path} recursivamente sin el flag -r")
            }
            CommandError::FileRemovingError(path) => {
                write!(f, "Hay un error cerrando el archivo: {path}")
            }
            CommandError::RmFromStagingAreaError(path) => {
                write!(
                    f,
                    "No se puede remover un archivo que no fue agregado al Staging Area: {path}"
                )
>>>>>>> bb98da8e
            }
        }
    }
}<|MERGE_RESOLUTION|>--- conflicted
+++ resolved
@@ -124,7 +124,6 @@
     /// There cannot be a file and a folder with the same name
     CannotHaveFileAndFolderWithSameName(String),
     PushBranchBehind(String),
-<<<<<<< HEAD
 
     // InterfaceError(String),
     /// Error de I/O
@@ -134,13 +133,11 @@
     },
     /// Error al negociar paquetes con cliente
     PackageNegotiationError(String),
-=======
     /// Error al eliminar un archivo
     FileRemovingError(String),
     /// Error de recursividad de comando
     NotRecursive(String),
     RmFromStagingAreaError(String),
->>>>>>> bb98da8e
 }
 
 impl Error for CommandError {}
@@ -357,7 +354,6 @@
             CommandError::PushBranchBehind(local_branch) => {
                 write!(f, "error: failed to push some refs to {}", local_branch)
             }
-<<<<<<< HEAD
             // CommandError::InterfaceError(msg) => {
             //     write!(f, "Ocurrió un error en la interfaz: {}", msg)
             // }
@@ -366,7 +362,7 @@
             }
             CommandError::PackageNegotiationError(msg) => {
                 write!(f, "{}", msg)
-=======
+            }
             CommandError::NotRecursive(path) => {
                 write!(f, "No se remueve {path} recursivamente sin el flag -r")
             }
@@ -378,7 +374,6 @@
                     f,
                     "No se puede remover un archivo que no fue agregado al Staging Area: {path}"
                 )
->>>>>>> bb98da8e
             }
         }
     }
