--- conflicted
+++ resolved
@@ -123,7 +123,6 @@
     UnmergedFiles,
     /// There cannot be a file and a folder with the same name
     CannotHaveFileAndFolderWithSameName(String),
-<<<<<<< HEAD
     /// Error de I/O
     Io {
         message: String,
@@ -131,9 +130,7 @@
     },
     /// Error al negociar paquetes con cliente
     PackageNegotiationError(String),
-=======
     PushBranchBehind(String),
->>>>>>> 113498e3
 }
 
 impl Error for CommandError {}
@@ -347,16 +344,14 @@
                     path
                 )
             }
-<<<<<<< HEAD
             CommandError::Io { message, error } => {
                 write!(f, "{}: {}", message, error)
             }
             CommandError::PackageNegotiationError(msg) => {
                 write!(f, "{}", msg)
-=======
+            }
             CommandError::PushBranchBehind(local_branch) => {
                 write!(f, "error: failed to push some refs to {}", local_branch)
->>>>>>> 113498e3
             }
         }
     }
