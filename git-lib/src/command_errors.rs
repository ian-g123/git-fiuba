use std::{
    error::Error,
    fmt::{self},
};

/// Enumeración de errores de flags
#[derive(Debug, PartialEq)]
pub enum CommandError {
    /// El nombre del comando no es válido
    Name,
    /// La flag no es válida
    WrongFlag,
    /// Argumentos inválidos
    InvalidArguments,
    /// Tipo de objeto no válido
    ObjectTypeError,
    /// Nombre de archivo inválido
    InvalidFileName,
    /// No se encuentra el archivo
    FileNotFound(String),
    /// Hay un error leyendo el archivo
    FileReadError(String),
    /// Hay un error escribiendo el archivo
    FileWriteError(String),
    /// Hay un error abriendo el archivo
    FileOpenError(String),
    /// Error de compresión
    CompressionError,
    /// No se encuentra el directorio
    DirNotFound(String),
    /// No se pudo crear el directorio
    DirectoryCreationError(String),
    /// No se pudo crear el archivo
    FileCreationError(String),
    /// No se proporcionaron suficientes argumentos para este comando
    NotEnoughArguments,
    /// El flag -e no se utiliza comúnmente junto con otros flags en el comando
    OptionCombinationError,
    /// No es un repositorio de Git.
    NotGitRepository,

    // Commit Errors
    /// El flag -m de Commit no se puede combinar con -C.
    MessageAndReuseError,
    CommitMessageEmptyValue,
    CommitMessageNoValue,
    InvalidAuthor,
    ReuseMessageNoValue,
    CommitLookUp(String),
    /// Error al abrir el staging area
    FailToOpenStaginArea(String),
    /// Error al guardar el staging area
    FailToSaveStaginArea(String),
    /// Es un archivo untracked.
    UntrackedError(String),

    CurrentDirectoryError,
    HeadError,
    InvalidDirectory,
    InvalidDirectoryEntry,
    InvalidCommit,
    /// Error al intentar agregar a un arbol un blob cuyo path no es subdirectorio del arbol
    NotYourFather,
    /// Error al intentar parsear la longitud en el header de un objeto
    ObjectLengthParsingError,
    /// Error al intentar calcular el tamaño de un objeto
    FailToCalculateObjectSize,
    /// Error al intentar buscar el hash de un objeto
    ObjectHashNotKnown,
    /// Modo de archivo inválido.
    InvalidMode,
    /// No se pudo obtener el nombre del objeto.
    ObjectPathError,
    FileNameError,
    /// No existe configuración de ususario.
    UserConfigurationError,
    FailToRecreateStagingArea,
    /// Se intentó agregar un archivo dentro de un archivo
    ObjectNotTree,
    StdinError,
    InvalidArgument(String),
    /// No se pudo conectar al servidor
    Connection(String),
    /// Error al leer un pkt
    ErrorReadingPkt,
    /// Error al leer un pkt con msg
    ErrorReadingPktVerbose(String),
    /// Error al enviar un mensaje
    SendingMessage(String),
    /// Error al intentar abrir el archivo de configuración
    InvalidConfigFile,
    /// No se encontró la url del repositorio remoto
    NoRemoteUrl,
    /// Nombre de rama inválido
    InvalidRefName,
    /// Tipo de objeto desconocido en packfile
    UnknownObjectType,
    /// Error al extraer datos de un un packfile
    ErrorExtractingPackfile,
    CastingError,
    MessageIncomplete(String),
    AllAndFilesFlagsCombination(String),
    /// No se pudo obtener el commit de HEAD
    NoHeadCommit,
    /// Error al intentar unir paths
    JoiningPaths,
    FailedToFindCommonAncestor,
    /// Ocurre un error al encontrar las ramas de los commits en push
    PushBranchesError,
    /// Error al obtener el tree desde el option que debería ser tree en push
    PushTreeError,
    PushBranchBehindVerbose(String, String),
    /// Octopus merge not supported
    MergeMultipleCommits,
    /// Merge conflict
    MergeConflict(String),
    /// You can only use merge with one option --continue | --abort | --quit
    MergeOneOperation,
    /// There is no merge to continue, abort or quit
    NoMergeFound,
    /// Couldn't continue with automerge
    FailedToResumeMerge,
    /// error: Committing is not possible because you have unmerged files.
    UnmergedFiles,
    /// There cannot be a file and a folder with the same name
    CannotHaveFileAndFolderWithSameName(String),
    PushBranchBehind(String),

    // InterfaceError(String),
    /// Error de I/O
    Io {
        message: String,
        error: String,
    },
    /// Error al negociar paquetes con cliente
    PackageNegotiationError(String),
<<<<<<< HEAD
    PushBranchBehind(String),
    /// Error al intentar leer un archivo
    CheckingCommitsBetweenError(String),
=======
    /// Error al eliminar un archivo
    FileRemovingError(String),
    /// Error de recursividad de comando
    NotRecursive(String),
    RmFromStagingAreaError(String),
    PullError(String),

    // Branch errors
    /// fatal: The -a, and -r, options to 'git branch' do not take a branch name.
    CreateAndListError,
    /// fatal: cannot use -a with -d
    ShowAllAndDelete,
    /// fatal: branch name required
    BranchNameRequired,
    /// Se intentó usar -m y -D
    RenameAndDelete,
    /// No se puede renombrar una rama que no existe
    NoOldBranch(String),
    /// No se puede renombrar una rama con un nombre que existe
    NewBranchExists(String),
    /// branch -m solo recibe 2 nombres
    FatalRenameOperation,
    /// No se pudo crear la branch
    FatalCreateBranchOperation,
    /// Nombre de objeto inválido. No se puede crear la rama
    InvalidObjectName(String),
    /// No se puede crear una rama que ya existe
    BranchExists(String),
    /// Nombre de rama inválido.
    InvalidBranchName(String),
    /// Ocurrió un error al eliminar el directorio
    RemoveDirectoryError(String),
    /// Ocurrió un error al eliminar el archivo
    RemoveFileError(String),
    /// Se usó el flag -D de branch sin argumentos
    DeleteWithNoArgs,

    // Checkout
    /// fatal: Cannot update paths and switch to branch 'b3' at the same time.
    UpdateAndSwicth(String),
    /// error: switch `b' requires a value
    SwitchRequiresValue,
    CheckoutConflictsError,
>>>>>>> 933a821b
}

impl Error for CommandError {}

impl fmt::Display for CommandError {
    fn fmt(&self, f: &mut fmt::Formatter) -> fmt::Result {
        match self {
            CommandError::Name => write!(f, "El nombre del comando no es válido"),
            CommandError::WrongFlag => write!(f, "La flag no es válida"),
            CommandError::InvalidArguments => write!(f, "Argumentos inválidos"),
            CommandError::ObjectTypeError => write!(f, "Tipo de objeto no válido"),
            CommandError::InvalidFileName => write!(f, "Nombre de archivo inválido"),
            CommandError::FileNotFound(path) => write!(f, "No se encuentra el archivo: {path}"),
            CommandError::FileReadError(path) => {
                write!(f, "Hay un error leyendo el archivo: {path}")
            }
            CommandError::FileWriteError(path) => {
                write!(f, "Hay un error escribiendo el archivo: {path}")
            }
            CommandError::FileOpenError(path) => {
                write!(f, "Hay un error abriendo el archivo: {path}")
            }
            CommandError::CompressionError => write!(f, "Error de compresión"),
            CommandError::DirNotFound(path) => write!(f, "No se encuentra el directorio: {path}"),
            CommandError::DirectoryCreationError(path) => {
                write!(f, "No se pudo crear el directorio: {path}")
            }
            CommandError::FileCreationError(path) => {
                write!(f, "No se pudo crear el archivo: {path}")
            }

            CommandError::NotEnoughArguments => write!(
                f,
                "No se proporcionaron suficientes argumentos para este comando"
            ),
            CommandError::OptionCombinationError => write!(
                f,
                "El flag -e no se utiliza comúnmente junto con otros flags en el comando"
            ),
            CommandError::MessageAndReuseError => {
                write!(f, "fatal: Option -m cannot be combined with -C")
            }
            CommandError::CommitMessageNoValue => write!(f, "error: switch `m' requires a value"),
            CommandError::CommitMessageEmptyValue => {
                write!(f, "Aborting commit due to empty commit message.")
            }
            CommandError::ReuseMessageNoValue => write!(f, "error: switch `C' requires a value"),
            CommandError::CommitLookUp(hash) => write!(f, "fatal: could not lookup commit {hash}"),
            CommandError::NotGitRepository => write!(
                f,
                "fatal: not a git repository (or any of the parent directories): .git"
            ),
            CommandError::FailToOpenStaginArea(error) => {
                write!(f, "Error al abrir el staging area: {error}")
            }
            CommandError::FailToSaveStaginArea(error) => {
                write!(f, "Error al guardar el staging area: {error}")
            }
            CommandError::CurrentDirectoryError => {
                write!(f, "Current directory does not existo or there are insufficient permissions to access the current directory")
            }
            CommandError::HeadError => {
                write!(f, "El archivo .git/HEAD tiene formato inválido")
            }
            CommandError::InvalidDirectoryEntry => {
                write!(f, "Entrada de directorio inválida")
            }
            CommandError::InvalidDirectory => {
                write!(f, "Directorio inválido")
            }
            CommandError::InvalidCommit => {
                write!(f, "Commit inválido")
            }
            CommandError::InvalidAuthor => {
                write!(f, "Autor inválido")
            }
            CommandError::NotYourFather => {
                write!(f, "Error al intentar agregar a un arbol un blob cuyo path no es subdirectorio del arbol")
            }
            CommandError::ObjectLengthParsingError => {
                write!(
                    f,
                    "Error al intentar parsear la longitud en el header de un objeto"
                )
            }
            CommandError::FailToCalculateObjectSize => {
                write!(f, "Error al intentar calcular el tamaño de un objeto")
            }
            CommandError::ObjectHashNotKnown => {
                write!(f, "Error al intentar buscar el hash de un objeto")
            }
            CommandError::InvalidMode => {
                write!(f, "Modo de archivo inválido.")
            }
            CommandError::FileNameError => {
                write!(f, "No se pudo obtener el nombre del archivo.")
            }
            CommandError::ObjectPathError => {
                write!(f, "No se pudo obtener el path del objeto.")
            }
            CommandError::UserConfigurationError => {
                write!(f, "No existe configuración de ususario.")
            }
            CommandError::FailToRecreateStagingArea => {
                write!(f, "Error al intentar recrear el staging area")
            }
            CommandError::ObjectNotTree => {
                write!(f, "Se intentó agregar un archivo dentro de un archivo")
            }
            CommandError::StdinError => {
                write!(f, "No se pudo leer por entrada estándar")
            }
            CommandError::InvalidArgument(msg) => {
                write!(f, "{}", msg)
            }
            CommandError::Connection(msg) => {
                write!(f, "{}", msg)
            }
            CommandError::ErrorReadingPkt => {
                write!(f, "Error al leer un pkt")
            }

            CommandError::ErrorReadingPktVerbose(msg) => {
                write!(f, "Error al leer un pkt: {}", msg)
            }
            CommandError::SendingMessage(msg) => {
                write!(f, "{}", msg)
            }
            CommandError::InvalidConfigFile => {
                write!(f, "Error al intentar abrir el archivo de configuración")
            }
            CommandError::NoRemoteUrl => {
                write!(f, "No se encontró la url del repositorio remoto")
            }
            CommandError::InvalidRefName => {
                write!(f, "Nombre de rama inválido")
            }
            CommandError::UnknownObjectType => {
                write!(f, "Tipo de objeto desconocido")
            }
            CommandError::ErrorExtractingPackfile => {
                write!(f, "Error al extraer datos de un un packfile")
            }

            CommandError::CastingError => {
                write!(f, "Casting error")
            }
            CommandError::UntrackedError(path) => {
                write!(
                    f,
                    "error: pathspec '{}' did not match any file(s) known to git",
                    path
                )
            }
            CommandError::MessageIncomplete(end) => {
                write!(f, "The message must end with {}", end)
            }

            CommandError::AllAndFilesFlagsCombination(path) => {
                write!(f, "fatal: paths '{} ...' with -a does not make sense", path)
            }
            CommandError::NoHeadCommit => {
                write!(f, "fatal: Not a valid object name HEAD")
            }
            CommandError::JoiningPaths => {
                write!(f, "Error al intentar unir paths")
            }
            CommandError::FailedToFindCommonAncestor => {
                write!(f, "No se pudo encontrar un ancestro común.")
            }
            CommandError::PushBranchesError => {
                write!(
                    f,
                    "Ocurre un error al encontrar las ramas de los commits en push"
                )
            }
            CommandError::PushTreeError => {
                write!(
                    f,
                    "Error al obtener el tree desde el option que debería ser tree en push"
                )
            }
            CommandError::PushBranchBehindVerbose(url, branch) => {
                write!(
                    f,
                    "! [rejected]        {branch} -> {branch} (non-fast-forward)\nerror: failed to push some refs to '{url}'\n"
                )
            }
            CommandError::MergeMultipleCommits => {
                write!(f, "Octopus merge not supported")
            }
            CommandError::MergeConflict(explanation) => {
                write!(f, "Merge conflict! Error: {}", explanation)
            }
            CommandError::MergeOneOperation => {
                write!(
                    f,
                    "You can only use merge with one option --continue | --abort | --quit"
                )
            }
            CommandError::NoMergeFound => {
                write!(f, "There is no merge to continue, abort or quit")
            }
            CommandError::FailedToResumeMerge => {
                write!(f, "Couldn't continue with automerge")
            }
            CommandError::UnmergedFiles => {
                write!(f, "error: Committing is not possible because you have unmerged files.\nhint: Fix them up in the work tree, and then use 'git add/rm <file>'\nhint: as appropriate to mark resolution and make a commit.\nfatal: Exiting because of an unresolved conflict.")
            }
            CommandError::CannotHaveFileAndFolderWithSameName(path) => {
                write!(
                    f,
                    "There cannot be a file and a folder with the same name: {}",
                    path
                )
            }
            CommandError::PushBranchBehind(local_branch) => {
                write!(f, "error: failed to push some refs to {}", local_branch)
            }
            // CommandError::InterfaceError(msg) => {
            //     write!(f, "Ocurrió un error en la interfaz: {}", msg)
            // }
            CommandError::Io { message, error } => {
                write!(f, "{}: {}", message, error)
            }
            CommandError::PackageNegotiationError(msg) => {
                write!(f, "{}", msg)
            }
            CommandError::NotRecursive(path) => {
                write!(f, "No se remueve {path} recursivamente sin el flag -r")
            }
            CommandError::FileRemovingError(path) => {
                write!(f, "Hay un error cerrando el archivo: {path}")
            }
            CommandError::RmFromStagingAreaError(path) => {
                write!(
                    f,
                    "No se puede remover un archivo que no fue agregado al Staging Area: {path}"
                )
            }
            CommandError::PullError(msg) => {
                write!(f, "{}", msg)
            }
            CommandError::CreateAndListError => {
                write!(
                    f,
                    "fatal: The -a, and -r, options to 'git branch' do not take a branch name."
                )
            }
            CommandError::ShowAllAndDelete => write!(f, "fatal: cannot use (-a | -all) with -D"),
            CommandError::RenameAndDelete => write!(f, "fatal: cannot use -m with -D"),

            CommandError::BranchNameRequired => write!(f, "fatal: branch name required"),
            CommandError::NoOldBranch(name) => {
                write!(
                    f,
                    "error: refname refs/heads/{}\nfatal: Branch rename failed",
                    name
                )
            }
            CommandError::NewBranchExists(name) => {
                write!(f, "fatal: A branch named '{name}' already exists")
            }
            CommandError::FatalRenameOperation => {
                write!(f, "fatal: too many arguments for a rename operation")
            }
            CommandError::InvalidObjectName(name) => {
                write!(f, "fatal: Not a valid object name: '{name}'.")
            }
            CommandError::FatalCreateBranchOperation => {
                write!(f, "fatal: too many arguments for a create operation")
            }
            CommandError::BranchExists(name) => {
                write!(f, "fatal: A branch named '{name}' already exists.")
            }
            CommandError::InvalidBranchName(name) => {
                write!(f, "fatal: '{name}' is not a valid branch name.")
            }
            CommandError::RemoveDirectoryError(error) => {
                write!(f, "Error: {error}")
            }
            CommandError::RemoveFileError(error) => {
                write!(f, "Error: {error}")
            }
            CommandError::DeleteWithNoArgs => write!(f, "fatal: branch name required"),
            CommandError::UpdateAndSwicth(branch) => write!(
                f,
                "fatal: Cannot update paths and switch to branch '{branch}' at the same time."
            ),
            CommandError::SwitchRequiresValue => write!(f, "error: switch `b' requires a value"),
            CommandError::CheckoutConflictsError => {
                write!(f, "No se puede cambiar de rama. Hay conflictos")
            }
            CommandError::CheckingCommitsBetweenError(msg) => {
                write!(f, "{}", msg)
            }
        }
    }
}<|MERGE_RESOLUTION|>--- conflicted
+++ resolved
@@ -134,11 +134,8 @@
     },
     /// Error al negociar paquetes con cliente
     PackageNegotiationError(String),
-<<<<<<< HEAD
-    PushBranchBehind(String),
     /// Error al intentar leer un archivo
     CheckingCommitsBetweenError(String),
-=======
     /// Error al eliminar un archivo
     FileRemovingError(String),
     /// Error de recursividad de comando
@@ -182,7 +179,6 @@
     /// error: switch `b' requires a value
     SwitchRequiresValue,
     CheckoutConflictsError,
->>>>>>> 933a821b
 }
 
 impl Error for CommandError {}
