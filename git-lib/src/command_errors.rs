use std::{
    error::Error,
    fmt::{self},
};

/// Enumeración de errores de flags
#[derive(Debug, PartialEq)]
pub enum CommandError {
    /// El nombre del comando no es válido
    Name,
    /// La flag no es válida
    WrongFlag,
    /// Argumentos inválidos
    InvalidArguments,
    /// Tipo de objeto no válido
    ObjectTypeError,
    /// Nombre de archivo inválido
    InvalidFileName,
    /// No se encuentra el archivo
    FileNotFound(String),
    /// Hay un error leyendo el archivo
    FileReadError(String),
    /// Hay un error escribiendo el archivo
    FileWriteError(String),
    /// Hay un error abriendo el archivo
    FileOpenError(String),
    /// Error de compresión
    CompressionError,
    /// No se encuentra el directorio
    DirNotFound(String),
    /// No se pudo crear el directorio
    DirectoryCreationError(String),
    /// No se pudo crear el archivo
    FileCreationError(String),
    /// No se proporcionaron suficientes argumentos para este comando
    NotEnoughArguments,
    /// El flag -e no se utiliza comúnmente junto con otros flags en el comando
    OptionCombinationError,
    /// No es un repositorio de Git.
    NotGitRepository,

    // Commit Errors
    /// El flag -m de Commit no se puede combinar con -C.
    MessageAndReuseError,
    CommitMessageEmptyValue,
    MessageNoValue,
    InvalidAuthor,
    ReuseMessageNoValue,
    CommitLookUp(String),
    /// Error al abrir el staging area
    FailToOpenStaginArea(String),
    /// Error al guardar el staging area
    FailToSaveStaginArea(String),
    /// Es un archivo untracked.
    UntrackedError(String),

    CurrentDirectoryError,
    HeadError,
    InvalidDirectory,
    InvalidDirectoryEntry,
    InvalidCommit,
    /// Error al intentar agregar a un arbol un blob cuyo path no es subdirectorio del arbol
    NotYourFather,
    /// Error al intentar parsear la longitud en el header de un objeto
    ObjectLengthParsingError,
    /// Error al intentar calcular el tamaño de un objeto
    FailToCalculateObjectSize,
    /// Error al intentar buscar el hash de un objeto
    ObjectHashNotKnown,
    /// Modo de archivo inválido.
    InvalidMode,
    /// No se pudo obtener el nombre del objeto.
    ObjectPathError,
    FileNameError,
    /// No existe configuración de ususario.
    UserConfigurationError,
    FailToRecreateStagingArea,
    /// Se intentó agregar un archivo dentro de un archivo
    ObjectNotTree,
    StdinError,
    InvalidArgument(String),
    /// No se pudo conectar al servidor
    Connection(String),
    /// Error al leer un pkt
    ErrorReadingPkt,
    /// Error al leer un pkt con msg
    ErrorReadingPktVerbose(String),
    /// Error al enviar un mensaje
    SendingMessage(String),
    /// Error al intentar abrir el archivo de configuración
    InvalidConfigFile,
    /// No se encontró la url del repositorio remoto
    NoRemoteUrl,
    /// Nombre de rama inválido
    InvalidRefName,
    /// Tipo de objeto desconocido en packfile
    UnknownObjectType,
    /// Error al extraer datos de un un packfile
    ErrorExtractingPackfile,
    CastingError,
    MessageIncomplete(String),
    AllAndFilesFlagsCombination(String),
    /// No se pudo obtener el commit de HEAD
    NoHeadCommit(String),
    /// Error al intentar unir paths
    JoiningPaths,
    FailedToFindCommonAncestor,
    /// Ocurre un error al encontrar las ramas de los commits en push
    PushBranchesError,
    /// Error al obtener el tree desde el option que debería ser tree en push
    PushTreeError,
    PushBranchBehindVerbose(String, String),
    /// Octopus merge not supported
    MergeMultipleCommits,
    /// Merge conflict
    MergeConflict(String),
    /// You can only use merge with one option --continue | --abort | --quit
    MergeOneOperation,
    /// There is no merge to continue, abort or quit
    NoMergeFound,
    /// Couldn't continue with automerge
    FailedToResumeMerge,
    /// error: Committing is not possible because you have unmerged files.
    UnmergedFiles,
    /// There cannot be a file and a folder with the same name
    CannotHaveFileAndFolderWithSameName(String),

    PushBranchBehind(String),

    // InterfaceError(String),
    /// Error de I/O
    Io {
        message: String,
        error: String,
    },
    /// Error al negociar paquetes con cliente
    PackageNegotiationError(String),
    /// Error al intentar leer un archivo
    CheckingCommitsBetweenError(String),
    /// Error al eliminar un archivo
    FileRemovingError(String),
    /// Error de recursividad de comando
    NotRecursive(String),
    RmFromStagingAreaError(String),
    PullError(String),

    // Branch errors
    /// fatal: The -a, and -r, options to 'git branch' do not take a branch name.
    CreateAndListError,
    /// fatal: cannot use -a with -d
    ShowAllAndDelete,
    /// fatal: branch name required
    BranchNameRequired,
    /// Se intentó usar -m y -D
    RenameAndDelete,
    /// No se puede renombrar una rama que no existe
    NoOldBranch(String),
    /// No se puede renombrar una rama con un nombre que existe
    NewBranchExists(String),
    /// branch -m solo recibe 2 nombres
    FatalRenameOperation,
    /// No se pudo crear la branch
    FatalCreateBranchOperation,
    /// Nombre de objeto inválido. No se puede crear la rama
    InvalidObjectName(String),
    /// No se puede crear una rama que ya existe
    BranchExists(String),
    /// Nombre de rama inválido.
    InvalidBranchName(String),
    /// Ocurrió un error al eliminar el directorio
    RemoveDirectoryError(String),
    /// Ocurrió un error al eliminar el archivo
    RemoveFileError(String),
    /// Se usó el flag -D de branch sin argumentos
    DeleteWithNoArgs,

    // Checkout
    /// fatal: Cannot update paths and switch to branch 'b3' at the same time.
    UpdateAndSwicth(String),
    /// error: switch `b' requires a value
    SwitchRequiresValue,
    CheckoutConflictsError,
    /// El tree guarda solo hashes y no sus objetos
    ShallowTree,

    MergeConflictsCommit,
    /// Errror in object decompression
    ErrorDecompressingObject(String),
    /// No se pudo obtener el sender del logger
    NotValidLogger,

    // Tags
    TagNameDuplicated(String),
    TagNameNeeded,
    TagTooManyArgs,
    TagCreateAndDelete,
    TagMessageEmpty,
    TagAlreadyExists(String),
    InvalidRef(String),

    // Show-ref
    FlagHashRequiresValue,
<<<<<<< HEAD
    // Not a valid tag
    TagNotFound(String),
    // La tag que usaste no apunta a un commit
    MergeTagNotCommit(String),
    // No se implementó está funcionalidad
    FeatureNotImplemented(String),
=======

    // Ls-tree
    LsTreeErrorNotATree,
>>>>>>> 07362f8e
}

impl Error for CommandError {}

impl fmt::Display for CommandError {
    fn fmt(&self, f: &mut fmt::Formatter) -> fmt::Result {
        match self {
            CommandError::Name => write!(f, "El nombre del comando no es válido"),
            CommandError::WrongFlag => write!(f, "La flag no es válida"),
            CommandError::InvalidArguments => write!(f, "Argumentos inválidos"),
            CommandError::ObjectTypeError => write!(f, "Tipo de objeto no válido"),
            CommandError::InvalidFileName => write!(f, "Nombre de archivo inválido"),
            CommandError::FileNotFound(path) => write!(f, "No se encuentra el archivo: {path}"),
            CommandError::FileReadError(path) => {
                write!(f, "Hay un error leyendo el archivo: {path}")
            }
            CommandError::FileWriteError(path) => {
                write!(f, "Hay un error escribiendo el archivo: {path}")
            }
            CommandError::FileOpenError(path) => {
                write!(f, "Hay un error abriendo el archivo: {path}")
            }
            CommandError::CompressionError => write!(f, "Error de compresión"),
            CommandError::DirNotFound(path) => write!(f, "No se encuentra el directorio: {path}"),
            CommandError::DirectoryCreationError(path) => {
                write!(f, "No se pudo crear el directorio: {path}")
            }
            CommandError::FileCreationError(path) => {
                write!(f, "No se pudo crear el archivo: {path}")
            }

            CommandError::NotEnoughArguments => write!(
                f,
                "No se proporcionaron suficientes argumentos para este comando"
            ),
            CommandError::OptionCombinationError => write!(
                f,
                "El flag -e no se utiliza comúnmente junto con otros flags en el comando"
            ),
            CommandError::MessageAndReuseError => {
                write!(f, "fatal: Option -m cannot be combined with -C")
            }
            CommandError::MessageNoValue => write!(f, "error: switch `m' requires a value"),
            CommandError::CommitMessageEmptyValue => {
                write!(f, "Aborting commit due to empty commit message.")
            }
            CommandError::ReuseMessageNoValue => write!(f, "error: switch `C' requires a value"),
            CommandError::CommitLookUp(hash) => write!(f, "fatal: could not lookup commit {hash}"),
            CommandError::NotGitRepository => write!(
                f,
                "fatal: not a git repository (or any of the parent directories): .git"
            ),
            CommandError::FailToOpenStaginArea(error) => {
                write!(f, "Error al abrir el staging area: {error}")
            }
            CommandError::FailToSaveStaginArea(error) => {
                write!(f, "Error al guardar el staging area: {error}")
            }
            CommandError::CurrentDirectoryError => {
                write!(f, "Current directory does not existo or there are insufficient permissions to access the current directory")
            }
            CommandError::HeadError => {
                write!(f, "El archivo .git/HEAD tiene formato inválido")
            }
            CommandError::InvalidDirectoryEntry => {
                write!(f, "Entrada de directorio inválida")
            }
            CommandError::InvalidDirectory => {
                write!(f, "Directorio inválido")
            }
            CommandError::InvalidCommit => {
                write!(f, "Commit inválido")
            }
            CommandError::InvalidAuthor => {
                write!(f, "Autor inválido")
            }
            CommandError::NotYourFather => {
                write!(f, "Error al intentar agregar a un arbol un blob cuyo path no es subdirectorio del arbol")
            }
            CommandError::ObjectLengthParsingError => {
                write!(
                    f,
                    "Error al intentar parsear la longitud en el header de un objeto"
                )
            }
            CommandError::FailToCalculateObjectSize => {
                write!(f, "Error al intentar calcular el tamaño de un objeto")
            }
            CommandError::ObjectHashNotKnown => {
                write!(f, "Error al intentar buscar el hash de un objeto")
            }
            CommandError::InvalidMode => {
                write!(f, "Modo de archivo inválido.")
            }
            CommandError::FileNameError => {
                write!(f, "No se pudo obtener el nombre del archivo.")
            }
            CommandError::ObjectPathError => {
                write!(f, "No se pudo obtener el path del objeto.")
            }
            CommandError::UserConfigurationError => {
                write!(f, "No existe configuración de ususario.")
            }
            CommandError::FailToRecreateStagingArea => {
                write!(f, "Error al intentar recrear el staging area")
            }
            CommandError::ObjectNotTree => {
                write!(f, "Se intentó agregar un archivo dentro de un archivo")
            }
            CommandError::StdinError => {
                write!(f, "No se pudo leer por entrada estándar")
            }
            CommandError::InvalidArgument(msg) => {
                write!(f, "{}", msg)
            }
            CommandError::Connection(msg) => {
                write!(f, "{}", msg)
            }
            CommandError::ErrorReadingPkt => {
                write!(f, "Error al leer un pkt")
            }

            CommandError::ErrorReadingPktVerbose(msg) => {
                write!(f, "Error al leer un pkt: {}", msg)
            }
            CommandError::SendingMessage(msg) => {
                write!(f, "{}", msg)
            }
            CommandError::InvalidConfigFile => {
                write!(f, "Error al intentar abrir el archivo de configuración")
            }
            CommandError::NoRemoteUrl => {
                write!(f, "No se encontró la url del repositorio remoto")
            }
            CommandError::InvalidRefName => {
                write!(f, "Nombre de rama inválido")
            }
            CommandError::UnknownObjectType => {
                write!(f, "Tipo de objeto desconocido")
            }
            CommandError::ErrorExtractingPackfile => {
                write!(f, "Error al extraer datos de un un packfile")
            }

            CommandError::CastingError => {
                write!(f, "Casting error")
            }
            CommandError::UntrackedError(path) => {
                write!(
                    f,
                    "error: pathspec '{}' did not match any file(s) known to git",
                    path
                )
            }
            CommandError::MessageIncomplete(end) => {
                write!(f, "The message must end with {}", end)
            }

            CommandError::AllAndFilesFlagsCombination(path) => {
                write!(f, "fatal: paths '{} ...' with -a does not make sense", path)
            }
            CommandError::NoHeadCommit(name) => {
                write!(f, "No se pudo obtener el commit de HEAD: \"{}\"", name)
            }
            CommandError::JoiningPaths => {
                write!(f, "Error al intentar unir paths")
            }
            CommandError::FailedToFindCommonAncestor => {
                write!(f, "No se pudo encontrar un ancestro común.")
            }
            CommandError::PushBranchesError => {
                write!(
                    f,
                    "Ocurre un error al encontrar las ramas de los commits en push"
                )
            }
            CommandError::PushTreeError => {
                write!(
                    f,
                    "Error al obtener el tree desde el option que debería ser tree en push"
                )
            }
            CommandError::PushBranchBehindVerbose(url, branch) => {
                write!(
                    f,
                    "! [rejected]        {branch} -> {branch} (non-fast-forward)\nerror: failed to push some refs to '{url}'\n"
                )
            }
            CommandError::MergeMultipleCommits => {
                write!(f, "Octopus merge not supported")
            }
            CommandError::MergeConflict(explanation) => {
                write!(f, "Merge conflict! Error: {}", explanation)
            }
            CommandError::MergeOneOperation => {
                write!(
                    f,
                    "You can only use merge with one option --continue | --abort | --quit"
                )
            }
            CommandError::NoMergeFound => {
                write!(f, "There is no merge to continue, abort or quit")
            }
            CommandError::FailedToResumeMerge => {
                write!(f, "Couldn't continue with automerge")
            }
            CommandError::UnmergedFiles => {
                write!(f, "error: Committing is not possible because you have unmerged files.\nhint: Fix them up in the work tree, and then use 'git add/rm <file>'\nhint: as appropriate to mark resolution and make a commit.\nfatal: Exiting because of an unresolved conflict.")
            }
            CommandError::CannotHaveFileAndFolderWithSameName(path) => {
                write!(
                    f,
                    "There cannot be a file and a folder with the same name: {}",
                    path
                )
            }
            CommandError::PushBranchBehind(local_branch) => {
                write!(f, "error: failed to push some refs to {}", local_branch)
            }
            // CommandError::InterfaceError(msg) => {
            //     write!(f, "Ocurrió un error en la interfaz: {}", msg)
            // }
            CommandError::Io { message, error } => {
                write!(f, "{}: {}", message, error)
            }
            CommandError::PackageNegotiationError(msg) => {
                write!(f, "{}", msg)
            }
            CommandError::NotRecursive(path) => {
                write!(f, "No se remueve {path} recursivamente sin el flag -r")
            }
            CommandError::FileRemovingError(path) => {
                write!(f, "Hay un error cerrando el archivo: {path}")
            }
            CommandError::RmFromStagingAreaError(path) => {
                write!(
                    f,
                    "No se puede remover un archivo que no fue agregado al Staging Area: {path}"
                )
            }
            CommandError::PullError(msg) => {
                write!(f, "{}", msg)
            }
            CommandError::CreateAndListError => {
                write!(
                    f,
                    "fatal: The -a, and -r, options to 'git branch' do not take a branch name."
                )
            }
            CommandError::ShowAllAndDelete => write!(f, "fatal: cannot use (-a | -all) with -D"),
            CommandError::RenameAndDelete => write!(f, "fatal: cannot use -m with -D"),

            CommandError::BranchNameRequired => write!(f, "fatal: branch name required"),
            CommandError::NoOldBranch(name) => {
                write!(
                    f,
                    "error: refname refs/heads/{}\nfatal: Branch rename failed",
                    name
                )
            }
            CommandError::NewBranchExists(name) => {
                write!(f, "fatal: A branch named '{name}' already exists")
            }
            CommandError::FatalRenameOperation => {
                write!(f, "fatal: too many arguments for a rename operation")
            }
            CommandError::InvalidObjectName(name) => {
                write!(f, "fatal: Not a valid object name: '{name}'.")
            }
            CommandError::FatalCreateBranchOperation => {
                write!(f, "fatal: too many arguments for a create operation")
            }
            CommandError::BranchExists(name) => {
                write!(f, "fatal: A branch named '{name}' already exists.")
            }
            CommandError::InvalidBranchName(name) => {
                write!(f, "fatal: '{name}' is not a valid branch name.")
            }
            CommandError::RemoveDirectoryError(error) => {
                write!(f, "Error: {error}")
            }
            CommandError::RemoveFileError(error) => {
                write!(f, "Error: {error}")
            }
            CommandError::DeleteWithNoArgs => write!(f, "fatal: branch name required"),
            CommandError::UpdateAndSwicth(branch) => write!(
                f,
                "fatal: Cannot update paths and switch to branch '{branch}' at the same time."
            ),
            CommandError::SwitchRequiresValue => write!(f, "error: switch `b' requires a value"),
            CommandError::CheckoutConflictsError => {
                write!(f, "No se puede cambiar de rama. Hay conflictos")
            }
            CommandError::CheckingCommitsBetweenError(msg) => {
                write!(f, "{}", msg)
            }
            CommandError::ShallowTree => {
                write!(f, "El tree guarda solo hashes y no sus objetos")
            }
            CommandError::MergeConflictsCommit => write!(f, "error: Committing is not possible because you have unmerged files.\nhint: Fix them up in the work tree, and then use 'git add/rm <file>'\nhint: as appropriate to mark resolution and make a commit.\nfatal: Exiting because of an unresolved conflict."),
            CommandError::ErrorDecompressingObject(msg) => {
                write!(f, "Errror in object decompression: {}", msg)
            }
            CommandError::NotValidLogger => {
                write!(f, "No se pudo obtener el sender del logger")
            }
            CommandError::TagNameDuplicated(name) => write!(f, "fatal: tag '{name}' already exists"),
            CommandError::TagNameNeeded => write!(f, "No se puede crear un tag sin un nombre"),
            CommandError::TagTooManyArgs => write!(f, "fatal: too many arguments"),
            CommandError::TagCreateAndDelete => write!(f, "No se puede crear y eliminar tags al mismo tiempo"),
            CommandError::TagMessageEmpty => write!(f, "fatal: no tag message?"),
            CommandError::TagAlreadyExists(tag) => write!(f, "fatal: tag '{tag}' already exists"),
            CommandError::InvalidRef(tag_ref) => write!(f, "fatal: Failed to resolve '{tag_ref}' as a valid ref."),
            CommandError::FlagHashRequiresValue => write!(f, "error: option `hash' expects a numerical value"),
<<<<<<< HEAD
            CommandError::TagNotFound(tag_name) => write!(f, "fatal: tag not found: {tag_name}"),
            CommandError::MergeTagNotCommit(tag_name) => write!(f, "La tag {} no apunta a un commit", tag_name),
            CommandError::FeatureNotImplemented(feature) => write!(f, "Feature not implemented: {}", feature),
=======
            CommandError::LsTreeErrorNotATree => write!(f, "fatal: not a tree object"),
>>>>>>> 07362f8e
        }
    }
}<|MERGE_RESOLUTION|>--- conflicted
+++ resolved
@@ -200,18 +200,15 @@
 
     // Show-ref
     FlagHashRequiresValue,
-<<<<<<< HEAD
     // Not a valid tag
     TagNotFound(String),
     // La tag que usaste no apunta a un commit
     MergeTagNotCommit(String),
     // No se implementó está funcionalidad
     FeatureNotImplemented(String),
-=======
 
     // Ls-tree
     LsTreeErrorNotATree,
->>>>>>> 07362f8e
 }
 
 impl Error for CommandError {}
@@ -526,13 +523,10 @@
             CommandError::TagAlreadyExists(tag) => write!(f, "fatal: tag '{tag}' already exists"),
             CommandError::InvalidRef(tag_ref) => write!(f, "fatal: Failed to resolve '{tag_ref}' as a valid ref."),
             CommandError::FlagHashRequiresValue => write!(f, "error: option `hash' expects a numerical value"),
-<<<<<<< HEAD
             CommandError::TagNotFound(tag_name) => write!(f, "fatal: tag not found: {tag_name}"),
             CommandError::MergeTagNotCommit(tag_name) => write!(f, "La tag {} no apunta a un commit", tag_name),
             CommandError::FeatureNotImplemented(feature) => write!(f, "Feature not implemented: {}", feature),
-=======
             CommandError::LsTreeErrorNotATree => write!(f, "fatal: not a tree object"),
->>>>>>> 07362f8e
         }
     }
 }