use std::{
    error::Error,
    fmt::{self},
    path::PathBuf,
};

/// Enumeración de errores de flags
#[derive(Debug, PartialEq)]
pub enum CommandError {
    /// El nombre del comando no es válido
    Name,
    /// La flag no es válida
    WrongFlag,
    /// Argumentos inválidos
    InvalidArguments,
    /// Tipo de objeto no válido
    ObjectTypeError,
    /// Nombre de archivo inválido
    InvalidFileName,
    /// No se encuentra el archivo
    FileNotFound(String),
    /// Hay un error leyendo el archivo
    FileReadError(String),
    /// Hay un error escribiendo el archivo
    FileWriteError(String),
    /// Hay un error abriendo el archivo
    FileOpenError(String),
    /// Error de compresión
    CompressionError,
    /// No se encuentra el directorio
    DirNotFound(String),
    /// No se pudo crear el directorio
    DirectoryCreationError(String),
    /// No se pudo crear el archivo
    FileCreationError(String),
    /// No se proporcionaron suficientes argumentos para este comando
    NotEnoughArguments,
    /// El flag -e no se utiliza comúnmente junto con otros flags en el comando
    OptionCombinationError,
    /// No es un repositorio de Git.
    NotGitRepository,

    // Commit Errors
    /// El flag -m de Commit no se puede combinar con -C.
    MessageAndReuseError,
    CommitMessageEmptyValue,
    MessageNoValue,
    InvalidAuthor,
    ReuseMessageNoValue,
    CommitLookUp(String),
    /// Error al abrir el staging area
    FailToOpenStaginArea(String),
    /// Error al guardar el staging area
    FailToSaveStaginArea(String),
    /// Es un archivo untracked.
    UntrackedError(String),

    CurrentDirectoryError,
    HeadError,
    InvalidDirectory,
    InvalidDirectoryEntry,
    InvalidCommit,
    /// Error al intentar agregar a un arbol un blob cuyo path no es subdirectorio del arbol
    NotYourFather,
    /// Error al intentar parsear la longitud en el header de un objeto
    ObjectLengthParsingError,
    /// Error al intentar calcular el tamaño de un objeto
    FailToCalculateObjectSize,
    /// Error al intentar buscar el hash de un objeto
    ObjectHashNotKnown,
    /// Modo de archivo inválido.
    InvalidMode,
    /// No se pudo obtener el nombre del objeto.
    ObjectPathError,
    FileNameError,
    /// No existe configuración de ususario.
    UserConfigurationError,
    FailToRecreateStagingArea,
    /// Se intentó agregar un archivo dentro de un archivo
    ObjectNotTree,
    StdinError,
    InvalidArgument(String),
    /// No se pudo conectar al servidor
    Connection(String),
    /// Error al leer un pkt
    ErrorReadingPkt,
    /// Error al leer un pkt con msg
    ErrorReadingPktVerbose(String),
    /// Error al enviar un mensaje
    SendingMessage(String),
    /// Error al intentar abrir el archivo de configuración
    InvalidConfigFile,
    /// No se encontró la url del repositorio remoto
    NoRemoteUrl,
    /// Nombre de rama inválido
    InvalidRefName,
    /// Tipo de objeto desconocido en packfile
    UnknownObjectType,
    /// Error al extraer datos de un un packfile
    ErrorExtractingPackfile,
    /// Error al extraer datos de un un packfile
    ErrorExtractingPackfileVerbose(String),
    CastingError,
    MessageIncomplete(String),
    AllAndFilesFlagsCombination(String),
    /// No se pudo obtener el commit de HEAD
    NoHeadCommit(String),
    /// Error al intentar unir paths
    JoiningPaths,
    FailedToFindCommonAncestor,
    /// Ocurre un error al encontrar las ramas de los commits en push
    PushBranchesError,
    /// Error al obtener el tree desde el option que debería ser tree en push
    PushTreeError,
    PushBranchBehindVerbose(String, String),
    /// Octopus merge not supported
    MergeMultipleCommits,
    /// Merge conflict
    MergeConflict(String),
    /// You can only use merge with one option --continue | --abort | --quit
    MergeOneOperation,
    /// There is no merge to continue, abort or quit
    NoMergeFound,
    /// Couldn't continue with automerge
    FailedToResumeMerge,
    /// error: Committing is not possible because you have unmerged files.
    UnmergedFiles,
    /// There cannot be a file and a folder with the same name
    CannotHaveFileAndFolderWithSameName(String),

    PushBranchBehind(String),

    // InterfaceError(String),
    /// Error de I/O
    Io {
        message: String,
        error: String,
    },
    /// Error al negociar paquetes con cliente
    PackageNegotiationError(String),
    /// Error al intentar leer un archivo
    CheckingCommitsBetweenError(String),
    /// Error al eliminar un archivo
    FileRemovingError(String),
    /// Error de recursividad de comando
    NotRecursive(String),
    RmFromStagingAreaError(String),
    PullError(String),

    // Branch errors
    /// fatal: The -a, and -r, options to 'git branch' do not take a branch name.
    CreateAndListError,
    /// fatal: cannot use -a with -d
    ShowAllAndDelete,
    /// fatal: branch name required
    BranchNameRequired,
    /// Se intentó usar -m y -D
    RenameAndDelete,
    /// No se puede renombrar una rama que no existe
    NoOldBranch(String),
    /// No se puede renombrar una rama con un nombre que existe
    NewBranchExists(String),
    /// branch -m solo recibe 2 nombres
    FatalRenameOperation,
    /// No se pudo crear la branch
    FatalCreateBranchOperation,
    /// Nombre de objeto inválido. No se puede crear la rama
    InvalidObjectName(String),
    /// No se puede crear una rama que ya existe
    BranchExists(String),
    /// Nombre de rama inválido.
    InvalidBranchName(String),
    /// Ocurrió un error al eliminar el directorio
    RemoveDirectoryError(String),
    /// Ocurrió un error al eliminar el archivo
    RemoveFileError(String),
    /// Se usó el flag -D de branch sin argumentos
    DeleteWithNoArgs,

    // Checkout
    /// fatal: Cannot update paths and switch to branch 'b3' at the same time.
    UpdateAndSwicth(String),
    /// error: switch `b' requires a value
    SwitchRequiresValue,
    CheckoutConflictsError,
    /// El tree guarda solo hashes y no sus objetos
    ShallowTree,
    ShallowBlob(String),

    MergeConflictsCommit,
    /// Errror in object decompression
    ErrorDecompressingObject(String),
    /// No se pudo obtener el sender del logger
    NotValidLogger,

    // Tags
    TagNameDuplicated(String),
    TagNameNeeded,
    TagTooManyArgs,
    TagCreateAndDelete,
    TagMessageEmpty,
    TagAlreadyExists(String),
    InvalidRef(String),
    RebaseContinueError,
    RebaseMergeConflictsError,
    RebaseError(String),

    // Show-ref
    FlagHashRequiresValue,

    // Log
    ReadRefsHeadError,

    // Not a valid tag
    TagNotFound(String),
    // La tag que usaste no apunta a un commit
    MergeTagNotCommit(String),
    // No se implementó está funcionalidad
    FeatureNotImplemented(String),

    // Ls-tree
    LsTreeErrorNotATree,
    // Error al añadir un archivo
    AddStagingAreaError(String, String),

    //index
    MetadataError(String),

    // check-ignore
    StdinAndPathsError,
    NoPathSpecified,
    NonMatchingWithoutVerbose,
    OutsideOfRepository(String, PathBuf),
    EmptyPath,
    // No rebase in progress
    NoRebaseInProgress,
    // Error al intentar leer un valor en un Delta Offset
    VariableLengthEncodingOfs(String),
}

impl Error for CommandError {}

impl fmt::Display for CommandError {
    fn fmt(&self, f: &mut fmt::Formatter) -> fmt::Result {
        match self {
            CommandError::Name => write!(f, "El nombre del comando no es válido"),
            CommandError::WrongFlag => write!(f, "La flag no es válida"),
            CommandError::InvalidArguments => write!(f, "Argumentos inválidos"),
            CommandError::ObjectTypeError => write!(f, "Tipo de objeto no válido"),
            CommandError::InvalidFileName => write!(f, "Nombre de archivo inválido"),
            CommandError::FileNotFound(path) => write!(f, "No se encuentra el archivo: {path}"),
            CommandError::FileReadError(path) => {
                write!(f, "Hay un error leyendo el archivo: {path}")
            }
            CommandError::FileWriteError(path) => {
                write!(f, "Hay un error escribiendo el archivo: {path}")
            }
            CommandError::FileOpenError(path) => {
                write!(f, "Hay un error abriendo el archivo: {path}")
            }
            CommandError::CompressionError => write!(f, "Error de compresión"),
            CommandError::DirNotFound(path) => write!(f, "No se encuentra el directorio: {path}"),
            CommandError::DirectoryCreationError(path) => {
                write!(f, "No se pudo crear el directorio: {path}")
            }
            CommandError::FileCreationError(path) => {
                write!(f, "No se pudo crear el archivo: {path}")
            }

            CommandError::NotEnoughArguments => write!(
                f,
                "No se proporcionaron suficientes argumentos para este comando"
            ),
            CommandError::OptionCombinationError => write!(
                f,
                "El flag -e no se utiliza comúnmente junto con otros flags en el comando"
            ),
            CommandError::MessageAndReuseError => {
                write!(f, "fatal: Option -m cannot be combined with -C")
            }
            CommandError::MessageNoValue => write!(f, "error: switch `m' requires a value"),
            CommandError::CommitMessageEmptyValue => {
                write!(f, "Aborting commit due to empty commit message.")
            }
            CommandError::ReuseMessageNoValue => write!(f, "error: switch `C' requires a value"),
            CommandError::CommitLookUp(hash) => write!(f, "fatal: could not lookup commit {hash}"),
            CommandError::NotGitRepository => write!(
                f,
                "fatal: not a git repository (or any of the parent directories): .git"
            ),
            CommandError::FailToOpenStaginArea(error) => {
                write!(f, "Error al abrir el staging area: {error}")
            }
            CommandError::FailToSaveStaginArea(error) => {
                write!(f, "Error al guardar el staging area: {error}")
            }
            CommandError::CurrentDirectoryError => {
                write!(f, "Current directory does not existo or there are insufficient permissions to access the current directory")
            }
            CommandError::HeadError => {
                write!(f, "El archivo .git/HEAD tiene formato inválido")
            }
            CommandError::InvalidDirectoryEntry => {
                write!(f, "Entrada de directorio inválida")
            }
            CommandError::InvalidDirectory => {
                write!(f, "Directorio inválido")
            }
            CommandError::InvalidCommit => {
                write!(f, "Commit inválido")
            }
            CommandError::InvalidAuthor => {
                write!(f, "Autor inválido")
            }
            CommandError::NotYourFather => {
                write!(f, "Error al intentar agregar a un arbol un blob cuyo path no es subdirectorio del arbol")
            }
            CommandError::ObjectLengthParsingError => {
                write!(
                    f,
                    "Error al intentar parsear la longitud en el header de un objeto"
                )
            }
            CommandError::FailToCalculateObjectSize => {
                write!(f, "Error al intentar calcular el tamaño de un objeto")
            }
            CommandError::ObjectHashNotKnown => {
                write!(f, "Error al intentar buscar el hash de un objeto")
            }
            CommandError::InvalidMode => {
                write!(f, "Modo de archivo inválido.")
            }
            CommandError::FileNameError => {
                write!(f, "No se pudo obtener el nombre del archivo.")
            }
            CommandError::ObjectPathError => {
                write!(f, "No se pudo obtener el path del objeto.")
            }
            CommandError::UserConfigurationError => {
                write!(f, "No existe configuración de ususario.")
            }
            CommandError::FailToRecreateStagingArea => {
                write!(f, "Error al intentar recrear el staging area")
            }
            CommandError::ObjectNotTree => {
                write!(f, "Se intentó agregar un archivo dentro de un archivo")
            }
            CommandError::StdinError => {
                write!(f, "No se pudo leer por entrada estándar")
            }
            CommandError::InvalidArgument(msg) => {
                write!(f, "{}", msg)
            }
            CommandError::Connection(msg) => {
                write!(f, "{}", msg)
            }
            CommandError::ErrorReadingPkt => {
                write!(f, "Error al leer un pkt")
            }

            CommandError::ErrorReadingPktVerbose(msg) => {
                write!(f, "Error al leer un pkt: {}", msg)
            }
            CommandError::SendingMessage(msg) => {
                write!(f, "{}", msg)
            }
            CommandError::InvalidConfigFile => {
                write!(f, "Error al intentar abrir el archivo de configuración")
            }
            CommandError::NoRemoteUrl => {
                write!(f, "No se encontró la url del repositorio remoto")
            }
            CommandError::InvalidRefName => {
                write!(f, "Nombre de rama inválido")
            }
            CommandError::UnknownObjectType => {
                write!(f, "Tipo de objeto desconocido")
            }
            CommandError::ErrorExtractingPackfile => {
                write!(f, "Error al extraer datos de un un packfile")
            }
            CommandError::ErrorExtractingPackfileVerbose(e) => {
                write!(f, "Error al extraer datos de un un packfile: {}",e)
            }

            CommandError::CastingError => {
                write!(f, "Casting error")
            }
            CommandError::UntrackedError(path) => {
                write!(
                    f,
                    "error: pathspec '{}' did not match any file(s) known to git",
                    path
                )
            }
            CommandError::MessageIncomplete(end) => {
                write!(f, "The message must end with {}", end)
            }

            CommandError::AllAndFilesFlagsCombination(path) => {
                write!(f, "fatal: paths '{} ...' with -a does not make sense", path)
            }
            CommandError::NoHeadCommit(name) => {
                write!(f, "No se pudo obtener el commit de HEAD: \"{}\"", name)
            }
            CommandError::JoiningPaths => {
                write!(f, "Error al intentar unir paths")
            }
            CommandError::FailedToFindCommonAncestor => {
                write!(f, "No se pudo encontrar un ancestro común.")
            }
            CommandError::PushBranchesError => {
                write!(
                    f,
                    "Ocurre un error al encontrar las ramas de los commits en push"
                )
            }
            CommandError::PushTreeError => {
                write!(
                    f,
                    "Error al obtener el tree desde el option que debería ser tree en push"
                )
            }
            CommandError::PushBranchBehindVerbose(url, branch) => {
                write!(
                    f,
                    "! [rejected]        {branch} -> {branch} (non-fast-forward)\nerror: failed to push some refs to '{url}'\n"
                )
            }
            CommandError::MergeMultipleCommits => {
                write!(f, "Octopus merge not supported")
            }
            CommandError::MergeConflict(explanation) => {
                write!(f, "Merge conflict! Error: {}", explanation)
            }
            CommandError::MergeOneOperation => {
                write!(
                    f,
                    "You can only use merge with one option --continue | --abort | --quit"
                )
            }
            CommandError::NoMergeFound => {
                write!(f, "There is no merge to continue, abort or quit")
            }
            CommandError::FailedToResumeMerge => {
                write!(f, "Couldn't continue with automerge")
            }
            CommandError::UnmergedFiles => {
                write!(f, "error: Committing is not possible because you have unmerged files.\nhint: Fix them up in the work tree, and then use 'git add/rm <file>'\nhint: as appropriate to mark resolution and make a commit.\nfatal: Exiting because of an unresolved conflict.")
            }
            CommandError::CannotHaveFileAndFolderWithSameName(path) => {
                write!(
                    f,
                    "There cannot be a file and a folder with the same name: {}",
                    path
                )
            }
            CommandError::PushBranchBehind(local_branch) => {
                write!(f, "error: failed to push some refs to {}", local_branch)
            }
            // CommandError::InterfaceError(msg) => {
            //     write!(f, "Ocurrió un error en la interfaz: {}", msg)
            // }
            CommandError::Io { message, error } => {
                write!(f, "{}: {}", message, error)
            }
            CommandError::PackageNegotiationError(msg) => {
                write!(f, "{}", msg)
            }
            CommandError::NotRecursive(path) => {
                write!(f, "No se remueve {path} recursivamente sin el flag -r")
            }
            CommandError::FileRemovingError(path) => {
                write!(f, "Hay un error cerrando el archivo: {path}")
            }
            CommandError::RmFromStagingAreaError(path) => {
                write!(
                    f,
                    "fatal: pathspec '{path}' did not match any files"
                )
            }
            CommandError::PullError(msg) => {
                write!(f, "{}", msg)
            }
            CommandError::CreateAndListError => {
                write!(
                    f,
                    "fatal: The -a, and -r, options to 'git branch' do not take a branch name."
                )
            }
            CommandError::ShowAllAndDelete => write!(f, "fatal: cannot use (-a | -all) with -D"),
            CommandError::RenameAndDelete => write!(f, "fatal: cannot use -m with -D"),

            CommandError::BranchNameRequired => write!(f, "fatal: branch name required"),
            CommandError::NoOldBranch(name) => {
                write!(
                    f,
                    "error: refname refs/heads/{}\nfatal: Branch rename failed",
                    name
                )
            }
            CommandError::NewBranchExists(name) => {
                write!(f, "fatal: A branch named '{name}' already exists")
            }
            CommandError::FatalRenameOperation => {
                write!(f, "fatal: too many arguments for a rename operation")
            }
            CommandError::InvalidObjectName(name) => {
                write!(f, "fatal: Not a valid object name: '{name}'.")
            }
            CommandError::FatalCreateBranchOperation => {
                write!(f, "fatal: too many arguments for a create operation")
            }
            CommandError::BranchExists(name) => {
                write!(f, "fatal: A branch named '{name}' already exists.")
            }
            CommandError::InvalidBranchName(name) => {
                write!(f, "fatal: '{name}' is not a valid branch name.")
            }
            CommandError::RemoveDirectoryError(error) => {
                write!(f, "Error: {error}")
            }
            CommandError::RemoveFileError(error) => {
                write!(f, "Error: {error}")
            }
            CommandError::DeleteWithNoArgs => write!(f, "fatal: branch name required"),
            CommandError::UpdateAndSwicth(branch) => write!(
                f,
                "fatal: Cannot update paths and switch to branch '{branch}' at the same time."
            ),
            CommandError::SwitchRequiresValue => write!(f, "error: switch `b' requires a value"),
            CommandError::CheckoutConflictsError => {
                write!(f, "No se puede cambiar de rama. Hay conflictos")
            }
            CommandError::CheckingCommitsBetweenError(msg) => {
                write!(f, "{}", msg)
            }
            CommandError::ShallowTree => {
                write!(f, "El tree guarda solo hashes y no sus objetos")
            }
            CommandError::ShallowBlob(msg) => {
                write!(f, "No se pudo obtener el contenido del blob: {}", msg)
            }
            CommandError::MergeConflictsCommit => write!(f, "error: Committing is not possible because you have unmerged files.\nhint: Fix them up in the work tree, and then use 'git add/rm <file>'\nhint: as appropriate to mark resolution and make a commit.\nfatal: Exiting because of an unresolved conflict."),
            CommandError::ErrorDecompressingObject(msg) => {
                write!(f, "Errror in object decompression: {}", msg)
            }
            CommandError::NotValidLogger => {
                write!(f, "No se pudo obtener el sender del logger")
            }
            CommandError::TagNameDuplicated(name) => write!(f, "fatal: tag '{name}' already exists"),
            CommandError::TagNameNeeded => write!(f, "No se puede crear un tag sin un nombre"),
            CommandError::TagTooManyArgs => write!(f, "fatal: too many arguments"),
            CommandError::TagCreateAndDelete => write!(f, "No se puede crear y eliminar tags al mismo tiempo"),
            CommandError::TagMessageEmpty => write!(f, "fatal: no tag message?"),
            CommandError::TagAlreadyExists(tag) => write!(f, "fatal: tag '{tag}' already exists"),
            CommandError::InvalidRef(tag_ref) => write!(f, "fatal: Failed to resolve '{tag_ref}' as a valid ref."),
            CommandError::RebaseContinueError => write!(f, "No se puede hacer rebase, hay conflictos de merge"), //PONER BIEN MSJ!!!!!!!!!!!!!!!!!!!!!!!!
            CommandError::RebaseMergeConflictsError => write!(f, "Resolver Conflictos"), //PONER BIEN MSJ!!!!!!!!!!!!!!!!!!!!!!!!
            CommandError::RebaseError(msj) => write!(f, "{msj}"),
            CommandError::FlagHashRequiresValue => write!(f, "error: option `hash' expects a numerical value"),
            CommandError::ReadRefsHeadError => write!(f, "Error al leer el archivo .git/refs/heads/HEAD"),
            CommandError::TagNotFound(tag_name) => write!(f, "fatal: tag not found: {tag_name}"),
            CommandError::MergeTagNotCommit(tag_name) => write!(f, "La tag {} no apunta a un commit", tag_name),
            CommandError::FeatureNotImplemented(feature) => write!(f, "Feature not implemented: {}", feature),
            CommandError::LsTreeErrorNotATree => write!(f, "fatal: not a tree object"),
            CommandError::AddStagingAreaError(path,e) => write!(f, "Error al añadir el archivo {}: {}",path, e),
            CommandError::MetadataError(e) => write!(f, "Error de metadatos: {}", e),
            CommandError::StdinAndPathsError => write!(f, "fatal: cannot specify pathnames with --stdin"),
            CommandError::NoPathSpecified => write!(f, "fatal: no path specified"),
            CommandError::OutsideOfRepository(path, repo) => write!(f, "fatal: {path}: '{path}' is outside repository at '{}'", repo.to_string_lossy()),
            CommandError::EmptyPath => write!(f, "fatal: empty string is not a valid pathspec. please use * instead if you meant to match all paths"),
            CommandError::NonMatchingWithoutVerbose => write!(f, "fatal: --non-matching is only valid with --verbose"),            
            CommandError::NoRebaseInProgress => write!(f, "fatal: No rebase in progress?"),
<<<<<<< HEAD
            CommandError::VariableLengthEncodingOfs(e) => write!(f, "Error al intentar leer un valor en un Delta Offset: {}", e),

        }
=======
            
    }
>>>>>>> 6be418d2
    }
}<|MERGE_RESOLUTION|>--- conflicted
+++ resolved
@@ -572,13 +572,8 @@
             CommandError::EmptyPath => write!(f, "fatal: empty string is not a valid pathspec. please use * instead if you meant to match all paths"),
             CommandError::NonMatchingWithoutVerbose => write!(f, "fatal: --non-matching is only valid with --verbose"),            
             CommandError::NoRebaseInProgress => write!(f, "fatal: No rebase in progress?"),
-<<<<<<< HEAD
             CommandError::VariableLengthEncodingOfs(e) => write!(f, "Error al intentar leer un valor en un Delta Offset: {}", e),
 
         }
-=======
-            
-    }
->>>>>>> 6be418d2
     }
 }