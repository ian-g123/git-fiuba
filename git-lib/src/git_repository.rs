--- conflicted
+++ resolved
@@ -3,7 +3,6 @@
     fs::{self, DirEntry, File, OpenOptions, ReadDir},
     io::{Read, Write},
     path::{Path, PathBuf},
-    process::Command,
 };
 
 use chrono::{DateTime, Local};
@@ -396,13 +395,8 @@
         quiet: bool,
     ) -> Result<(), CommandError> {
         if !staging_area.has_changes(&mut self.logger)? {
-<<<<<<< HEAD
             self.logger.log("Nothing to commit");
             self.status_long_format(true)?;
-=======
-            self.log("Nothing to commit");
-            // show status output + no changes added to commit (use "git add" and/or "git commit -a")
->>>>>>> ab157e0c
             return Ok(());
         }
 
@@ -430,11 +424,6 @@
         self.log("get_commit");
 
         let mut git_object: GitObject = Box::new(commit);
-<<<<<<< HEAD
-=======
-        write_commit_tree_to_database(&mut staged_tree, &mut self.logger)?;
-        self.log("Written commit tree to database");
->>>>>>> ab157e0c
 
         if !dry_run {
             write_commit_tree_to_database(&mut staged_tree, &mut self.logger)?;
@@ -445,12 +434,7 @@
                 .log(&format!("Updating last commit to {}", commit_hash));
 
             update_last_commit(&commit_hash)?;
-<<<<<<< HEAD
             self.logger.log("Last commit updated");
-=======
-            self.log("Last commit updated");
-            // show commit status
->>>>>>> ab157e0c
         }
 
         if !quiet {
