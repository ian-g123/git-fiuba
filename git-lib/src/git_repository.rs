use std::{
    collections::{HashMap, HashSet},
    fs::{self, DirEntry, File, OpenOptions, ReadDir},
    io::{Read, Write},
    path::{Path, PathBuf},
};

use chrono::{DateTime, Local};

use crate::{
    changes_controller_components::{
        format::Format, long_format::LongFormat, short_format::ShortFormat,
        working_tree::get_path_name,
    },
    command_errors::CommandError,
    config::Config,
    diff_components::merge::merge_content,
    join_paths,
    logger::Logger,
    objects::{
        author::Author,
        blob::Blob,
        commit_object::{
            sort_commits_descending_date, write_commit_tree_to_database, CommitObject,
        },
        git_object::{self, GitObject, GitObjectTrait},
        proto_object::ProtoObject,
        tree::Tree,
    },
    objects_database::ObjectsDatabase,
    server_components::{
        git_server::GitServer,
        history_analyzer::{get_analysis, rebuild_commits_tree},
        packfile_functions::make_packfile,
    },
    staging_area::StagingArea,
    utils::{aux::get_name, super_string::u8_vec_to_hex_string},
};

pub struct GitRepository<'a> {
    path: String,
    logger: Logger,
    output: &'a mut dyn Write,
}

impl<'a> GitRepository<'a> {
    pub fn open(path: &str, output: &'a mut dyn Write) -> Result<GitRepository<'a>, CommandError> {
        if !Path::new(
            &join_paths!(path, ".git").ok_or(CommandError::DirectoryCreationError(
                "Error abriendo directorio .git".to_string(),
            ))?,
        )
        .exists()
        {
            return Err(CommandError::NotGitRepository);
        }
        let logs_path = &join_paths!(path, ".git/logs").ok_or(
            CommandError::DirectoryCreationError("Error creando directorio .git/logs".to_string()),
        )?;
        Ok(GitRepository {
            path: path.to_string(),
            logger: Logger::new(&logs_path)?,
            output,
        })
    }

    pub fn init(
        path: &str,
        branch_name: &str,
        bare: bool,
        output: &'a mut dyn Write,
    ) -> Result<GitRepository<'a>, CommandError> {
        let logs_path = &join_paths!(path, ".git/logs").ok_or(
            CommandError::DirectoryCreationError("Error creando directorio .git/logs".to_string()),
        )?;
        let mut repo = GitRepository {
            path: path.to_string(),
            logger: Logger::new(&logs_path)?,
            output,
        };
        repo.create_files_and_dirs(path, branch_name, bare)?;
        Ok(repo)
    }

    fn create_files_and_dirs(
        &mut self,
        path: &str,
        branch_name: &str,
        bare: bool,
    ) -> Result<(), CommandError> {
        self.create_dirs(path, bare)?;
        self.create_files(path, bare, branch_name)?;
        let output_text = format!("Initialized empty Git repository in {}", path);
        let _ = writeln!(self.output, "{}", output_text);
        Ok(())
    }

    fn create_dirs(&self, path: &str, bare: bool) -> Result<(), CommandError> {
        if fs::create_dir_all(path).is_err() {
            return Err(CommandError::DirectoryCreationError(path.to_string()));
        }
        let git_path = if bare {
            path.to_string()
        } else {
            join_paths!(path.to_string(), ".git").ok_or(CommandError::DirectoryCreationError(
                "Error creando arc".to_string(),
            ))?
        };
        self.create_dir(&git_path, "objects".to_string())?;
        self.create_dir(&git_path, "objects/info".to_string())?;
        self.create_dir(&git_path, "objects/pack".to_string())?;
        self.create_dir(&git_path, "refs".to_string())?;
        self.create_dir(&git_path, "refs/tags".to_string())?;
        self.create_dir(&git_path, "refs/heads".to_string())?;
        self.create_dir(&git_path, "branches".to_string())?;
        Ok(())
    }

    fn create_dir(&self, path: &String, name: String) -> Result<(), CommandError> {
        let path_complete = join_paths!(path, name).ok_or(CommandError::DirectoryCreationError(
            "Error creando directorio".to_string(),
        ))?;
        if fs::create_dir_all(&path_complete).is_ok() {
            Ok(())
        } else {
            Err(CommandError::DirectoryCreationError(path_complete))
        }
    }

    fn create_files(&self, path: &str, bare: bool, branch_name: &str) -> Result<(), CommandError> {
        if fs::create_dir_all(path).is_err() {
            return Err(CommandError::DirectoryCreationError(path.to_string()));
        }
        let path_aux = if bare {
            path.to_string()
        } else {
            join_paths!(path, ".git").ok_or(CommandError::FileCreationError(
                "Error creando arc".to_string(),
            ))?
        };
        self.create_file(&path_aux, "HEAD".to_string(), branch_name)?;
        Ok(())
    }

    fn create_file(&self, path: &str, name: String, branch_name: &str) -> Result<(), CommandError> {
        if fs::create_dir_all(path).is_ok() {
            //let path_complete = format!("{}/{}", path, name);
            let path_complete = join_paths!(path, name).ok_or(CommandError::FileCreationError(
                "Error creando un archivo".to_string(),
            ))?;
            match File::create(&path_complete) {
                Ok(mut archivo) => {
                    let texto = format!("ref: refs/heads/{}", branch_name.to_string());
                    let _: Result<(), CommandError> = match archivo.write_all(texto.as_bytes()) {
                        Ok(_) => Ok(()),
                        Err(err) => Err(CommandError::FileWriteError(err.to_string())),
                    };
                }
                Err(err) => return Err(CommandError::FileCreationError(err.to_string())),
            };
        } else {
            return Err(CommandError::DirectoryCreationError(path.to_string()));
        }
        Ok(())
    }

    pub fn hash_object(&mut self, mut object: GitObject, write: bool) -> Result<(), CommandError> {
        let hex_string = u8_vec_to_hex_string(&mut object.get_hash()?);
        if write {
            self.db()?.write(&mut object, false, &mut self.logger)?;
            self.logger
                .log(&format!("Writen object to database in {:?}", hex_string));
        }
        let _ = writeln!(self.output, "{}", hex_string);

        Ok(())
    }

    pub fn add(&mut self, pathspecs: Vec<String>) -> Result<(), CommandError> {
        let last_commit = &self.get_last_commit_tree()?;
        let mut staging_area = StagingArea::open(&self.path)?;
        let mut pathspecs_clone: Vec<String> = pathspecs.clone();
        let mut position = 0;
        for pathspec in &pathspecs {
            if !Path::new(pathspec).exists() {
                if !self.is_in_last_commit_from_path(pathspec, last_commit) {
                    return Err(CommandError::FileOpenError(format!(
                        "No existe el archivo o directorio: {:?}",
                        pathspec
                    )));
                }
                staging_area.remove(pathspec);
                pathspecs_clone.remove(position);
                continue;
            }
            position += 1;
        }

        for pathspec in pathspecs_clone.iter() {
            self.add_path(pathspec, &mut staging_area)?
        }
        staging_area.save()?;
        Ok(())
    }

    fn add_path(&mut self, path: &str, staging_area: &mut StagingArea) -> Result<(), CommandError> {
        let path = Path::new(path);
        let path_str = &Self::get_path_str(path)?;

        if path.is_file() {
            self.add_file(path_str, staging_area)?;
            return Ok(());
        } else {
            self.add_dir(path_str, staging_area)?;
        }
        Ok(())
    }
    fn add_dir(
        &mut self,
        path_str: &String,
        staging_area: &mut StagingArea,
    ) -> Result<(), CommandError> {
        let read_dir = self.read_dir(path_str)?;
        for entry in read_dir {
            match entry {
                Ok(entry) => self.try_run_for_path(entry, staging_area)?,
                Err(error) => {
                    self.log(&format!("Error in entry: {:?}", error));
                    return Err(CommandError::FileOpenError(error.to_string()));
                }
            }
        }
        Ok(())
    }

    fn should_ignore(&self, path_str: &str) -> bool {
        path_str == "./.git"
    }

    fn try_run_for_path(
        &mut self,
        entry: DirEntry,
        staging_area: &mut StagingArea,
    ) -> Result<(), CommandError> {
        let path = entry.path();
        let Some(path_str) = path.to_str() else {
            return Err(CommandError::FileOpenError(
                "No se pudo convertir el path a str".to_string(),
            ));
        };
        if self.should_ignore(path_str) {
            return Ok(());
        }
        self.log(&format!("entry: {:?}", path_str));
        self.add_path(path_str, staging_area)?;
        Ok(())
    }

    fn read_dir(&self, path_str: &String) -> Result<ReadDir, CommandError> {
        match fs::read_dir(path_str) {
            Ok(read_dir) => Ok(read_dir),
            Err(error) => Err(CommandError::FileOpenError(error.to_string())),
        }
    }

    fn get_path_str(path: &Path) -> Result<String, CommandError> {
        let Some(path_str) = path.to_str() else {
            return Err(CommandError::FileOpenError(
                "No se pudo convertir el path a str".to_string(),
            ));
        };
        Ok(path_str.to_string())
    }

    pub fn add_file(
        &mut self,
        path: &str,
        staging_area: &mut StagingArea,
    ) -> Result<(), CommandError> {
        let blob = Blob::new_from_path(path.to_string())?;
        let mut git_object: GitObject = Box::new(blob);
        let hex_str = self.db()?.write(&mut git_object, false, &mut self.logger)?;
        staging_area.add(path, &hex_str);
        Ok(())
    }

    fn is_in_last_commit_from_path(&mut self, path: &str, commit_tree: &Option<Tree>) -> bool {
        if let Some(tree) = commit_tree {
            return tree.has_blob_from_path(path, &mut self.logger);
        }
        false
    }

    pub fn is_in_last_commit_from_hash(
        &mut self,
        blob_hash: String,
    ) -> Result<(bool, String), CommandError> {
        if let Some(mut tree) = self.get_last_commit_tree()? {
            return Ok(tree.has_blob_from_hash(&blob_hash, &mut self.logger)?);
        }
        Ok((false, "".to_string()))
    }

    pub fn display_type_from_hash(&mut self, hash: &str) -> Result<(), CommandError> {
        git_object::display_type_from_hash(&self.db()?, self.output, hash, &mut self.logger)
    }

    pub fn display_size_from_hash(&mut self, hash: &str) -> Result<(), CommandError> {
        git_object::display_size_from_hash(&self.db()?, self.output, hash, &mut self.logger)
    }

    pub fn display_from_hash(&mut self, hash: &str) -> Result<(), CommandError> {
        git_object::display_from_hash(&self.db()?, self.output, hash, &mut self.logger)
    }

    pub fn commit_files(
        &mut self,
        message: String,
        files: &Vec<String>,
        dry_run: bool,
        reuse_commit_info: Option<String>,
        quiet: bool,
    ) -> Result<(), CommandError> {
        let mut staging_area = StagingArea::open(&self.path)?;
        self.update_staging_area_files(&files, &mut staging_area)?;

        self.commit_priv(
            message,
            &mut staging_area,
            files,
            dry_run,
            reuse_commit_info,
            quiet,
        )
    }

    pub fn commit_all(
        &mut self,
        message: String,
        files: &Vec<String>,
        dry_run: bool,
        reuse_commit_info: Option<String>,
        quiet: bool,
    ) -> Result<(), CommandError> {
        let mut staging_area = StagingArea::open(&self.path)?;
        self.run_all_config(&mut staging_area)?;

        self.commit_priv(
            message,
            &mut staging_area,
            files,
            dry_run,
            reuse_commit_info,
            quiet,
        )
    }

    pub fn commit(
        &mut self,
        message: String,
        files: &Vec<String>,
        dry_run: bool,
        reuse_commit_info: Option<String>,
        quiet: bool,
    ) -> Result<(), CommandError> {
        self.log("Running commit");
        let mut staging_area = StagingArea::open(&self.path)?;
        self.log("StagingArea opened");
        self.commit_priv(
            message,
            &mut staging_area,
            files,
            dry_run,
            reuse_commit_info,
            quiet,
        )
    }

    /// Si se han introducido paths como argumentos del comando, se eliminan los cambios
    /// guardados en el Staging Area y se agregan los nuevos.\
    /// Estos archivos deben ser reconocidos por git.
    fn update_staging_area_files(
        &mut self,
        files: &Vec<String>,
        staging_area: &mut StagingArea,
    ) -> Result<(), CommandError> {
        self.log("Running pathspec configuration");
        let staging_area_files = staging_area.get_files();

        for path in files.iter() {
            if !Path::new(path).exists() {
                staging_area.remove(path);
            }
            if !self.is_untracked(path, &staging_area_files)? {
                self.add_file(path, staging_area)?;
            } else {
                return Err(CommandError::UntrackedError(path.to_owned()));
            }
        }
        staging_area.save()?;

        Ok(())
    }

    /// Guarda en el staging area todos los archivos modificados y elimina los borrados.\
    /// Los archivos untracked no se guardan.
    fn run_all_config(&mut self, staging_area: &mut StagingArea) -> Result<(), CommandError> {
        self.log("Running 'all' configuration\n");
        let files = &staging_area.get_files();
        for (path, _) in files {
            if !Path::new(&path).exists() {
                staging_area.remove(&path);
            }
        }
        let last_commit_tree = self.get_last_commit_tree()?;

        staging_area.remove_changes(&last_commit_tree, &mut self.logger)?;
        self.save_entries("./", staging_area, files)?;
        staging_area.save()?;
        Ok(())
    }

    /// Ejecuta la creación del Commit.
    fn commit_priv(
        &mut self,
        message: String,
        staging_area: &mut StagingArea,
        files: &Vec<String>,
        dry_run: bool,
        reuse_commit_info: Option<String>,
        quiet: bool,
    ) -> Result<(), CommandError> {
        self.log("commit_priv");
        let last_commit_tree = self.get_last_commit_tree()?;
        if !staging_area.has_changes(&self.db()?, &last_commit_tree, &mut self.logger)? {
            self.logger.log("Nothing to commit");
            self.status_long_format(true)?;
            return Ok(());
        }

        let last_commit_hash = self.get_last_commit_hash()?;

        let mut parents: Vec<String> = Vec::new();
        if let Some(padre) = last_commit_hash {
            parents.push(padre);
        }

        let mut staged_tree = {
            if files.is_empty() {
                staging_area.get_working_tree_staged(&mut self.logger)?
            } else {
                staging_area.get_working_tree_staged_bis(
                    &last_commit_tree,
                    &mut self.logger,
                    files.clone(),
                )?
            }
        };

        let commit: CommitObject =
            self.get_commit(&message, parents, staged_tree.to_owned(), reuse_commit_info)?;

        let mut git_object: GitObject = Box::new(commit);

        if !dry_run {
            write_commit_tree_to_database(&mut self.db()?, &mut staged_tree, &mut self.logger)?;
            let commit_hash = self.db()?.write(&mut git_object, false, &mut self.logger)?;
            update_last_commit(&commit_hash)?;
        } else {
            self.status_long_format(true)?;
        }

        if !quiet {
            // salida de commit
        }

        Ok(())
    }

    /// Obtiene el objeto Commit y lo devuelve.
    fn get_commit(
        &mut self,
        message: &str,
        parents: Vec<String>,
        staged_tree: Tree,
        reuse_commit_info: Option<String>,
    ) -> Result<CommitObject, CommandError> {
        let commit: CommitObject = {
            if let Some(commit_hash) = &reuse_commit_info {
                self.get_reused_commit(commit_hash.to_string(), parents, staged_tree)?
            } else {
                self.create_new_commit(message.to_owned(), parents, staged_tree)?
            }
        };
        Ok(commit)
    }

    /// Crea un nuevo objeto Commit a partir de la información pasada.
    fn create_new_commit(
        &mut self,
        message: String,
        parents: Vec<String>,
        staged_tree: Tree,
    ) -> Result<CommitObject, CommandError> {
        let config = Config::open(&self.path)?;
        let Some(author_email) = config.get("user", "email") else {
            return Err(CommandError::UserConfigurationError);
        };
        let Some(author_name) = config.get("user", "name") else {
            return Err(CommandError::UserConfigurationError);
        };
        let author = Author::new(author_name, author_email);
        let commiter = Author::new(author_name, author_email);
        let datetime: DateTime<Local> = Local::now();
        let timestamp = datetime.timestamp();
        let offset = datetime.offset().local_minus_utc() / 60;
        let commit = CommitObject::new(
            parents,
            message,
            author,
            commiter,
            timestamp,
            offset,
            staged_tree,
            None,
        )?;
        Ok(commit)
    }

    /// Crea un objeto Commit a partir de los datos de otro Commit.
    fn get_reused_commit(
        &mut self,
        commit_hash: String,
        parents: Vec<String>,
        staged_tree: Tree,
    ) -> Result<CommitObject, CommandError> {
        let mut other_commit = self.db()?.read_object(&commit_hash, &mut self.logger)?;
        let hash_commit = other_commit.get_hash()?;
        if let Some((message, author, committer, timestamp, offset)) =
            other_commit.get_info_commit()
        {
            let commit = CommitObject::new(
                parents,
                message,
                author,
                committer,
                timestamp,
                offset,
                staged_tree,
                Some(hash_commit),
            )?;
            return Ok(commit);
        }
        Err(CommandError::CommitLookUp(commit_hash))
    }

    pub fn status_long_format(&mut self, commit_output: bool) -> Result<(), CommandError> {
        let branch = self.get_current_branch_name()?;
        let long_format = LongFormat;
        let last_commit_tree = self.get_last_commit_tree()?;
        long_format.show(
            &self.db()?,
            &self.path,
            last_commit_tree,
            &mut self.logger,
            &mut self.output,
            &branch,
            commit_output,
        )
    }

    pub fn status_short_format(&mut self, commit_output: bool) -> Result<(), CommandError> {
        let branch = self.get_current_branch_name()?;
        let short_format = ShortFormat;
        let last_commit_tree = self.get_last_commit_tree()?;
        short_format.show(
            &self.db()?,
            &self.path,
            last_commit_tree,
            &mut self.logger,
            &mut self.output,
            &branch,
            commit_output,
        )
    }

    pub fn open_config(&self) -> Result<Config, CommandError> {
        Config::open(&self.path)
    }

    pub fn update_remote(&self, url: String) -> Result<(), CommandError> {
        let mut config = self.open_config()?;
        let fetch = format!("+refs/heads/*:refs/remotes/origin/*");
        config.insert("remote \"origin\"", "url", &url);
        config.insert("remote \"origin\"", "fetch", &fetch);
        config.save()?;
        Ok(())
    }

    /// Ejecuta el comando fetch.\
    /// Obtiene los objetos del servidor y guarda nuevos objetos en la base de datos.\
    /// Actualiza la referencia `FETCH_HEAD` con el hash del último commit de cada rama.
    pub fn fetch(&mut self) -> Result<(), CommandError> {
        self.log("Fetching updates");
        let (address, repository_path, repository_url) = self.get_remote_info()?;
        self.log(&format!(
            "Address: {}, repository_path: {}, repository_url: {}",
            address, repository_path, repository_url
        ));
        let mut server = GitServer::connect_to(&address)?;

        let _remote_branches =
            self.update_remote_branches(&mut server, &repository_path, &repository_url)?;
        let remote_reference = format!("{}:{}", address, repository_path);
        self.fetch_and_save_objects(&mut server, &remote_reference)?;
        Ok(())
    }

    /// Abre el archivo config de la base de datos\
    /// obtiene el address, repository_path y repository_url del remote origin\
    fn get_remote_info(&mut self) -> Result<(String, String, String), CommandError> {
        let config = self.open_config()?;
        let Some(url) = config.get("remote \"origin\"", "url") else {
            return Err(CommandError::NoRemoteUrl);
        };
        let Some((address, repository_path)) = url.split_once('/') else {
            return Err(CommandError::InvalidConfigFile);
        };
        let (repository_url, _repository_port) = {
            match address.split_once(':') {
                Some((repository_url, port)) => (repository_url, Some(port)),
                None => (address, None),
            }
        };
        Ok((
            address.to_owned(),
            repository_path.to_owned(),
            repository_url.to_owned(),
        ))
    }

    /// Actualiza la base de datos con los nuevos objetos recibidos del servidor.
    fn fetch_and_save_objects(
        &mut self,
        server: &mut GitServer,
        remote_reference: &str,
    ) -> Result<(), CommandError> {
        let remote_branches = self.remote_branches()?;
        let wants = remote_branches.clone().into_values().collect();
        let haves = self
            .get_fetch_head_commits()?
            .into_values()
            .filter_map(|(commit_hash, _should_merge)| Some(commit_hash))
            .collect();
        self.log(&format!("Wants {:#?}", wants));
        self.log(&format!("haves {:#?}", haves));
        let objects_decompressed_data = server.fetch_objects(wants, haves, &mut self.logger)?;
        for (obj_type, len, content) in objects_decompressed_data {
            self.log(&format!(
                "Saving object of type {} and len {}, with data {:?}",
                obj_type,
                len,
                String::from_utf8_lossy(&content)
            ));
            let mut git_object: GitObject =
                Box::new(ProtoObject::new(content, len, obj_type.to_string()));
            self.db()?.write(&mut git_object, false, &mut self.logger)?;
        }

        self.update_fetch_head(remote_branches, remote_reference)?;
        Ok(())
    }

    pub fn log(&mut self, content: &str) {
        self.logger.log(content);
    }

    pub fn pull(&mut self) -> Result<(), CommandError> {
        self.fetch()?;
        self.merge(&Vec::new())?;
        Ok(())
    }

    pub fn push(&mut self, local_branches: Vec<(String, String)>) -> Result<(), CommandError> {
        self.log("Push updates");
        let (address, repository_path, repository_url) = self.get_remote_info()?;
        self.log(&format!(
            "Address: {}, repository_path: {}, repository_url: {}",
            address, repository_path, repository_url
        ));

        let mut server = GitServer::connect_to(&address)?;
        let refs_hash = self.receive_pack(&mut server, &repository_path, &repository_url)?; // ref_hash: HashMap<branch, hash>

        // verificamos que todas las branches locales esten actualizadas
        let (_, _, repository_url) = self.get_remote_info()?;

        let (hash_branch_status, commits_map) =
            get_analysis(local_branches, self.db()?, refs_hash, &mut self.logger).map_err(
                |error| match error {
                    CommandError::PushBranchBehind(local_branch) => {
                        CommandError::PushBranchBehindVerbose(repository_url, local_branch)
                    }
                    _ => CommandError::PushBranchesError,
                },
            )?;

        if hash_branch_status.is_empty() {
            self.log("Everything up-to-date");
            self.output
                .write_all(b"Everything up-to-date")
                .map_err(|error| CommandError::FileWriteError(error.to_string()))?;
            return Ok(());
        }

        self.log(&format!("hash_branch_status: {:?}", hash_branch_status));

        server.negociate_recieve_pack(hash_branch_status)?;

        self.log("Sending packfile");
        let pack_file: Vec<u8> = make_packfile(commits_map)?;
        self.log(&format!(
            "pack_file: {:?}",
            String::from_utf8_lossy(&pack_file)
        ));

        server.write_to_socket(&pack_file)?;
        self.log("sent! Reading response");
        println!("sent! Reading response");

        let response = server.get_response()?;
        // let response = server.just_read()?;
        self.log(&format!("response: {:?}", response));

        Ok(())
    }

    /// Actualiza todas las branches de la carpeta remotes con los hashes de los commits
    /// obtenidos del servidor.
    fn receive_pack(
        &mut self,
        server: &mut GitServer,
        repository_path: &str,
        repository_url: &str,
    ) -> Result<HashMap<String, String>, CommandError> {
        self.log("git receive-pack");
        let hash_refs = server
            .explore_repository_receive_pack(&("/".to_owned() + repository_path), repository_url)?;
        self.log(&format!("hash_refs: {:?}", hash_refs));
        Ok(hash_refs)
    }

    pub fn merge(&mut self, commits: &Vec<String>) -> Result<(), CommandError> {
        let mut head_name = "HEAD".to_string();
        let mut destin_name = "origin".to_string();
        if commits.len() > 1 {
            return Err(CommandError::MergeMultipleCommits);
        }
        let (destin_commit, is_remote) = match commits.first() {
            Some(commit) if commit != "FETCH_HEAD" => (commit.to_owned(), false),
            _ => (self.get_fetch_head_branch_commit_hash()?, true),
        };

        match self.get_last_commit_hash()? {
            Some(last_commit) => {
                let mut destin_branch_name = "".to_string();
                let mut head_branch_name = "".to_string();
                for (branch_name, branch_hash) in self.remote_branches()? {
                    if branch_hash == destin_commit {
                        destin_branch_name = branch_name;
                        break;
                    }
                }
                for (branch_name, branch_hash) in self.local_branches()? {
                    if branch_hash == last_commit {
                        head_branch_name = branch_name;
                        break;
                    }
                }

                if destin_branch_name != head_branch_name
                    || destin_branch_name.is_empty()
                    || destin_branch_name.is_empty()
                {
                    if destin_branch_name.is_empty() {
                        destin_name = destin_commit.to_owned();
                    } else {
                        if is_remote {
                            destin_name = format!("{}/origin", destin_branch_name);
                        } else {
                            destin_name = destin_branch_name;
                        };
                    }
                    if head_branch_name.is_empty() {
                        head_name = last_commit.to_owned();
                    } else {
                        if is_remote {
                            head_name = format!("{}/HEAD", head_branch_name);
                        } else {
                            head_name = head_branch_name;
                        };
                    }
                }
                self.merge_two_commits(&last_commit, &destin_commit, &head_name, &destin_name)
            }
            None => self.merge_fast_forward(&destin_commit),
        }
    }

    /// Obtiene la ruta de la rama actual.\
    /// formato: `refs/heads/branch_name`
    pub fn get_head_branch_path(&mut self) -> Result<String, CommandError> {
        let mut branch = String::new();
        let path =
            join_paths!(self.path, ".git/HEAD").ok_or(CommandError::DirectoryCreationError(
                "Error creando directorio de branches".to_string(),
            ))?;
        let Ok(mut head) = File::open(&path) else {
            return Err(CommandError::NotGitRepository);
        };

        if head.read_to_string(&mut branch).is_err() {
            return Err(CommandError::FileReadError(path.to_string()));
        }

        let branch = branch.trim();
        let Some(branch) = branch.split(" ").last() else {
            return Err(CommandError::HeadError);
        };
        Ok(branch.to_string())
    }

    /// Obtiene el nombre de la rama actual.
    pub fn get_current_branch_name(&mut self) -> Result<String, CommandError> {
        let branch = self.get_head_branch_path()?;
        let branch_name: Vec<&str> = branch.split_terminator("/").collect();
        Ok(branch_name[branch_name.len() - 1].to_string())
    }

    /// Obtiene el hash del Commit HEAD.
    pub fn get_last_commit_hash(&mut self) -> Result<Option<String>, CommandError> {
        let mut parent = String::new();
        let branch = self.get_head_branch_path()?;
        let branch_path =
            join_paths!(&self.path, ".git", branch).ok_or(CommandError::DirectoryCreationError(
                "Error creando directorio de branches".to_string(),
            ))?;
        let Ok(mut branch_file) = File::open(branch_path.clone()) else {
            return Ok(None);
        };

        if branch_file.read_to_string(&mut parent).is_err() {
            return Err(CommandError::FileReadError(branch_path.to_string()));
        }

        let parent = parent.trim();
        Ok(Some(parent.to_string()))
    }

    pub fn local_branches(&mut self) -> Result<HashMap<String, String>, CommandError> {
        let mut branches = HashMap::<String, String>::new();
        let branches_path = join_paths!(&self.path, ".git/refs/heads/").ok_or(
            CommandError::DirectoryCreationError(
                "Error creando directorio de branches".to_string(),
            ),
        )?;
        let paths = fs::read_dir(branches_path).map_err(|error| {
            CommandError::FileReadError(format!(
                "Error leyendo directorio de branches: {}",
                error.to_string()
            ))
        })?;
        for path in paths {
            let path = path.map_err(|error| {
                CommandError::FileReadError(format!(
                    "Error leyendo directorio de branches: {}",
                    error.to_string()
                ))
            })?;
            let file_name = &path.file_name();
            let Some(file_name) = file_name.to_str() else {
                return Err(CommandError::FileReadError(
                    "Error leyendo directorio de branches".to_string(),
                ));
            };
            let mut file = fs::File::open(path.path()).map_err(|error| {
                CommandError::FileReadError(format!(
                    "Error leyendo directorio de branches: {}",
                    error.to_string()
                ))
            })?;
            let mut sha1 = String::new();
            file.read_to_string(&mut sha1).map_err(|error| {
                CommandError::FileReadError(format!(
                    "Error leyendo directorio de branches: {}",
                    error.to_string()
                ))
            })?;
            branches.insert(file_name.to_string(), sha1);
        }
        Ok(branches)
    }

    /// Abre la base de datos en la carpeta . git/refs/remotes/origin y obtiene los hashes de los
    /// commits de las branches remotos.
    /// Devuelve un HashMap con el formato: `{nombre_branch: hash_commit}`.
    fn remote_branches(&mut self) -> Result<HashMap<String, String>, CommandError> {
        let mut branches = HashMap::<String, String>::new();
        let branches_path = join_paths!(&self.path, ".git/refs/remotes/origin/").ok_or(
            CommandError::DirectoryCreationError(
                "Error creando directorio de branches".to_string(),
            ),
        )?;
        let paths = fs::read_dir(branches_path).map_err(|error| {
            CommandError::FileReadError(format!(
                "Error leyendo directorio de branches: {}",
                error.to_string()
            ))
        })?;
        for path in paths {
            let path = path.map_err(|error| {
                CommandError::FileReadError(format!(
                    "Error leyendo directorio de branches: {}",
                    error.to_string()
                ))
            })?;
            let file_name = &path.file_name();
            let Some(file_name) = file_name.to_str() else {
                return Err(CommandError::FileReadError(
                    "Error leyendo directorio de branches".to_string(),
                ));
            };
            let mut file = fs::File::open(path.path()).map_err(|error| {
                CommandError::FileReadError(format!(
                    "Error leyendo directorio de branches: {}",
                    error.to_string()
                ))
            })?;
            let mut sha1 = String::new();
            file.read_to_string(&mut sha1).map_err(|error| {
                CommandError::FileReadError(format!(
                    "Error leyendo directorio de branches: {}",
                    error.to_string()
                ))
            })?;
            branches.insert(file_name.to_string(), sha1);
        }
        Ok(branches)
    }

    /// Actualiza todas las branches de la carpeta remotes con los hashes de los commits
    /// obtenidos del servidor.
    fn update_remote_branches(
        &mut self,
        server: &mut GitServer,
        repository_path: &str,
        repository_url: &str,
    ) -> Result<HashMap<String, String>, CommandError> {
        self.log("Updating remote branches");
        let (_head_branch, branch_remote_refs) = server
            .explore_repository_upload_pack(&("/".to_owned() + repository_path), repository_url)?;
        self.log(&format!("branch_remote_refs: {:?}", branch_remote_refs));

        let mut remote_branches = HashMap::<String, String>::new();

        for (hash, mut branch_name) in branch_remote_refs {
            branch_name.replace_range(0..11, "");
            self.update_ref(&hash, &branch_name)?;
            remote_branches.insert(branch_name, hash);
        }

        Ok(remote_branches)
    }

    /// Devuelve al vector de branches_with_their_commits todos los nombres de las ramas y el hash del commit al que apuntan
    pub fn push_all_local_branch_hashes(&self) -> Result<Vec<(String, String)>, CommandError> {
        let mut branches_with_their_commits: Vec<(String, String)> = Vec::new();
        let branches_hashes = local_branches(&self.path)?;
        for branch_hash in branches_hashes {
            let branch_hash = (
                branch_hash.0,
                branch_hash.1[..branch_hash.1.len() - 1].to_string(),
            );
            branches_with_their_commits.push(branch_hash);
        }
        Ok(branches_with_their_commits)
    }

    /// Actualiza la referencia de la branch con el hash del commit obtenido del servidor.
    fn update_ref(&mut self, sha1: &str, ref_name: &str) -> Result<(), CommandError> {
        let dir_path = join_paths!(&self.path, ".git/refs/remotes/origin/").ok_or(
            CommandError::DirectoryCreationError("Error creando directorio de refs".to_string()),
        )?;
        let file_path = dir_path.to_owned() + ref_name;

        fs::create_dir_all(dir_path).map_err(|error| {
            CommandError::DirectoryCreationError(format!(
                "Error creando directorio de refs: {}",
                error.to_string()
            ))
        })?;
        let mut file = fs::OpenOptions::new()
            .create(true)
            .write(true)
            .open(&file_path)
            .map_err(|error| {
                CommandError::FileWriteError(format!(
                    "Error guardando ref en {}: {}",
                    file_path,
                    &error.to_string()
                ))
            })?;
        file.write_all(sha1.as_bytes()).map_err(|error| {
            CommandError::FileWriteError("Error guardando ref:".to_string() + &error.to_string())
        })?;
        Ok(())
    }

    /// Actualiza el archivo FETCH_HEAD con los hashes de los commits obtenidos del servidor.
    fn update_fetch_head(
        &mut self,
        remote_branches: HashMap<String, String>,
        remote_reference: &str,
    ) -> Result<(), CommandError> {
        self.log("Updating FETCH_HEAD");
        let fetch_head_path = join_paths!(&self.path, ".git/FETCH_HEAD").ok_or(
            CommandError::DirectoryCreationError("Error actualizando FETCH_HEAD".to_string()),
        )?;
        let mut file = fs::OpenOptions::new()
            .create(true)
            .write(true)
            .open(&fetch_head_path)
            .map_err(|error| {
                CommandError::FileWriteError(format!(
                    "Error abriendo FETCH_HEAD en {}: {}",
                    fetch_head_path,
                    &error.to_string()
                ))
            })?;

        let head_branch_name = self.get_head_branch_name()?;
        let head_branch_hash = remote_branches
            .get(&head_branch_name)
            .ok_or(CommandError::NoHeadCommit)?;

        let line = format!(
            "{}\t\tbranch '{}' of {}",
            head_branch_hash, head_branch_name, remote_reference
        );
        file.write_all(line.as_bytes()).map_err(|error| {
            CommandError::FileWriteError(
                "Error guardando FETCH_HEAD:".to_string() + &error.to_string(),
            )
        })?;
        for (branch_name, hash) in remote_branches {
            if branch_name == head_branch_name {
                continue;
            }
            let line = format!(
                "{}\tnot-for-merge\tbranch '{}' of {}",
                hash, branch_name, &self.path
            );
            file.write_all(line.as_bytes()).map_err(|error| {
                CommandError::FileWriteError(
                    "Error guardando FETCH_HEAD:".to_string() + &error.to_string(),
                )
            })?;
        }
        Ok(())
    }

    fn get_head_branch_name(&mut self) -> Result<String, CommandError> {
        let head_branch_path = self.get_head_branch_path()?;
        let head_branch_name =
            head_branch_path
                .split("/")
                .last()
                .ok_or(CommandError::FileWriteError(
                    "No se pudo obtener el nombre de la rama".to_string(),
                ))?;
        Ok(head_branch_name.to_owned())
    }

    /// Devuelve el hash del commit que apunta la rama que se hizo fetch dentro de `FETCH_HEAD` (commit del remoto).
    fn get_fetch_head_branch_commit_hash(&self) -> Result<String, CommandError> {
        let fetch_head_path =
            join_paths!(&self.path, ".git/FETCH_HEAD").ok_or(CommandError::JoiningPaths)?;

        let Ok(mut fetch_head_file) = fs::File::open(fetch_head_path) else {
            return Err(CommandError::FileReadError(
                "Error leyendo FETCH_HEAD".to_string(),
            ));
        };
        let mut fetch_head_content = String::new();
        fetch_head_file
            .read_to_string(&mut fetch_head_content)
            .map_err(|error| {
                CommandError::FileReadError(format!(
                    "Error leyendo FETCH_HEAD: {:?}",
                    error.to_string()
                ))
            })?;
        let mut lines = fetch_head_content.lines();
        let first_line = lines.next().ok_or(CommandError::FileReadError(
            "Error leyendo FETCH_HEAD".to_string(),
        ))?;
        let branch_data: Vec<&str> = first_line.split('\t').collect();
        let branch_hash = branch_data[0];
        let _should_merge = branch_data[1];
        let branch_info = branch_data[2].to_string();
        let (_branch_name, _remote_info) =
            branch_info
                .split_once("\' of")
                .ok_or(CommandError::FileReadError(
                    "Error leyendo FETCH_HEAD".to_string(),
                ))?;
        Ok(branch_hash.to_owned())
    }

    /// Devuelve el hash del commit que apunta la rama que se hizo fetch
    fn get_fetch_head_commits(&self) -> Result<HashMap<String, (String, bool)>, CommandError> {
        let fetch_head_path =
            join_paths!(&self.path, ".git/FETCH_HEAD").ok_or(CommandError::JoiningPaths)?;

        let mut branches = HashMap::<String, (String, bool)>::new();
        let Ok(mut fetch_head_file) = fs::File::open(fetch_head_path) else {
            return Ok(branches);
        };
        let mut fetch_head_content = String::new();
        fetch_head_file
            .read_to_string(&mut fetch_head_content)
            .map_err(|error| {
                CommandError::FileReadError(format!(
                    "Error leyendo FETCH_HEAD: {:?}",
                    error.to_string()
                ))
            })?;
        let mut lines = fetch_head_content.lines();
        while let Some(line) = lines.next() {
            let branch_data: Vec<&str> = line.split('\t').collect();
            let commit_hash = branch_data[0];
            let should_merge_str = branch_data[1];
            let branch_info = branch_data[2].to_string();
            let (branch_name, _remote_info) =
                branch_info
                    .split_once("\' of")
                    .ok_or(CommandError::FileReadError(
                        "Error leyendo FETCH_HEAD".to_string(),
                    ))?;
            let should_merge = !(should_merge_str == "not-for-merge");
            branches.insert(
                branch_name.to_owned(),
                (commit_hash.to_owned(), should_merge),
            );
        }

        Ok(branches)
    }

    /// Es el merge feliz, donde no hay conflictos. Se reemplaza el working tree por el del commit
    /// del remoto.
    fn merge_fast_forward(&mut self, destin_commit: &str) -> Result<(), CommandError> {
        self.log("Merge fast forward");
        self.set_head_branch_commit_to(destin_commit)?;
        let tree = self
            .get_last_commit_tree()?
            .ok_or(CommandError::FileWriteError(
                "Error en restore:".to_string(),
            ))?;

        self.log("updated stagin area for merge fast foward");
        self.restore(tree)?;
        Ok(())
    }

    /// Guarda en el archivo de la rama actual el hash del commit que se quiere hacer merge.
    fn set_head_branch_commit_to(&mut self, commits: &str) -> Result<(), CommandError> {
        let branch = self.get_head_branch_path()?;

        self.write_to_file(&branch, commits)?;
        Ok(())
    }

    fn restore(&mut self, mut source_tree: Tree) -> Result<(), CommandError> {
        self.log("Restoring files");
        source_tree.restore(&self.path, &mut self.logger)?;
        let mut staging_area = self.staging_area()?;
        staging_area.update_to_tree(&source_tree)?;
        staging_area.save()?;
        Ok(())
    }

    fn restore_merge_conflict(&mut self, mut source_tree: Tree) -> Result<(), CommandError> {
        self.log("Restoring files");
        source_tree.restore(&self.path, &mut self.logger)?;
        Ok(())
    }

    pub fn db(&self) -> Result<ObjectsDatabase, CommandError> {
        ObjectsDatabase::new(&self.path)
    }

    /// Devuelve true si Git no reconoce el path pasado.
    fn is_untracked(
        &mut self,
        path: &str,
        staging_area: &HashMap<String, String>,
    ) -> Result<bool, CommandError> {
        let mut blob = Blob::new_from_path(path.to_string())?;
        let hash = &blob.get_hash_string()?;
        let (is_in_last_commit, name) = self.is_in_last_commit_from_hash(hash.to_owned())?;
        if staging_area.contains_key(path) || (is_in_last_commit && name == get_name(&path)?) {
            return Ok(false);
        }
        Ok(true)
    }

    /// Guarda en el stagin area el estado actual del working tree, sin tener en cuenta los archivos
    /// nuevos.
    fn save_entries(
        &mut self,
        path_name: &str,
        staging_area: &mut StagingArea,
        files: &HashMap<String, String>,
    ) -> Result<(), CommandError> {
        let path = Path::new(path_name);

        let Ok(entries) = fs::read_dir(path.clone()) else {
            return Err(CommandError::DirNotFound(path_name.to_owned()));
        };
        for entry in entries {
            let Ok(entry) = entry else {
                return Err(CommandError::DirNotFound(path_name.to_owned()));
            };
            let entry_path = entry.path();
            let entry_name = get_path_str(entry_path.clone())?;
            if entry_name.contains(".git") {
                continue;
            }
            if entry_path.is_dir() {
                self.save_entries(&entry_name, staging_area, files)?;
                return Ok(());
            } else {
                let blob = Blob::new_from_path(entry_name.to_string())?;
                let path = &entry_name[2..];
                if !self.is_untracked(path, files)? {
                    let mut git_object: GitObject = Box::new(blob);
                    let hex_str = self.db()?.write(&mut git_object, false, &mut self.logger)?;
                    staging_area.add(path, &hex_str);
                }
            }
        }
        Ok(())
    }

    pub fn get_last_commit_tree(&mut self) -> Result<Option<Tree>, CommandError> {
        self.log("get_last_commit_tree");

        let Some(last_commit) = self.get_last_commit_hash()? else {
            return Ok(None);
        };
        self.log(&format!(
            "Last commit found in get_last_commit_tree : {}",
            last_commit
        ));

        let mut commit_box = self.db()?.read_object(&last_commit, &mut self.logger)?;
        self.log("Last commit readed");
        if let Some(commit) = commit_box.as_mut_commit() {
            self.log(&format!(
                "Last commit content : {}",
                String::from_utf8_lossy(&commit.content(None)?)
            ));
            let option_tree = commit.get_tree();

            let Some(tree) = option_tree else {
                return Ok(None);
            };

            self.log(&format!(
                "tree content : {}",
                String::from_utf8_lossy(&(tree.to_owned().content(None)?))
            ));
            return Ok(Some(tree.to_owned()));
        }
        self.log("not found commit");
        Ok(None)
    }

    fn merge_two_commits(
        &mut self,
        head_commit: &str,
        destin_commit: &str,
        head_name: &str,
        destin_name: &str,
    ) -> Result<(), CommandError> {
        self.log("Running merge_commits");

        let (mut common, mut commit_head, mut commit_destin) =
            self.get_common_ansestor(&destin_commit, head_commit)?;

        if common.get_hash()? == commit_head.get_hash()? {
            return self.merge_fast_forward(&destin_commit);
        }
        self.log("True merge");
        self.true_merge(
            &mut common,
            &mut commit_head,
            &mut commit_destin,
            &head_name,
            &destin_name,
        )
    }

    fn get_common_ansestor(
        &mut self,
        commit_destin_str: &str,
        commit_head_str: &str,
    ) -> Result<(CommitObject, CommitObject, CommitObject), CommandError> {
        self.log("Get common ansestor inicio");
        self.log(&format!(
            "commit_destin_str: {}, commit_head_str: {}",
            commit_destin_str, commit_head_str
        ));

        let commit_head = self
            .db()?
            .read_object(&commit_head_str, &mut self.logger)?
            .as_mut_commit()
            .ok_or(CommandError::FailedToFindCommonAncestor)?
            .to_owned();
        let commit_destin = self
            .db()?
            .read_object(commit_destin_str, &mut self.logger)?
            .as_mut_commit()
            .ok_or(CommandError::FailedToFindCommonAncestor)?
            .to_owned();
        self.log("Found objects");
        let mut head_branch_commits: HashMap<String, CommitObject> = HashMap::new();
        head_branch_commits.insert(commit_head_str.to_string(), commit_head.clone());

        let mut destin_branch_commits: HashMap<String, CommitObject> = HashMap::new();
        destin_branch_commits.insert(commit_destin_str.to_string(), commit_destin.clone());

        let mut head_branch_tips: Vec<CommitObject> = [commit_head.clone()].to_vec();
        let mut destin_branch_tips: Vec<CommitObject> = [commit_destin.clone()].to_vec();

        loop {
            if head_branch_tips.is_empty() && destin_branch_tips.is_empty() {
                break;
            }
            for tip_commit in head_branch_tips.iter_mut() {
                let hash_string = tip_commit.get_hash_string()?;
                self.log(&format!("head_hash_string: {}", hash_string));

                self.log(&format!(
                    "destin keys: {:?}",
                    destin_branch_commits.keys().collect::<Vec<&String>>()
                ));
                if destin_branch_commits.contains_key(&hash_string) {
                    return Ok((tip_commit.to_owned(), commit_head, commit_destin));
                }
            }

            for tip_commit in destin_branch_tips.iter_mut() {
                let hash_string = tip_commit.get_hash_string()?;
                self.log(&format!("destin_hash_string: {}", hash_string));
                let get_hash_string = tip_commit.get_hash_string()?;
                self.log(&format!(
                    "head keys: {:?}",
                    head_branch_commits.keys().collect::<Vec<&String>>()
                ));
                if head_branch_commits.contains_key(&get_hash_string) {
                    return Ok((tip_commit.to_owned(), commit_head, commit_destin));
                }
            }
            self.read_row(&mut head_branch_tips, &mut head_branch_commits)?;
            self.read_row(&mut destin_branch_tips, &mut destin_branch_commits)?;
        }
        Err(CommandError::FailedToFindCommonAncestor)
    }

    fn read_row(
        &mut self,
        branch_tips: &mut Vec<CommitObject>,
        branch_commits: &mut HashMap<String, CommitObject>,
    ) -> Result<(), CommandError> {
        let mut new_branch_tips = Vec::<CommitObject>::new();
        for tip in branch_tips.iter() {
            let parents_hash = tip.get_parents();
            for parent_hash in parents_hash {
                let parent = self
                    .db()?
                    .read_object(&parent_hash, &mut self.logger)?
                    .as_mut_commit()
                    .ok_or(CommandError::FailedToFindCommonAncestor)?
                    .to_owned();

                if branch_commits.insert(parent_hash, parent.clone()).is_none() {
                    new_branch_tips.push(parent);
                }
            }
        }
        *branch_tips = new_branch_tips;
        Ok(())
    }

    /// Obtiene el hash del commit al que apunta la rama que se le pasa por parámetro
    pub fn get_last_commit_hash_branch(
        &self,
        refs_branch_name: &String,
    ) -> Result<String, CommandError> {
        let path_to_branch = join_paths!(self.path, ".git/refs/heads", refs_branch_name)
            .ok_or(CommandError::FileOpenError(refs_branch_name.clone()))?;

        let mut file = File::open(&path_to_branch).map_err(|_| {
            CommandError::FileNotFound(format!("No se pudo abrir {path_to_branch} en log"))
        })?;

        let mut commit_hash = String::new();
        file.read_to_string(&mut commit_hash).map_err(|_| {
            CommandError::FileReadError(format!("No se pudo leer {path_to_branch} en log"))
        })?;

        Ok(commit_hash[..commit_hash.len()].to_string())
    }
    fn true_merge(
        &mut self,
        common: &mut CommitObject,
        head: &mut CommitObject,
        destin: &mut CommitObject,
        head_name: &str,
        destin_name: &str,
    ) -> Result<(), CommandError> {
        let mut common_tree = common.get_tree_some_or_err()?.to_owned();
        let mut head_tree = head.get_tree_some_or_err()?.to_owned();
        let mut destin_tree = destin.get_tree_some_or_err()?.to_owned();

        let mut staging_area = self.staging_area()?;
        // staging_area.update_to_conflictings(merged_files.to_owned(), unmerged_files.to_owned());
        staging_area.clear();
        let merged_tree = merge_trees(
            &mut head_tree,
            &mut destin_tree,
            &mut common_tree,
            head_name,
            destin_name,
            &self.path,
            &mut staging_area,
        )?;
        staging_area.save()?;

        let message = format!("Merge branch '{}' into {}", destin_name, head_name);
        if staging_area.has_conflicts() {
            let mut boxed_tree: GitObject = Box::new(merged_tree.clone());
            let merge_tree_hash_str = self.db()?.write(&mut boxed_tree, true, &mut self.logger)?;

            self.write_to_file("MERGE_MSG", &message)?;
            self.write_to_file("AUTO_MERGE", &merge_tree_hash_str)?;
            self.write_to_file("MERGE_HEAD", &destin.get_hash_string()?)?;

            self.restore_merge_conflict(merged_tree)?;
            Ok(())
        } else {
            let mut boxed_tree: GitObject = Box::new(merged_tree.clone());
            let _merge_tree_hash_str = self.db()?.write(&mut boxed_tree, true, &mut self.logger)?;
            let merge_commit = self.create_new_commit(
                message,
                [head.get_hash_string()?, destin.get_hash_string()?].to_vec(),
                merged_tree.clone(),
            )?;

            let mut boxed_commit: GitObject = Box::new(merge_commit.clone());
            let merge_commit_hash_str =
                self.db()?
                    .write(&mut boxed_commit, false, &mut self.logger)?;
            self.set_head_branch_commit_to(&merge_commit_hash_str)?;
            self.restore(merged_tree)?;
            Ok(())
        }
    }

    /// Tries to continue from failed merged
    pub fn merge_continue(&mut self) -> Result<(), CommandError> {
        let (message, merge_tree_hash_str, destin) = self.get_failed_merge_info()?;
        let staging_area = self.staging_area()?;
        if staging_area.has_conflicts() {
            return Err(CommandError::UnmergedFiles);
        }
        let get_last_commit_hash = self
            .get_last_commit_hash()?
            .ok_or(CommandError::FailedToResumeMerge)?;
        let parents = [get_last_commit_hash, destin].to_vec();
        let merge_tree = self
            .db()?
            .read_object(&merge_tree_hash_str, &mut self.logger)?
            .as_mut_tree()
            .ok_or(CommandError::FailedToResumeMerge)?
            .to_owned();
        let merge_commit = self.create_new_commit(message, parents, merge_tree.clone())?;
        let mut boxed_commit: GitObject = Box::new(merge_commit.clone());
        let merge_commit_hash_str = self
            .db()?
            .write(&mut boxed_commit, false, &mut self.logger)?;
        self.set_head_branch_commit_to(&merge_commit_hash_str)?;
        self.restore(merge_tree)?;
        self.delete_file("MERGE_MSG")?;
        self.delete_file("AUTO_MERGE")?;
        self.delete_file("MERGE_HEAD")?;
        Ok(())
    }

    fn staging_area(&mut self) -> Result<StagingArea, CommandError> {
        Ok(StagingArea::open(&self.path)?)
    }

    fn get_failed_merge_info(&mut self) -> Result<(String, String, String), CommandError> {
        let (Ok(message), Ok(merge_tree_hash_str), Ok(destin)) = (
            self.read_file("MERGE_MSG"),
            self.read_file("AUTO_MERGE"),
            self.read_file("MERGE_HEAD"),
        ) else {
            return Err(CommandError::NoMergeFound);
        };

        Ok((message, merge_tree_hash_str, destin))
    }

    /// Dado un path, crea el archivo correspondiente y escribe el contenido pasado.
    fn write_to_file(&self, relative_path: &str, content: &str) -> Result<(), CommandError> {
        let path_f = join_paths!(self.path, ".git", relative_path).ok_or(
            CommandError::FileWriteError("Error guardando FETCH_HEAD:".to_string()),
        )?;
        let mut file = fs::OpenOptions::new()
            .create(true)
            .write(true)
            .open(&path_f)
            .map_err(|error| CommandError::FileWriteError(error.to_string()))?;
        file.write_all(content.as_bytes())
            .map_err(|error| CommandError::FileWriteError(error.to_string()))?;

        Ok(())
    }

    fn read_file(&self, relative_path: &str) -> Result<String, CommandError> {
        let path = join_paths!(self.path, ".git", relative_path).ok_or(
            CommandError::FileWriteError("Error guardando FETCH_HEAD:".to_string()),
        )?;
        let mut file = fs::OpenOptions::new()
            .read(true)
            .open(&path)
            .map_err(|error| CommandError::FileWriteError(error.to_string()))?;
        let mut content = String::new();
        file.read_to_string(&mut content)
            .map_err(|error| CommandError::FileWriteError(error.to_string()))?;
        Ok(content)
    }

    fn delete_file(&self, relative_path: &str) -> Result<(), CommandError> {
        let path =
            join_paths!(self.path, ".git", relative_path).ok_or(CommandError::JoiningPaths)?;
        fs::remove_file(path).map_err(|error| {
            CommandError::FileWriteError(format!(
                "Error borrando archivo {}: {}",
                relative_path,
                error.to_string()
            ))
        })?;
        Ok(())
    }

<<<<<<< HEAD
    // ----- Branch -----

    fn change_current_branch_name(&mut self, new_name: &str) -> Result<(), CommandError> {
        let path = join_paths!(self.path, ".git/HEAD").ok_or(CommandError::FileCreationError(
            " No se pudo obtener .git/HEAD".to_string(),
        ))?;
        let mut file =
            File::create(path).map_err(|error| CommandError::FileOpenError(error.to_string()))?;

        file.write_all(format!("ref: refs/heads/{}", new_name).as_bytes())
            .map_err(|error| {
                CommandError::FileWriteError(
                    "Error guardando ref de HEAD:".to_string() + &error.to_string(),
                )
            })?;
        self.log("HEAD renamed");
        Ok(())
    }

    pub fn rename_branch(&mut self, branches: &Vec<String>) -> Result<(), CommandError> {
        let head = self.get_current_branch_name()?;
        if branches.len() == 1 {
            let new_name = branches[0].clone();
            self.change_branch_name(&head, &new_name)?;
            self.change_current_branch_name(&new_name)?;
            self.log(&format!("Branch '{head}' has been renamed to '{new_name}'"))
        } else {
            self.change_branch_name(&branches[0], &branches[1])?;
            self.log(&format!(
                "Branch '{}' has been renamed to '{}'",
                branches[0], branches[1]
            ));
            if branches[0] == head {
                self.change_current_branch_name(&branches[1])?;
            }
        }
        Ok(())
    }

    pub fn create_branch(&mut self, new_branch_info: &Vec<String>) -> Result<(), CommandError> {
        let mut commit_hash = String::new();
        let mut new_is_remote = false;
        if new_branch_info.len() == 2 {
            if let Some(hash) = self.try_read_commit_local_branch(&new_branch_info[1])? {
                commit_hash = hash;
            } else if let Some(hash) = self.try_read_commit(&new_branch_info[1])? {
                commit_hash = hash;
            } else if let Some(hash) = self.try_read_commit_remote_branch(&new_branch_info[1])? {
                commit_hash = hash;
                new_is_remote = true;
            } else {
                return Err(CommandError::InvalidObjectName(new_branch_info[1].clone()));
            }
        } else {
            commit_hash = match self.get_last_commit_hash()? {
                Some(hash) => hash,
                None => {
                    return Err(CommandError::InvalidObjectName(
                        self.get_current_branch_name()?,
                    ))
                }
            };
        }
        let new_branch = new_branch_info[0].clone();
        let branches_path = join_paths!(self.path, ".git/refs/heads/").ok_or(
            CommandError::DirectoryCreationError(
                " No se pudo crear el directorio .git/refs/head/".to_string(),
            ),
        )?;

        let new_branch_path = branches_path.clone() + &new_branch;
        let path = Path::new(&new_branch_path);
        if path.exists() {
            return Err(CommandError::BranchExists(new_branch.clone()));
        }
        if path.is_dir() {
            return Err(CommandError::InvalidBranchName(new_branch));
        }
        if let Some(dir) = path.parent() {
            if !dir.ends_with(".git/refs/heads") {
                fs::create_dir_all(dir)
                    .map_err(|_| CommandError::FileCreationError(new_branch_path.clone()))?;
            }
        }
        self.log(&format!("Path: {}", new_branch_path));

        let mut file = File::create(new_branch_path.clone())
            .map_err(|_| CommandError::FileCreationError(new_branch_path.clone()))?;

        file.write_all(commit_hash.as_bytes()).map_err(|error| {
            CommandError::FileWriteError(
                "Error guardando commit en la nueva rama:".to_string() + &error.to_string(),
            )
        })?;
        self.log(&format!("New branch created: {}", new_branch));
        if new_is_remote {
            let info: Vec<&str> = new_branch_info[1].split("/").collect();
            let new = info[2..].join("/");
            let remote = info[1];
            writeln!(
                self.output,
                "Branch '{}' set up to track remote branch '{}' from {}.",
                new_branch_info[0], new, remote
            )
            .map_err(|error| CommandError::FileWriteError(error.to_string()))?;
            let mut config = self.open_config()?;
            config.insert(&new_branch_info[0], "remote", remote);
            let remote_ref = format!("refs/heads/{}", new);
            config.insert(&new_branch_info[0], "merge", &remote_ref);
            config.save()?;
        }
        Ok(())
    }

    fn try_read_commit_local_branch(&self, branch: &str) -> Result<Option<String>, CommandError> {
        let branch_path = join_paths!(self.path, ".git/refs/heads/").ok_or(
            CommandError::DirectoryCreationError(
                " No se pudo crear el directorio .git/refs/head/".to_string(),
            ),
        )?;

        let branch_path = branch_path.clone() + &branch;
        if !Path::new(&branch_path).exists() {
            return Ok(None);
        }
        let hash = fs::read_to_string(branch_path)
            .map_err(|error| CommandError::FileReadError(error.to_string()))?;
        Ok(Some(hash))
    }

    fn try_read_commit_remote_branch(
        &self,
        remote_path: &str,
    ) -> Result<Option<String>, CommandError> {
        let mut rel_path: Vec<&str> = remote_path.split_terminator('/').collect();
        if !rel_path.contains(&"remotes") {
            rel_path.insert(0, "remotes");
        }
        if !rel_path.contains(&"refs") {
            rel_path.insert(0, "refs");
        }
        let branch_path = rel_path.join("/");
        let branch_path =
            join_paths!(self.path, ".git/", branch_path).ok_or(CommandError::FileCreationError(
                format!(" No se pudo crear el archivo: {}", branch_path),
            ))?;

        if !Path::new(&branch_path).exists() {
            return Ok(None);
        }
        let hash = fs::read_to_string(branch_path)
            .map_err(|error| CommandError::FileReadError(error.to_string()))?;
        Ok(Some(hash))
    }

    fn try_read_commit(&mut self, hash: &str) -> Result<Option<String>, CommandError> {
        if self.db()?.read_object(hash, &mut self.logger).is_err() {
            return Ok(None);
        }
        Ok(Some(hash.to_string()))
    }

    fn change_branch_name(&self, old: &str, new: &str) -> Result<(), CommandError> {
        let branches_path = join_paths!(self.path, ".git/refs/heads/").ok_or(
            CommandError::DirectoryCreationError(
                " No se pudo crear el directorio .git/refs/head/".to_string(),
            ),
        )?;
        let old_path_str = branches_path.clone() + old;
        let new_path_str = branches_path + new;

        let old_path = Path::new(&old_path_str);
        let new_path = Path::new(&new_path_str);

        if !old_path.exists() {
            return Err(CommandError::NoOldBranch(old.to_string()));
        }
        if new_path.exists() && new != old {
            return Err(CommandError::NewBranchExists(new.to_string()));
        }

        let hash = fs::read_to_string(old_path)
            .map_err(|error| CommandError::FileReadError(error.to_string()))?;

        fs::remove_file(old_path)
            .map_err(|error| CommandError::RemoveFileError(error.to_string()))?;

        if let Some(dir) = old_path.parent() {
            if !dir.ends_with(".git/refs/heads") {
                fs::remove_dir_all(dir)
                    .map_err(|_| CommandError::RemoveDirectoryError(old_path_str.clone()))?;
            }
        }

        if let Some(dir) = new_path.parent() {
            if !dir.ends_with(".git/refs/heads") {
                fs::create_dir_all(dir)
                    .map_err(|_| CommandError::FileCreationError(new_path_str.clone()))?;
            }
        }

        let mut file = File::create(new_path.clone())
            .map_err(|_| CommandError::FileCreationError(new_path_str.clone()))?;
        file.write_all(hash.as_bytes())
            .map_err(|error| CommandError::FileWriteError(error.to_string()))?;

        Ok(())
    }

    pub fn delete_branches(
        &mut self,
        branches: &Vec<String>,
        are_remotes: bool,
    ) -> Result<(), CommandError> {
        let rel_branch_path = if are_remotes { "remotes/" } else { "heads/" };
        let branch_path = join_paths!(self.path, ".git/refs/", rel_branch_path).ok_or(
            CommandError::DirectoryCreationError(
                " No se pudo crear el directorio .git/refs/".to_string(),
            ),
        )?;
        let mut errors: String = String::new();
        let mut deletions = String::new();
        let mut config = Config::open(&self.path)?;
        for branch in branches {
            let path = branch_path.clone() + branch;
            let Ok(_) = File::open(path.clone()) else {
                if are_remotes {
                    errors += &format!("error: remote-tracking branch '{branch}' not found.\n")
                } else {
                    errors += &format!("error: branch '{branch}' not found.\n")
                }
                continue;
            };
            let hash = fs::read_to_string(path.clone())
                .map_err(|error| CommandError::FileReadError(error.to_string()))?;

            fs::remove_file(path.clone())
                .map_err(|error| CommandError::RemoveFileError(error.to_string()))?;

            if let Some(dir) = Path::new(&path).parent() {
                self.log(&format!("Dir: {:?}", dir));
                let remote: Vec<&str> = branch.split_terminator("/").collect();
                if !dir.ends_with("refs/heads") && remote.len() != 2 {
                    self.log(&format!("Deleting dir: {:?}", dir));

                    fs::remove_dir_all(dir)
                        .map_err(|_| CommandError::RemoveDirectoryError(path.clone()))?;
                }
            }
            config.remove_domain(&format!("branch \"{}\"", branch));
            if are_remotes {
                deletions += &format!(
                    "Deleted remote-tracking branch {branch} (was {}).\n",
                    hash[..7].to_string()
                );
            } else {
                deletions += &format!("Deleted branch {branch} (was {}).\n", hash[..7].to_string());
            }
        }
        config.save()?;
        write!(self.output, "{}{}", errors, deletions)
            .map_err(|error| CommandError::FileWriteError(error.to_string()))?;

        Ok(())
    }

    pub fn show_local_branches(&mut self) -> Result<(), CommandError> {
        self.log("Showing local branches ...");

        let list = self.list_local_branches()?;
        write!(self.output, "{}", list)
            .map_err(|error| CommandError::FileWriteError(error.to_string()))?;
        Ok(())
    }

    fn list_local_branches(&mut self) -> Result<String, CommandError> {
        let path = join_paths!(self.path, ".git/refs/heads").ok_or(
            CommandError::DirectoryCreationError(
                "Error creando directorio de branches".to_string(),
            ),
        )?;

        let mut local_branches: Vec<String> = Vec::new();
        self.log("Before getting branches paths");
        get_branches_paths(&mut self.logger, &path, &mut local_branches, "", 3)?;
        self.log("After getting branches paths");

        local_branches.sort();
        let mut list = String::new();
        let current = self.get_current_branch_name()?;
        for branch in local_branches.iter() {
            if branch.to_string() == current {
                list += &format!("* {}\n", branch);
            } else {
                list += &format!("  {}\n", branch);
            }
        }

        Ok(list)
    }

    pub fn show_all_branches(&mut self) -> Result<(), CommandError> {
        self.log("Showing all branches ...");
        let local_list = self.list_local_branches()?;
        let remote_list = self.list_remote_branches(2)?;

        write!(self.output, "{}{}", local_list, remote_list)
            .map_err(|error| CommandError::FileWriteError(error.to_string()))?;
        Ok(())
    }

    pub fn show_remote_branches(&mut self) -> Result<(), CommandError> {
        self.log("Showing remote branches ...");

        let list = self.list_remote_branches(3)?;
        write!(self.output, "{}", list)
            .map_err(|error| CommandError::FileWriteError(error.to_string()))?;
        Ok(())
    }

    fn list_remote_branches(&mut self, i: usize) -> Result<String, CommandError> {
        let path = join_paths!(self.path, ".git/refs/remotes").ok_or(
            CommandError::DirectoryCreationError(
                "Error creando directorio de branches".to_string(),
            ),
        )?;
        let mut remote_branches: Vec<String> = Vec::new();
        get_branches_paths(&mut self.logger, &path, &mut remote_branches, "", i)?;
        remote_branches.sort();
        let mut list = String::new();
        let current = self.get_current_branch_name()?;
        for branch in remote_branches.iter() {
            let parts: Vec<&str> = branch.split("/").collect();
            if parts.ends_with(&["HEAD"]).to_string() == current {
                if let Some(path_ref_remote) = self.get_remote_head_path()? {
                    list += &format!("  {} -> {}\n", branch, path_ref_remote);
                } else {
                    list += &format!("  {}\n", branch);
                }
            } else {
                list += &format!("  {}\n", branch);
            }
        }

        Ok(list)
    }

    fn get_remote_head_path(&mut self) -> Result<Option<String>, CommandError> {
        let mut branch = String::new();
        let path = join_paths!(&self.path, ".git/refs/remote/HEAD").ok_or(
            CommandError::DirectoryCreationError(
                "Error creando directorio de branches remotas".to_string(),
            ),
        )?;
        let Ok(mut head) = File::open(&path) else {
            return Ok(None);
        };

        if head.read_to_string(&mut branch).is_err() {
            return Err(CommandError::FileReadError(path.to_string()));
        }

        let branch = branch.trim();
        let Some(branch) = branch.split(" ").last() else {
            return Err(CommandError::HeadError);
        };
        let branch: Vec<&str> = branch.split("/").collect();
        let branch = branch[2..].to_vec();
        let remote = branch.join("/");
        Ok(Some(remote.to_string()))
    }
}

// ----- Branch -----

fn get_branches_paths(
    logger: &mut Logger,
    path: &str,
    branches: &mut Vec<String>,
    dir_path: &str,
    i: usize,
) -> Result<(), CommandError> {
    let mut branches_path = join_paths!(path, dir_path).ok_or(
        CommandError::DirectoryCreationError("Error creando directorio de branches".to_string()),
    )?;

    logger.log(&format!("Dir path: {}", branches_path));
    let paths = fs::read_dir(branches_path.clone()).map_err(|error| {
        CommandError::FileReadError(format!(
            "Error leyendo directorio de branches: {}",
            error.to_string()
        ))
    })?;
    for entry in paths {
        logger.log(&format!("Entry: {:?}", entry));

        let entry = entry.map_err(|error| {
            CommandError::FileReadError(format!(
                "Error leyendo directorio de branches: {}",
                error.to_string()
            ))
        })?;
        let entry_path = entry.path();
        let path_str = &get_path_name(entry_path.clone())?;
        let parts: Vec<&str> = path_str.split("/").collect();
        let name = parts[i..].to_vec();
        let name = name.join("/");
        logger.log(&format!("Name: {:?}", name));

        if entry_path.is_file() {
            branches.push(name);
        } else {
            if let Some(last) = parts.last() {
                get_branches_paths(logger, &branches_path, branches, &last, i)?;
            }
        }
    }

    Ok(())
=======
    pub fn get_log(
        &mut self,
        all: bool,
    ) -> Result<Vec<(CommitObject, Option<String>)>, CommandError> {
        let mut branches_with_their_last_hash: Vec<(String, String)> = Vec::new();
        let mut commits_map: HashMap<String, (CommitObject, Option<String>)> = HashMap::new();
        if all {
            branches_with_their_last_hash = self.push_all_local_branch_hashes()?;
        } else {
            let current_branch = get_head_ref()?;
            let hash_commit = self.get_last_commit_hash_branch(&current_branch)?;
            branches_with_their_last_hash.push((current_branch, hash_commit));
        }
        for branch_with_commit in branches_with_their_last_hash {
            rebuild_commits_tree(
                &self.db()?,
                &branch_with_commit.1,
                &mut commits_map,
                Some(branch_with_commit.0),
                all,
                &None,
                false,
                &mut self.logger,
            )?;
        }
        let mut commits: Vec<_> = commits_map.drain().map(|(_, v)| v).collect();
        sort_commits_descending_date(&mut commits);
        Ok(commits)
    }
>>>>>>> 113498e3
}

// ----- Merge -----

fn merge_trees(
    head_tree: &mut Tree,
    destin_tree: &mut Tree,
    common_tree: &mut Tree,
    head_name: &str,
    destin_name: &str,
    parent_path: &str,
    staging_area: &mut StagingArea,
) -> Result<Tree, CommandError> {
    let mut merged_tree = Tree::new("".to_string());
    let mut head_entries = head_tree.get_objects();
    let mut destin_entries = destin_tree.get_objects();
    let mut common_entries = common_tree.get_objects();
    let all_keys = head_entries
        .clone()
        .into_keys()
        .chain(destin_entries.clone().into_keys())
        .collect::<HashSet<String>>();
    for key in all_keys {
        let head_entry = head_entries.get_mut(&key);
        let destin_entry = destin_entries.get_mut(&key);
        let common_entry = common_entries.get_mut(&key);
        let joint_path = join_paths!(parent_path, key).ok_or(CommandError::JoiningPaths)?;
        match common_entry {
            Some(common_entry) => {
                match is_in_common(
                    head_entry,
                    destin_entry,
                    common_entry,
                    head_name,
                    destin_name,
                    &joint_path,
                    staging_area,
                )? {
                    Some(merged_object) => merged_tree.add_object(key, merged_object),
                    _ => {}
                }
            }
            None => {
                let object = is_not_in_common(
                    head_entry,
                    destin_entry,
                    head_name,
                    destin_name,
                    &joint_path,
                    staging_area,
                )?;
                merged_tree.add_object(key, object)
            }
        }
    }
    Ok(merged_tree)
}

fn is_in_common(
    head_entry: Option<&mut GitObject>,
    destin_entry: Option<&mut GitObject>,
    common_entry: &mut GitObject,
    head_name: &str,
    destin_name: &str,
    parent_path: &str,
    staging_area: &mut StagingArea,
) -> Result<Option<GitObject>, CommandError> {
    match (head_entry, destin_entry) {
        (Some(head_entry), Some(destin_entry)) => {
            match (head_entry.as_mut_tree(), destin_entry.as_mut_tree()) {
                (Some(mut head_tree), Some(mut destin_tree)) => {
                    let mut common_tree = match common_entry.as_mut_tree() {
                        Some(common_tree) => common_tree.to_owned(),
                        None => Tree::new("".to_string()),
                    };
                    let merged_subtree = merge_trees(
                        &mut head_tree,
                        &mut destin_tree,
                        &mut common_tree,
                        head_name,
                        destin_name,
                        parent_path,
                        staging_area,
                    )?;
                    let boxed_subtree = Box::new(merged_subtree);
                    return Ok(Some(boxed_subtree));
                }
                (_, _) => match (head_entry.as_mut_blob(), destin_entry.as_mut_blob()) {
                    (Some(head_blob), Some(destin_blob)) => {
                        if head_blob.get_hash_string()? == destin_blob.get_hash_string()? {
                            return Ok(Some(head_entry.to_owned()));
                        } else {
                            let mut common_blob = match common_entry.as_mut_blob() {
                                Some(common_blob) => common_blob.to_owned(),
                                None => Blob::new_from_content(vec![])?,
                            };
                            let (merged_blob, merge_conflicts) = merge_blobs(
                                head_blob,
                                destin_blob,
                                &mut common_blob,
                                head_name,
                                destin_name,
                            )?;
                            if merge_conflicts {
                                staging_area.add_unmerged_file(
                                    parent_path,
                                    Some(common_blob.get_hash_string()?),
                                    Some(head_blob.get_hash_string()?),
                                    Some(destin_blob.get_hash_string()?),
                                );
                            } else {
                                staging_area.add(parent_path, &head_blob.get_hash_string()?);
                            }
                            return Ok(Some(Box::new(merged_blob.to_owned())));
                        }
                    }
                    (_, _) => {
                        return Err(CommandError::MergeConflict("".to_string()));
                    }
                },
            }
        }
        (Some(head_entry), None) => {
            staging_area.add_unmerged_object(common_entry, head_entry, parent_path, true)?;
            return Ok(Some(head_entry.to_owned()));
        }
        (None, Some(destin_entry)) => {
            staging_area.add_unmerged_object(common_entry, destin_entry, parent_path, false)?;

            return Ok(Some(destin_entry.to_owned()));
        }
        (None, None) => return Ok(None),
    };
}

fn is_not_in_common(
    head_entry: Option<&mut GitObject>,
    destin_entry: Option<&mut GitObject>,
    head_name: &str,
    destin_name: &str,
    entry_path: &str,
    staging_area: &mut StagingArea,
) -> Result<GitObject, CommandError> {
    match (head_entry, destin_entry) {
        (Some(head_entry), Some(destin_entry)) => {
            match (head_entry.as_mut_tree(), destin_entry.as_mut_tree()) {
                (Some(mut head_tree), Some(mut destin_tree)) => {
                    let mut common_tree = Tree::new("".to_string());
                    let merged_subtree = merge_trees(
                        &mut head_tree,
                        &mut destin_tree,
                        &mut common_tree,
                        head_name,
                        destin_name,
                        entry_path,
                        staging_area,
                    )?;
                    let boxed_subtree = Box::new(merged_subtree);
                    return Ok(boxed_subtree);
                }
                (_, _) => match (head_entry.as_mut_blob(), destin_entry.as_mut_blob()) {
                    (Some(head_blob), Some(destin_blob)) => {
                        if head_blob.get_hash_string()? == destin_blob.get_hash_string()? {
                            return Ok(head_entry.to_owned());
                        } else {
                            let mut common_blob = Blob::new_from_content(vec![])?;
                            let (mut merged_blob, merge_conflicts) = merge_blobs(
                                head_blob,
                                destin_blob,
                                &mut common_blob,
                                head_name,
                                destin_name,
                            )?;
                            if merge_conflicts {
                                staging_area.add_unmerged_file(
                                    entry_path,
                                    Some(common_blob.get_hash_string()?),
                                    Some(head_blob.get_hash_string()?),
                                    Some(destin_blob.get_hash_string()?),
                                );
                            } else {
                                let hash_str = merged_blob.get_hash_string()?;
                                staging_area.add(entry_path, &hash_str)
                            }
                            return Ok(Box::new(merged_blob.to_owned()));
                        }
                    }
                    (_, _) => {
                        return Err(CommandError::MergeConflict("".to_string()));
                    }
                },
            }
        }
        (Some(head_entry), None) => {
            staging_area.add_object(head_entry, entry_path)?;
            return Ok(head_entry.to_owned());
        }
        (None, Some(destin_entry)) => {
            staging_area.add_object(destin_entry, entry_path)?;
            return Ok(destin_entry.to_owned());
        }
        (None, None) => return Err(CommandError::MergeConflict("".to_string())),
    };
}

fn merge_blobs(
    head_blob: &mut Blob,
    destin_blob: &mut Blob,
    common_blob: &mut Blob,
    head_name: &str,
    destin_name: &str,
) -> Result<(Blob, bool), CommandError> {
    let head_content = head_blob.content(None)?;
    let destin_content = destin_blob.content(None)?;
    let common_content = common_blob.content(None)?;
    let head_content_str =
        String::from_utf8(head_content).map_err(|_| CommandError::CastingError)?;
    let destin_content_str =
        String::from_utf8(destin_content).map_err(|_| CommandError::CastingError)?;
    let common_content_str =
        String::from_utf8(common_content).map_err(|_| CommandError::CastingError)?;

    let (merged_content_str, merge_conflicts) = merge_content(
        head_content_str,
        destin_content_str,
        common_content_str,
        head_name,
        destin_name,
    )?;
    let merged_content = merged_content_str.as_bytes().to_owned();
    let merged_blob = Blob::new_from_content(merged_content)?;
    Ok((merged_blob, merge_conflicts))
}

/// Devuelve el nombre de un archivo o directorio dado un PathBuf.
fn get_path_str(path: PathBuf) -> Result<String, CommandError> {
    let Some(path_name) = path.to_str() else {
        return Err(CommandError::DirNotFound("".to_string())); //cambiar
    };
    Ok(path_name.to_string())
}

/// Actualiza la referencia de la rama actual al nuevo commit.
fn update_last_commit(commit_hash: &str) -> Result<(), CommandError> {
    let currect_branch = get_head_ref()?;
    let branch_path = join_paths!(".git", currect_branch)
        .ok_or(CommandError::FileOpenError(currect_branch.clone()))?;
    let mut file = OpenOptions::new()
        .create(true)
        .write(true)
        .open(branch_path)
        .map_err(|_| CommandError::FileOpenError(currect_branch.clone()))?;
    file.write_all(commit_hash.as_bytes()).map_err(|error| {
        CommandError::FileWriteError(format!(
            "Error al escribir en archivo {}: {}",
            currect_branch,
            error.to_string()
        ))
    })?;
    Ok(())
}

/// Opens file in .git/HEAD and returns the branch name
pub fn get_head_ref() -> Result<String, CommandError> {
    let Ok(mut head_file) = File::open(".git/HEAD") else {
        return Err(CommandError::FileOpenError(".git/HEAD".to_string()));
    };
    let mut head_content = String::new();
    head_file
        .read_to_string(&mut head_content)
        .map_err(|error| {
            CommandError::FileReadError(format!(
                "Error abriendo .git/HEAD: {:?}",
                error.to_string()
            ))
        })?;

    let Some((_, head_ref)) = head_content.split_once(" ") else {
        return Err(CommandError::FileReadError(
            "Error leyendo .git/HEAD".to_string(),
        ));
    };
    Ok(head_ref.trim().to_string())
}

pub fn local_branches(base_path: &str) -> Result<HashMap<String, String>, CommandError> {
    let mut branches = HashMap::<String, String>::new();
    let branches_path = format!("{}/.git/refs/heads/", base_path);
    let paths = fs::read_dir(branches_path).map_err(|error| {
        CommandError::FileReadError(format!(
            "Error leyendo directorio de branches: {}",
            error.to_string()
        ))
    })?;
    for path in paths {
        let path = path.map_err(|error| {
            CommandError::FileReadError(format!(
                "Error leyendo directorio de branches: {}",
                error.to_string()
            ))
        })?;
        let file_name = &path.file_name();
        let Some(file_name) = file_name.to_str() else {
            return Err(CommandError::FileReadError(
                "Error leyendo directorio de branches".to_string(),
            ));
        };
        let mut file = fs::File::open(path.path()).map_err(|error| {
            CommandError::FileReadError(format!(
                "Error leyendo directorio de branches: {}",
                error.to_string()
            ))
        })?;
        let mut sha1 = String::new();
        file.read_to_string(&mut sha1).map_err(|error| {
            CommandError::FileReadError(format!(
                "Error leyendo directorio de branches: {}",
                error.to_string()
            ))
        })?;
        branches.insert(file_name.to_string(), sha1);
    }
    Ok(branches)
}

fn _remote_branches(base_path: &str) -> Result<HashMap<String, String>, CommandError> {
    let mut branches = HashMap::<String, String>::new();
    let branches_path = format!("{}/.git/refs/remotes/origin/", base_path);
    let paths = fs::read_dir(branches_path).map_err(|error| {
        CommandError::FileReadError(format!(
            "Error leyendo directorio de branches: {}",
            error.to_string()
        ))
    })?;
    for path in paths {
        let path = path.map_err(|error| {
            CommandError::FileReadError(format!(
                "Error leyendo directorio de branches: {}",
                error.to_string()
            ))
        })?;
        let file_name = &path.file_name();
        let Some(file_name) = file_name.to_str() else {
            return Err(CommandError::FileReadError(
                "Error leyendo directorio de branches".to_string(),
            ));
        };
        let mut file = fs::File::open(path.path()).map_err(|error| {
            CommandError::FileReadError(format!(
                "Error leyendo directorio de branches: {}",
                error.to_string()
            ))
        })?;
        let mut sha1 = String::new();
        file.read_to_string(&mut sha1).map_err(|error| {
            CommandError::FileReadError(format!(
                "Error leyendo directorio de branches: {}",
                error.to_string()
            ))
        })?;
        branches.insert(file_name.to_string(), sha1);
    }
    Ok(branches)
}

fn _update_remote_branches(
    server: &mut GitServer,
    repository_path: &str,
    repository_url: &str,
    base_path: &str,
) -> Result<(), CommandError> {
    let (_head_branch, branch_remote_refs) = server
        .explore_repository_upload_pack(&("/".to_owned() + repository_path), repository_url)?;
    Ok(for (sha1, mut ref_path) in branch_remote_refs {
        ref_path.replace_range(0..11, "");
        _update_ref(&base_path, &sha1, &ref_path)?;
    })
}

fn _update_ref(base_path: &str, sha1: &str, ref_name: &str) -> Result<(), CommandError> {
    let dir_path = format!("{}/.git/refs/remotes/origin/", base_path);
    let file_path = dir_path.to_owned() + ref_name;

    fs::create_dir_all(dir_path).map_err(|error| {
        CommandError::DirectoryCreationError(format!(
            "Error creando directorio de refs: {}",
            error.to_string()
        ))
    })?;
    let mut file = fs::OpenOptions::new()
        .create(true)
        .write(true)
        .open(&file_path)
        .map_err(|error| {
            CommandError::FileWriteError(format!(
                "Error guardando ref en {}: {}",
                file_path,
                &error.to_string()
            ))
        })?;
    file.write_all(sha1.as_bytes()).map_err(|error| {
        CommandError::FileWriteError("Error guardando ref:".to_string() + &error.to_string())
    })?;
    Ok(())
}<|MERGE_RESOLUTION|>--- conflicted
+++ resolved
@@ -1569,7 +1569,7 @@
         Ok(())
     }
 
-<<<<<<< HEAD
+
     // ----- Branch -----
 
     fn change_current_branch_name(&mut self, new_name: &str) -> Result<(), CommandError> {
@@ -1989,7 +1989,9 @@
     }
 
     Ok(())
-=======
+
+  // ----- Log -----
+  
     pub fn get_log(
         &mut self,
         all: bool,
@@ -2019,7 +2021,7 @@
         sort_commits_descending_date(&mut commits);
         Ok(commits)
     }
->>>>>>> 113498e3
+
 }
 
 // ----- Merge -----
