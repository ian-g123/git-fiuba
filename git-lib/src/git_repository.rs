use std::{
    collections::{HashMap, HashSet},
    env,
    fs::{self, DirEntry, File, OpenOptions, ReadDir},
    io::{Read, Write},
    path::{Path, PathBuf},
};

use chrono::{DateTime, Local};

use crate::{
    changes_controller_components::{
        changes_controller::ChangesController,
        changes_types::{self, ChangeType},
        commit_format::CommitFormat,
        format::Format,
        long_format::{sort_hashmap_and_filter_unmodified, LongFormat},
        short_format::ShortFormat,
        working_tree::{build_working_tree, get_path_name},
    },
    command_errors::CommandError,
    config::Config,
    diff_components::merge::merge_content,
    join_paths,
    logger::Logger,
    objects::{
        author::Author,
        blob::Blob,
        commit_object::{
            sort_commits_descending_date, write_commit_tree_to_database, CommitObject,
        },
        git_object::{self, GitObject, GitObjectTrait},
        proto_object::ProtoObject,
        tree::Tree,
    },
    objects_database::ObjectsDatabase,
    server_components::git_server::GitServer,
    server_components::{
        history_analyzer::{get_analysis, get_parents_hash_map, rebuild_commits_tree},
        packfile_functions::make_packfile,
        packfile_object_type::PackfileObjectType,
    },
    staging_area::StagingArea,
    utils::{aux::get_name, super_string::u8_vec_to_hex_string},
};

pub struct GitRepository<'a> {
    git_path: String,
    working_dir_path: String,
    logger: Logger,
    output: &'a mut dyn Write,
    bare: bool,
}

impl<'a> GitRepository<'a> {
    pub fn open(path: &str, output: &'a mut dyn Write) -> Result<GitRepository<'a>, CommandError> {
        let tentative_git_path = join_paths!(path, ".git").ok_or(
            CommandError::DirectoryCreationError("Error abriendo directorio .git".to_string()),
        )?;
        let (git_path, logger, bare) = if Path::new(&tentative_git_path).exists() {
            let logs_path = &join_paths!(tentative_git_path, "logs").ok_or(
                CommandError::DirectoryCreationError("Error creando archivo .git/logs".to_string()),
            )?;
            (tentative_git_path, Logger::new(&logs_path)?, false)
        } else {
            (path.to_string(), Logger::new_dummy(), true)
        };
        if !Path::new(&join_paths!(git_path, "objects").ok_or(
            CommandError::DirectoryCreationError("Error abriendo directorio .git".to_string()),
        )?)
        .exists()
        {
            println!(
                "No se encontro la carpeta {:?}",
                join_paths!(git_path, "objects")
            );
            return Err(CommandError::NotGitRepository);
        }

        Ok(GitRepository {
            git_path: git_path,
            working_dir_path: path.to_string(),
            logger,
            output,
            bare,
        })
    }

    pub fn init(
        path: &str,
        branch_name: &str,
        bare: bool,
        output: &'a mut dyn Write,
    ) -> Result<GitRepository<'a>, CommandError> {
        let (git_path, logger) = if bare {
            (path.to_string(), Logger::new_dummy())
        } else {
            let tentative_git_path = join_paths!(path, ".git").ok_or(
                CommandError::DirectoryCreationError("Error creando directorio .git".to_string()),
            )?;
            let logs_path = &join_paths!(tentative_git_path, "logs").ok_or(
                CommandError::DirectoryCreationError("Error creando archivo .git/logs".to_string()),
            )?;
            (tentative_git_path, Logger::new(&logs_path)?)
        };

        let mut repo = GitRepository {
            git_path,
            working_dir_path: path.to_string(),
            logger,
            output,
            bare,
        };
        repo.create_files_and_dirs(branch_name)?;
        Ok(repo)
    }

    fn create_files_and_dirs(&mut self, branch_name: &str) -> Result<(), CommandError> {
        self.create_dirs()?;
        self.create_files(branch_name)?;
        let output_text = format!(
            "Initialized empty Git repository in {}",
            &self.working_dir_path
        );
        let _ = writeln!(self.output, "{}", output_text);
        Ok(())
    }

    fn create_dirs(&self) -> Result<(), CommandError> {
        if fs::create_dir_all(&self.git_path).is_err() {
            return Err(CommandError::DirectoryCreationError(
                self.git_path.to_owned(),
            ));
        }
        // let git_path = if bare {
        //     path.to_string()
        // } else {
        //     join_paths!(path.to_string(), ".git").ok_or(CommandError::DirectoryCreationError(
        //         "Error creando arc".to_string(),
        //     ))?
        // };
        self.create_dir(&self.git_path, "objects".to_string())?;
        self.create_dir(&self.git_path, "objects/info".to_string())?;
        self.create_dir(&self.git_path, "objects/pack".to_string())?;
        self.create_dir(&self.git_path, "refs".to_string())?;
        self.create_dir(&self.git_path, "refs/tags".to_string())?;
        self.create_dir(&self.git_path, "refs/heads".to_string())?;
        self.create_dir(&self.git_path, "branches".to_string())?;
        Ok(())
    }

    fn create_dir(&self, path: &str, name: String) -> Result<(), CommandError> {
        let path_complete = join_paths!(path, name).ok_or(CommandError::DirectoryCreationError(
            "Error creando directorio".to_string(),
        ))?;
        if fs::create_dir_all(&path_complete).is_ok() {
            Ok(())
        } else {
            Err(CommandError::DirectoryCreationError(path_complete))
        }
    }

    fn create_files(&self, branch_name: &str) -> Result<(), CommandError> {
        let name = "HEAD".to_string();
        let branch_name = branch_name;
        if fs::create_dir_all(&self.git_path).is_ok() {
            let path_complete = join_paths!(&self.git_path, name).ok_or(
                CommandError::FileCreationError("Error creando un archivo".to_string()),
            )?;
            match File::create(&path_complete) {
                Ok(mut archivo) => {
                    let texto = format!("ref: refs/heads/{}", branch_name.to_string());
                    let _: Result<(), CommandError> = match archivo.write_all(texto.as_bytes()) {
                        Ok(_) => Ok(()),
                        Err(err) => Err(CommandError::FileWriteError(err.to_string())),
                    };
                }
                Err(err) => return Err(CommandError::FileCreationError(err.to_string())),
            };
        } else {
            return Err(CommandError::DirectoryCreationError(
                self.git_path.to_string(),
            ));
        }
        Ok(())
    }

    pub fn hash_object(&mut self, mut object: GitObject, write: bool) -> Result<(), CommandError> {
        let hex_string = u8_vec_to_hex_string(&mut object.get_hash()?);
        if write {
            self.db()?.write(&mut object, false, &mut self.logger)?;
            self.logger
                .log(&format!("Writen object to database in {:?}", hex_string));
        }
        let _ = writeln!(self.output, "{}", hex_string);

        Ok(())
    }

    pub fn add(&mut self, pathspecs: Vec<String>) -> Result<(), CommandError> {
        let last_commit = &self.get_last_commit_tree()?;
        let mut staging_area = StagingArea::open(&self.git_path)?;
        let mut pathspecs_clone: Vec<String> = pathspecs.clone();
        let mut position = 0;
        for pathspec in &pathspecs {
            if !Path::new(pathspec).exists() {
                if !self.is_in_last_commit_from_path(pathspec, last_commit) {
                    return Err(CommandError::FileOpenError(format!(
                        "No existe el archivo o directorio: {:?}",
                        pathspec
                    )));
                }
                staging_area.remove(pathspec);
                pathspecs_clone.remove(position);
                continue;
            }
            position += 1;
        }

        for pathspec in pathspecs_clone.iter() {
            self.add_path(pathspec, &mut staging_area)?
        }
        staging_area.save()?;
        Ok(())
    }

    pub fn rm(
        &mut self,
        pathspecs: Vec<String>,
        force: bool,
        recursive: bool,
    ) -> Result<(), CommandError> {
        if !self.working_dir_path.is_empty() {
            todo!("rm en subdirectorios")
        }
        for pathspec in &pathspecs {
            if !Path::new(pathspec).exists() {
                return Err(CommandError::FileOpenError(format!(
                    "No existe el archivo o directorio: {:?}",
                    pathspec
                )));
            }
            self.verifies_directory(pathspec, recursive)?;
        }

        let mut staging_area = StagingArea::open(&self.git_path)?;
        for pathspec in &pathspecs {
            self.run_for_path_rm(pathspec, force, &mut staging_area)?
        }
        staging_area.save()?;
        Ok(())
    }

    fn verifies_directory(&self, pathspec: &String, recursive: bool) -> Result<(), CommandError> {
        let path = Path::new(pathspec);
        if path.is_dir() && !recursive {
            return Err(CommandError::NotRecursive(pathspec.clone()));
        }
        Ok(())
    }

    fn run_for_path_rm(
        &mut self,
        path: &str,
        force: bool,
        staging_area: &mut StagingArea,
    ) -> Result<(), CommandError> {
        let path = Path::new(path);
        let path_str = &get_path_str(path.to_path_buf())?;

        if path.is_file() {
            self.run_for_file_rm(path_str, force, staging_area)?;
            return Ok(());
        } else {
            self.run_for_dir_rm(path_str, force, staging_area)?;
        }
        Ok(())
    }

    fn run_for_file_rm(
        &mut self,
        path: &str,
        force: bool,
        staging_area: &mut StagingArea,
    ) -> Result<(), CommandError> {
        if !force {
            self.verifies_version_of_index(path, staging_area)?;
        }

        staging_area.remove_from_stagin_area(path, &mut self.logger)?;

        fs::remove_file(path).map_err(|_| {
            CommandError::FileOpenError(format!("No existe el archivo: {:?}", path))
        })?;

        Ok(())
    }

    /// Verifica que la versión del commit anterior sea la misma. Los archivos que se eliminan
    /// deben ser idénticos al últmo commit, y no se pueden haber agregado nuevas versiones
    /// de este al index."
    fn verifies_version_of_index(
        &mut self,
        path: &str,
        staging_area: &mut StagingArea,
    ) -> Result<(), CommandError> {
        let mut tree_last_commit = match self.get_last_commit_tree()? {
            Some(tree_last_commit_box) => tree_last_commit_box,
            None => return Err(CommandError::RmFromStagingAreaError(path.to_string())),
        };
        let actual_hash = staging_area.get_hash_from_path(path)?;
        let (exist, name_blob) =
            tree_last_commit.has_blob_from_hash(&actual_hash, &mut self.logger)?;
        if exist && name_blob != get_name(path)? {
            return Err(CommandError::RmFromStagingAreaError(path.to_string()));
        }
        return Ok(());
    }

    pub fn remove_cached(&mut self, pathspecs: Vec<String>) -> Result<(), CommandError> {
        let mut tree_last_commit = match self.get_last_commit_tree() {
            Ok(Some(tree_last_commit_box)) => tree_last_commit_box,
            _ => {
                return Err(CommandError::RmFromStagingAreaError(
                    "Error abriendo el último commit".to_string(),
                ))
            }
        };

        let mut staging_area = match StagingArea::open(&self.git_path) {
            Ok(staging_area) => staging_area,
            _ => {
                return Err(CommandError::RmFromStagingAreaError(
                    "Error abriendo el último commit".to_string(),
                ))
            }
        };

        for relative_path in &pathspecs {
            if staging_area.is_in_staging_area(&relative_path.to_string()) {
                let git_object_option = tree_last_commit.get_object_from_path(relative_path);
                if let Some(mut git_object) = git_object_option {
                    let actual_hash_lc = match git_object.get_hash_string() {
                        Ok(hash) => hash,
                        _ => {
                            return Err(CommandError::RmFromStagingAreaError(
                                "Error abriendo el último commit".to_string(),
                            ))
                        }
                    };
                    staging_area.add(relative_path, &actual_hash_lc);
                } else {
                    staging_area.remove(relative_path);
                }
            }
        }
        if staging_area.save().is_err() {
            println!("Error al guardar el staging area");
        };
        Ok(())
    }

    fn run_for_dir_rm(
        &mut self,
        path_str: &String,
        force: bool,
        staging_area: &mut StagingArea,
    ) -> Result<(), CommandError> {
        // let read_dir = self.read_dir(&join_paths!(self.working_dir_path, path_str).ok_or(
        //     CommandError::DirectoryCreationError("Error abriendo directorio".to_string()),
        // )?)?;
        let read_dir = self.read_dir(path_str)?;

        for entry in read_dir {
            match entry {
                Ok(entry) => self.try_run_for_path_rm(entry, force, staging_area)?,
                Err(error) => {
                    self.logger.log(&format!("Error en entry: {:?}", error));
                    return Err(CommandError::FileOpenError(error.to_string()));
                }
            }
        }
        Ok(())
    }

    fn try_run_for_path_rm(
        &mut self,
        entry: DirEntry,
        force: bool,
        staging_area: &mut StagingArea,
    ) -> Result<(), CommandError> {
        let path = entry.path();

        let Some(path_str) = path.to_str() else {
            return Err(CommandError::FileOpenError(
                "No se pudo convertir el path a str".to_string(),
            ));
        };

        if self.should_ignore(path_str) {
            return Ok(());
        }

        self.logger.log(&format!("entry: {:?}", path_str));
        self.run_for_path_rm(path_str, force, staging_area)?;
        Ok(())
    }

    fn add_path(&mut self, path: &str, staging_area: &mut StagingArea) -> Result<(), CommandError> {
        let path = Path::new(path);
        let path_str = &Self::get_path_str(path)?;
        let path_str = join_paths!(self.working_dir_path, path_str).ok_or(
            CommandError::DirectoryCreationError("Error abriendo directorio".to_string()),
        )?;

        if path.is_file() {
            self.add_file(&path_str, staging_area)?;
            return Ok(());
        } else {
            self.add_dir(&path_str, staging_area)?;
        }
        Ok(())
    }
    fn add_dir(
        &mut self,
        path_str: &str,
        staging_area: &mut StagingArea,
    ) -> Result<(), CommandError> {
        let entries = self.read_dir(&path_str.to_string())?;
        for entry in entries {
            match entry {
                Ok(entry) => self.try_run_for_path(entry, staging_area)?,
                Err(error) => {
                    self.log(&format!("Error in entry: {:?}", error));
                    return Err(CommandError::FileOpenError(error.to_string()));
                }
            }
        }
        Ok(())
    }

    fn should_ignore(&self, path_str: &str) -> bool {
        path_str.starts_with("./.git") || path_str.starts_with(".git")
    }

    fn try_run_for_path(
        &mut self,
        entry: DirEntry,
        staging_area: &mut StagingArea,
    ) -> Result<(), CommandError> {
        let path = entry.path();
        let Some(path_str) = path.to_str() else {
            return Err(CommandError::FileOpenError(
                "No se pudo convertir el path a str".to_string(),
            ));
        };
        let path_str_r = if self.working_dir_path.is_empty() {
            path_str.to_string()
        } else {
            path_str[(self.working_dir_path.len() + 1)..].to_string()
        };
        if self.should_ignore(&path_str_r) {
            return Ok(());
        }
        self.log(&format!("entry: {:?}", path_str_r));
        self.add_path(&path_str_r, staging_area)?;
        Ok(())
    }

    fn read_dir(&mut self, path_str: &String) -> Result<ReadDir, CommandError> {
        match fs::read_dir(path_str) {
            Ok(read_dir) => Ok(read_dir),
            Err(error) => {
                self.logger.log(&format!(
                    "Error en read_dir: {error} desde {:?}",
                    env::current_dir()
                ));
                Err(CommandError::FileOpenError(error.to_string()))
            }
        }
    }

    fn get_path_str(path: &Path) -> Result<String, CommandError> {
        let Some(path_str) = path.to_str() else {
            return Err(CommandError::FileOpenError(
                "No se pudo convertir el path a str".to_string(),
            ));
        };
        Ok(path_str.to_string())
    }

    pub fn add_file(
        &mut self,
        path: &str,
        staging_area: &mut StagingArea,
    ) -> Result<(), CommandError> {
        let blob = Blob::new_from_path(path.to_string())?;
        let mut git_object: GitObject = Box::new(blob);
        let hex_str = self.db()?.write(&mut git_object, false, &mut self.logger)?;
        staging_area.add(path, &hex_str);
        Ok(())
    }

    fn is_in_last_commit_from_path(&mut self, path: &str, commit_tree: &Option<Tree>) -> bool {
        if let Some(tree) = commit_tree {
            return tree.has_blob_from_path(path, &mut self.logger);
        }
        false
    }

    pub fn is_in_last_commit_from_hash(
        &mut self,
        blob_hash: String,
    ) -> Result<(bool, String), CommandError> {
        if let Some(mut tree) = self.get_last_commit_tree()? {
            return Ok(tree.has_blob_from_hash(&blob_hash, &mut self.logger)?);
        }
        Ok((false, "".to_string()))
    }

    pub fn display_type_from_hash(&mut self, hash: &str) -> Result<(), CommandError> {
        git_object::display_type_from_hash(&self.db()?, self.output, hash, &mut self.logger)
    }

    pub fn display_size_from_hash(&mut self, hash: &str) -> Result<(), CommandError> {
        git_object::display_size_from_hash(&self.db()?, self.output, hash, &mut self.logger)
    }

    pub fn display_from_hash(&mut self, hash: &str) -> Result<(), CommandError> {
        git_object::display_from_hash(&self.db()?, self.output, hash, &mut self.logger)
    }

    pub fn commit_files(
        &mut self,
        message: String,
        files: &Vec<String>,
        dry_run: bool,
        reuse_commit_info: Option<String>,
        quiet: bool,
    ) -> Result<(), CommandError> {
        let mut staging_area = StagingArea::open(&self.git_path)?;
        self.update_staging_area_files(&files, &mut staging_area)?;

        self.commit_priv(
            message,
            &mut staging_area,
            files,
            dry_run,
            reuse_commit_info,
            quiet,
        )
    }

    pub fn commit_all(
        &mut self,
        message: String,
        files: &Vec<String>,
        dry_run: bool,
        reuse_commit_info: Option<String>,
        quiet: bool,
    ) -> Result<(), CommandError> {
        let mut staging_area = StagingArea::open(&self.git_path)?;
        self.run_all_config(&mut staging_area)?;

        self.commit_priv(
            message,
            &mut staging_area,
            files,
            dry_run,
            reuse_commit_info,
            quiet,
        )
    }

    pub fn commit(
        &mut self,
        message: String,
        files: &Vec<String>,
        dry_run: bool,
        reuse_commit_info: Option<String>,
        quiet: bool,
    ) -> Result<(), CommandError> {
        self.log("Running commit");
        let mut staging_area = StagingArea::open(&self.git_path)?;
        self.log("StagingArea opened");
        self.commit_priv(
            message,
            &mut staging_area,
            files,
            dry_run,
            reuse_commit_info,
            quiet,
        )
    }

    /// Si se han introducido paths como argumentos del comando, se eliminan los cambios
    /// guardados en el Staging Area y se agregan los nuevos.\
    /// Estos archivos deben ser reconocidos por git.
    fn update_staging_area_files(
        &mut self,
        files: &Vec<String>,
        staging_area: &mut StagingArea,
    ) -> Result<(), CommandError> {
        self.log("Running pathspec configuration");
        let staging_area_files = staging_area.get_files();
        self.log("staging area files");

        for path in files.iter() {
            self.log(&format!("Updating: {}", path));
            if !Path::new(path).exists() {
                self.log(&format!("Removed from index: {}", path));

                staging_area.remove(path);
            } else if !self.is_untracked(path, &staging_area_files)? {
                self.log(&format!("It's untracked: {}", path));

                self.add_file(path, staging_area)?;
            } else {
                return Err(CommandError::UntrackedError(path.to_owned()));
            }
        }
        self.log("Saving staging area changes");

        staging_area.save()?;
        self.log("Finished running pathspec configuration");

        Ok(())
    }

    /// Guarda en el staging area todos los archivos modificados y elimina los borrados.\
    /// Los archivos untracked no se guardan.
    fn run_all_config(&mut self, staging_area: &mut StagingArea) -> Result<(), CommandError> {
        self.log("Running 'all' configuration\n");
        let files = &staging_area.get_files();
        for (path, _) in files {
            if !Path::new(&path).exists() {
                staging_area.remove(&path);
            }
        }
        let last_commit_tree = self.get_last_commit_tree()?;

        staging_area.remove_changes(&last_commit_tree, &mut self.logger)?;
        self.save_entries("./", staging_area, files)?;
        staging_area.save()?;
        Ok(())
    }

    /// Ejecuta la creación del Commit.
    fn commit_priv(
        &mut self,
        message: String,
        staging_area: &mut StagingArea,
        files: &Vec<String>,
        dry_run: bool,
        reuse_commit_info: Option<String>,
        quiet: bool,
    ) -> Result<(), CommandError> {
        self.log("commit_priv");
        let last_commit_tree = self.get_last_commit_tree()?;
        self.log("Checking if index is empty");
        if !staging_area.has_changes(&self.db()?, &last_commit_tree, &mut self.logger)? {
            self.logger.log("Nothing to commit");
            self.status_long_format(true)?;
            return Ok(());
        }

        let last_commit_hash = self.get_last_commit_hash()?;

        let mut parents: Vec<String> = Vec::new();
        if let Some(padre) = last_commit_hash {
            parents.push(padre);
        }

        let mut staged_tree = {
            if files.is_empty() {
                self.log("is_empty");
                staging_area.get_working_tree_staged(&mut self.logger)?
            } else {
                self.log("files isnt empty");

                staging_area.get_working_tree_staged_bis(
                    &last_commit_tree,
                    &mut self.logger,
                    files.clone(),
                )?
            }
        };
        self.log("BBBBBB");

        let commit: CommitObject =
            self.get_commit(&message, parents, staged_tree.to_owned(), reuse_commit_info)?;

        let mut git_object: GitObject = Box::new(commit);
        let current_branch = &self.get_current_branch_name()?;
        if !dry_run {
            write_commit_tree_to_database(&mut self.db()?, &mut staged_tree, &mut self.logger)?;
            let commit_hash = self.db()?.write(&mut git_object, false, &mut self.logger)?;
            update_last_commit(&commit_hash)?;

            self.logger.log("Last commit updated");
            if !quiet {
                CommitFormat::show(
                    staging_area.get_files(),
                    &self.db()?,
                    &mut self.logger,
                    last_commit_tree,
                    &commit_hash,
                    current_branch,
                    &message,
                    &mut self.output,
                    &self.git_path,
                    &self.working_dir_path,
                )?;
            }
        } else {
            self.status_long_format(true)?;
        }

        Ok(())
    }

    /// Obtiene el objeto Commit y lo devuelve.
    fn get_commit(
        &mut self,
        message: &str,
        parents: Vec<String>,
        staged_tree: Tree,
        reuse_commit_info: Option<String>,
    ) -> Result<CommitObject, CommandError> {
        let commit: CommitObject = {
            if let Some(commit_hash) = &reuse_commit_info {
                self.get_reused_commit(commit_hash.to_string(), parents, staged_tree)?
            } else {
                self.create_new_commit(message.to_owned(), parents, staged_tree)?
            }
        };
        Ok(commit)
    }

    /// Crea un nuevo objeto Commit a partir de la información pasada.
    fn create_new_commit(
        &mut self,
        message: String,
        parents: Vec<String>,
        staged_tree: Tree,
    ) -> Result<CommitObject, CommandError> {
        let config = Config::open(&self.git_path)?;
        let Some(author_email) = config.get("user", "email") else {
            return Err(CommandError::UserConfigurationError);
        };
        let Some(author_name) = config.get("user", "name") else {
            return Err(CommandError::UserConfigurationError);
        };
        let author = Author::new(author_name, author_email);
        let commiter = Author::new(author_name, author_email);
        let datetime: DateTime<Local> = Local::now();
        let timestamp = datetime.timestamp();
        let offset = datetime.offset().local_minus_utc() / 60;
        let commit = CommitObject::new_from_tree(
            parents,
            message,
            author,
            commiter,
            timestamp,
            offset,
            staged_tree,
            None,
        )?;
        Ok(commit)
    }

    /// Crea un objeto Commit a partir de los datos de otro Commit.
    fn get_reused_commit(
        &mut self,
        commit_hash: String,
        parents: Vec<String>,
        staged_tree: Tree,
    ) -> Result<CommitObject, CommandError> {
        let mut other_commit = self.db()?.read_object(&commit_hash, &mut self.logger)?;
        let hash_commit = other_commit.get_hash()?;
        if let Some((message, author, committer, timestamp, offset)) =
            other_commit.get_info_commit()
        {
            let commit = CommitObject::new_from_tree(
                parents,
                message,
                author,
                committer,
                timestamp,
                offset,
                staged_tree,
                Some(hash_commit),
            )?;
            return Ok(commit);
        }
        Err(CommandError::CommitLookUp(commit_hash))
    }

    fn is_merge(&self) -> Result<bool, CommandError> {
        let path = join_paths!(self.git_path, "MERGE_HEAD").ok_or(CommandError::FileNameError)?;
        if Path::new(&path).exists() {
            return Ok(true);
        }
        Ok(false)
    }

    fn get_commits_ahead_and_behind_remote(
        &mut self,
        branch: &str,
    ) -> Result<(bool, usize, usize), CommandError> {
        let remote_branches = match self.remote_branches() {
            Ok(remote_branches) => remote_branches,
            Err(_) => {
                return Ok((false, 0, 0));
            }
        };
        let commit_head = self.get_last_commit_hash()?;
        let commit_remote = remote_branches.get(branch);
        let common_hash = match (commit_head.clone(), commit_remote) {
            (Some(head), Some(remote)) => {
                let (mut common, _, _) = self.get_common_ansestor(remote, &head)?;
                common.get_hash_string()?
            }
            _ => "".to_string(),
        };
        let (ahead, behind) =
            self.count_commits_ahead_and_behind(commit_remote, commit_head, &common_hash)?;
        Ok((true, ahead, behind))
    }

    pub fn status_long_format(&mut self, commit_output: bool) -> Result<(), CommandError> {
        let branch = self.get_current_branch_name()?;
        let long_format = LongFormat;
        let last_commit_tree = self.get_last_commit_tree()?;
        let merge = self.is_merge()?;
        let diverge_info = self.get_commits_ahead_and_behind_remote(&branch)?;

        long_format.show(
            &self.db()?,
            &self.git_path,
            &self.working_dir_path,
            last_commit_tree,
            &mut self.logger,
            &mut self.output,
            &branch,
            commit_output,
            merge,
            diverge_info,
        )
    }

    pub fn status_short_format(&mut self, commit_output: bool) -> Result<(), CommandError> {
        let branch = self.get_current_branch_name()?;
        let short_format = ShortFormat;
        let last_commit_tree = self.get_last_commit_tree()?;
        let merge = self.is_merge()?;
        let diverge_info = self.get_commits_ahead_and_behind_remote(&branch)?;

        short_format.show(
            &self.db()?,
            &self.git_path,
            &self.working_dir_path,
            last_commit_tree,
            &mut self.logger,
            &mut self.output,
            &branch,
            commit_output,
            merge,
            diverge_info,
        )
    }

    fn count_commits_ahead_and_behind(
        &mut self,
        commit_destin_str: Option<&String>,
        commit_head_str: Option<String>,
        common_hash: &str,
    ) -> Result<(usize, usize), CommandError> {
        let mut head_branch_tips: Vec<String> = Vec::new();
        if let Some(head) = commit_head_str {
            if head != common_hash {
                head_branch_tips.push(head.to_string())
            }
        }
        let mut destin_branch_tips: Vec<String> = Vec::new();

        if let Some(destin) = commit_destin_str {
            if destin != common_hash {
                destin_branch_tips.push(destin.to_string())
            }
        }
        let mut ahead = 0;
        let mut behind = 0;
        let db = self.db()?;
        loop {
            if head_branch_tips.is_empty() && destin_branch_tips.is_empty() {
                break;
            }
            if !head_branch_tips.is_empty() {
                ahead += head_branch_tips.len();
            }
            if !destin_branch_tips.is_empty() {
                behind += destin_branch_tips.len();
            }

            self.get_new_tips(&mut head_branch_tips, &common_hash, &db)?;
            self.get_new_tips(&mut destin_branch_tips, &common_hash, &db)?;
        }
        Ok((ahead, behind))
    }

    fn get_new_tips(
        &mut self,
        branch_tips: &mut Vec<String>,
        common: &str,
        db: &ObjectsDatabase,
    ) -> Result<(), CommandError> {
        let mut new_branch_tips = Vec::<String>::new();
        for tip in branch_tips.iter() {
            let commit = db
                .read_object(&tip, &mut self.logger)?
                .as_mut_commit()
                .ok_or(CommandError::FailedToFindCommonAncestor)?
                .to_owned();
            let parents_hash = commit.get_parents();
            for parent_hash in parents_hash {
                if !new_branch_tips.contains(&parent_hash) && parent_hash != common.to_string() {
                    new_branch_tips.push(parent_hash);
                }
            }
        }
        *branch_tips = new_branch_tips;
        Ok(())
    }

    pub fn open_config(&self) -> Result<Config, CommandError> {
        Config::open(&self.git_path)
    }

    pub fn update_remote(&self, url: String) -> Result<(), CommandError> {
        let mut config = self.open_config()?;
        let fetch = format!("+refs/heads/*:refs/remotes/origin/*");
        config.insert("remote \"origin\"", "url", &url);
        config.insert("remote \"origin\"", "fetch", &fetch);
        config.save()?;
        Ok(())
    }

    /// Ejecuta el comando fetch.\
    /// Obtiene los objetos del servidor y guarda nuevos objetos en la base de datos.\
    /// Actualiza la referencia `FETCH_HEAD` con el hash del último commit de cada rama.
    pub fn fetch(&mut self) -> Result<(), CommandError> {
        self.log("Fetching updates");
        let (address, repository_path, repository_url) = self.get_remote_info()?;
        self.log(&format!(
            "Address: {}, repository_path: {}, repository_url: {}",
            address, repository_path, repository_url
        ));
        let mut server = GitServer::connect_to(&address)?;

        let _remote_branches =
            self.update_remote_branches(&mut server, &repository_path, &repository_url)?;
        let remote_reference = format!("{}:{}", address, repository_path);
        self.fetch_and_save_objects(&mut server, &remote_reference)?;
        Ok(())
    }

    /// Abre el archivo config de la base de datos\
    /// obtiene el address, repository_path y repository_url del remote origin\
    fn get_remote_info(&mut self) -> Result<(String, String, String), CommandError> {
        let config = self.open_config()?;
        let Some(url) = config.get("remote \"origin\"", "url") else {
            return Err(CommandError::NoRemoteUrl);
        };
        let Some((address, repository_path)) = url.split_once('/') else {
            return Err(CommandError::InvalidConfigFile);
        };
        let (repository_url, _repository_port) = {
            match address.split_once(':') {
                Some((repository_url, port)) => (repository_url, Some(port)),
                None => (address, None),
            }
        };
        Ok((
            address.to_owned(),
            repository_path.to_owned(),
            repository_url.to_owned(),
        ))
    }

    /// Actualiza la base de datos con los nuevos objetos recibidos del servidor.
    fn fetch_and_save_objects(
        &mut self,
        server: &mut GitServer,
        remote_reference: &str,
    ) -> Result<(), CommandError> {
        let remote_branches = self.remote_branches()?;
        let wants = remote_branches.clone().into_values().collect();
        let haves = self
            .get_fetch_head_commits()?
            .into_values()
            .filter_map(|(commit_hash, _should_merge)| Some(commit_hash))
            .collect();
        self.log(&format!("Wants {:#?}", wants));
        self.log(&format!("haves {:#?}", haves));
        let objects_decompressed_data = server.fetch_objects(wants, haves, &mut self.logger)?;
        self.save_objects_from_packfile(objects_decompressed_data)?;

        self.update_fetch_head(remote_branches, remote_reference)?;
        Ok(())
    }

    pub fn save_objects_from_packfile(
        &mut self,
        objects_decompressed_data: Vec<(PackfileObjectType, usize, Vec<u8>)>,
    ) -> Result<HashMap<String, (PackfileObjectType, usize, Vec<u8>)>, CommandError> {
        let mut objects = HashMap::<String, (PackfileObjectType, usize, Vec<u8>)>::new();
        for (obj_type, len, content) in objects_decompressed_data {
            self.log(&format!(
                "Saving object of type {} and len {}, with data {:?}",
                obj_type,
                len,
                String::from_utf8_lossy(&content)
            ));
            let mut git_object: GitObject =
                Box::new(ProtoObject::new(content.clone(), len, obj_type.to_string()));
            let hash = self.db()?.write(&mut git_object, false, &mut self.logger)?;
            objects.insert(hash, (obj_type, len, content));
        }
        Ok(objects)
    }

    pub fn log(&mut self, content: &str) {
        self.logger.log(content);
    }

    pub fn logger(&mut self) -> &mut Logger {
        &mut self.logger
    }

    pub fn pull(&mut self) -> Result<(), CommandError> {
        self.fetch()?;
        self.merge(&Vec::new())?;
        Ok(())
    }

    pub fn push(&mut self, local_branches: Vec<(String, String)>) -> Result<(), CommandError> {
        self.log("Push updates");
        let (address, repository_path, repository_url) = self.get_remote_info()?;
        self.log(&format!(
            "Address: {}, repository_path: {}, repository_url: {}",
            address, repository_path, repository_url
        ));

        let mut server = GitServer::connect_to(&address)?;
        let refs_hash = self.receive_pack(&mut server, &repository_path, &repository_url)?; // ref_hash: HashMap<branch, hash>

        // verificamos que todas las branches locales esten actualizadas
        let (_, _, repository_url) = self.get_remote_info()?;

        let (hash_branch_status, commits_map) =
            get_analysis(local_branches, self.db()?, refs_hash, &mut self.logger).map_err(
                |error| match error {
                    CommandError::PushBranchBehind(local_branch) => {
                        CommandError::PushBranchBehindVerbose(repository_url, local_branch)
                    }
                    _ => CommandError::PushBranchesError,
                },
            )?;

        if hash_branch_status.is_empty() {
            self.log("Everything up-to-date");
            self.output
                .write_all(b"Everything up-to-date")
                .map_err(|error| CommandError::FileWriteError(error.to_string()))?;
            return Ok(());
        }

        self.log(&format!("hash_branch_status: {:?}", hash_branch_status));

        server.negociate_recieve_pack(hash_branch_status)?;

        self.log("Sending packfile");
        let pack_file: Vec<u8> = make_packfile(commits_map)?;
        self.log(&format!(
            "pack_file: {:?}",
            String::from_utf8_lossy(&pack_file)
        ));

        server.write_to_socket(&pack_file)?;
        self.log("sent! Reading response");
        println!("sent! Reading response");

        let response = server.get_response()?;
        // let response = server.just_read()?;
        self.log(&format!("response: {:?}", response));

        Ok(())
    }

    /// Actualiza todas las branches de la carpeta remotes con los hashes de los commits
    /// obtenidos del servidor.
    fn receive_pack(
        &mut self,
        server: &mut GitServer,
        repository_path: &str,
        repository_url: &str,
    ) -> Result<HashMap<String, String>, CommandError> {
        self.log("git receive-pack");
        let hash_refs = server
            .explore_repository_receive_pack(&("/".to_owned() + repository_path), repository_url)?;
        self.log(&format!("hash_refs: {:?}", hash_refs));
        Ok(hash_refs)
    }

    pub fn merge(&mut self, commits: &Vec<String>) -> Result<(), CommandError> {
        let mut head_name = "HEAD".to_string();
        let mut destin_name = "origin".to_string();
        if commits.len() > 1 {
            return Err(CommandError::MergeMultipleCommits);
        }
        let (destin_commit, is_remote) = match commits.first() {
            Some(commit) if commit != "FETCH_HEAD" => (commit.to_owned(), false),
            _ => (self.get_fetch_head_branch_commit_hash()?, true),
        };

        match self.get_last_commit_hash()? {
            Some(last_commit) => {
                let mut destin_branch_name = "".to_string();
                let mut head_branch_name = "".to_string();
                for (branch_name, branch_hash) in self.remote_branches()? {
                    if branch_hash == destin_commit {
                        destin_branch_name = branch_name;
                        break;
                    }
                }
                for (branch_name, branch_hash) in self.local_branches()? {
                    if branch_hash == last_commit {
                        head_branch_name = branch_name;
                        break;
                    }
                }

                if destin_branch_name != head_branch_name
                    || destin_branch_name.is_empty()
                    || destin_branch_name.is_empty()
                {
                    if destin_branch_name.is_empty() {
                        destin_name = destin_commit.to_owned();
                    } else {
                        if is_remote {
                            destin_name = format!("{}/origin", destin_branch_name);
                        } else {
                            destin_name = destin_branch_name;
                        };
                    }
                    if head_branch_name.is_empty() {
                        head_name = last_commit.to_owned();
                    } else {
                        if is_remote {
                            head_name = format!("{}/HEAD", head_branch_name);
                        } else {
                            head_name = head_branch_name;
                        };
                    }
                }
                self.merge_two_commits(&last_commit, &destin_commit, &head_name, &destin_name)
            }
            None => self.merge_fast_forward(&destin_commit),
        }
    }

    /// Obtiene la ruta de la rama actual.\
    /// formato: `refs/heads/branch_name`
    pub fn get_head_branch_path(&mut self) -> Result<String, CommandError> {
        let mut branch = String::new();
        let path =
            join_paths!(self.git_path, "HEAD").ok_or(CommandError::DirectoryCreationError(
                "Error creando directorio de branches".to_string(),
            ))?;
        let Ok(mut head) = File::open(&path) else {
            return Err(CommandError::NotGitRepository);
        };

        if head.read_to_string(&mut branch).is_err() {
            return Err(CommandError::FileReadError(path.to_string()));
        }

        let branch = branch.trim();
        let Some(branch) = branch.split(" ").last() else {
            return Err(CommandError::HeadError);
        };
        Ok(branch.to_string())
    }

    /// Obtiene el nombre de la rama actual.
    pub fn get_current_branch_name(&mut self) -> Result<String, CommandError> {
        let branch = self.get_head_branch_path()?;
        let branch_name: Vec<&str> = branch.split_terminator("/").collect();
        Ok(branch_name[branch_name.len() - 1].to_string())
    }

    /// Obtiene el hash del Commit HEAD.
    pub fn get_last_commit_hash(&mut self) -> Result<Option<String>, CommandError> {
        let mut parent = String::new();
        let branch = self.get_head_branch_path()?;
        let branch_path =
            join_paths!(&self.git_path, branch).ok_or(CommandError::DirectoryCreationError(
                "Error creando directorio de branches".to_string(),
            ))?;
        let Ok(mut branch_file) = File::open(branch_path.clone()) else {
            return Ok(None);
        };

        if branch_file.read_to_string(&mut parent).is_err() {
            return Err(CommandError::FileReadError(branch_path.to_string()));
        }

        let parent = parent.trim();
        Ok(Some(parent.to_string()))
    }

    pub fn local_branches(&mut self) -> Result<HashMap<String, String>, CommandError> {
        let mut branches = HashMap::<String, String>::new();
        let branches_path = join_paths!(&self.git_path, "refs/heads/").ok_or(
            CommandError::DirectoryCreationError(
                "Error creando directorio de branches".to_string(),
            ),
        )?;
        let paths = fs::read_dir(branches_path).map_err(|error| {
            CommandError::FileReadError(format!(
                "Error leyendo directorio de branches: {}",
                error.to_string()
            ))
        })?;
        for path in paths {
            let path = path.map_err(|error| {
                CommandError::FileReadError(format!(
                    "Error leyendo directorio de branches: {}",
                    error.to_string()
                ))
            })?;
            let file_name = &path.file_name();
            let Some(file_name) = file_name.to_str() else {
                return Err(CommandError::FileReadError(
                    "Error leyendo directorio de branches".to_string(),
                ));
            };
            let mut file = fs::File::open(path.path()).map_err(|error| {
                CommandError::FileReadError(format!(
                    "Error leyendo directorio de branches: {}",
                    error.to_string()
                ))
            })?;
            let mut sha1 = String::new();
            file.read_to_string(&mut sha1).map_err(|error| {
                CommandError::FileReadError(format!(
                    "Error leyendo directorio de branches: {}",
                    error.to_string()
                ))
            })?;
            branches.insert(file_name.trim().to_string(), sha1.trim().to_string());
        }
        Ok(branches)
    }

    /// Abre la base de datos en la carpeta . git/refs/remotes/origin y obtiene los hashes de los
    /// commits de las branches remotos.
    /// Devuelve un HashMap con el formato: `{nombre_branch: hash_commit}`.
    fn remote_branches(&mut self) -> Result<HashMap<String, String>, CommandError> {
        let mut branches = HashMap::<String, String>::new();
        let branches_path = join_paths!(&self.git_path, "refs/remotes/origin/").ok_or(
            CommandError::DirectoryCreationError(
                "Error creando directorio de branches".to_string(),
            ),
        )?;
        let paths = fs::read_dir(branches_path).map_err(|error| {
            CommandError::FileReadError(format!(
                "Error leyendo directorio de branches: {}",
                error.to_string()
            ))
        })?;
        for path in paths {
            let path = path.map_err(|error| {
                CommandError::FileReadError(format!(
                    "Error leyendo directorio de branches: {}",
                    error.to_string()
                ))
            })?;
            let file_name = &path.file_name();
            let Some(file_name) = file_name.to_str() else {
                return Err(CommandError::FileReadError(
                    "Error leyendo directorio de branches".to_string(),
                ));
            };
            let mut file = fs::File::open(path.path()).map_err(|error| {
                CommandError::FileReadError(format!(
                    "Error leyendo directorio de branches: {}",
                    error.to_string()
                ))
            })?;
            let mut sha1 = String::new();
            file.read_to_string(&mut sha1).map_err(|error| {
                CommandError::FileReadError(format!(
                    "Error leyendo directorio de branches: {}",
                    error.to_string()
                ))
            })?;
            branches.insert(file_name.to_string(), sha1);
        }
        Ok(branches)
    }

    /// Actualiza todas las branches de la carpeta remotes con los hashes de los commits
    /// obtenidos del servidor.
    fn update_remote_branches(
        &mut self,
        server: &mut GitServer,
        repository_path: &str,
        repository_url: &str,
    ) -> Result<HashMap<String, String>, CommandError> {
        self.log("Updating remote branches");
        let (_head_branch, branch_remote_refs) = server
            .explore_repository_upload_pack(&("/".to_owned() + repository_path), repository_url)?;
        self.log(&format!("branch_remote_refs: {:?}", branch_remote_refs));

        let mut remote_branches = HashMap::<String, String>::new();

        for (hash, mut branch_name) in branch_remote_refs {
            branch_name.replace_range(0..11, "");
            self.update_ref(&hash, &branch_name)?;
            remote_branches.insert(branch_name, hash);
        }

        Ok(remote_branches)
    }

    /// Devuelve al vector de branches_with_their_commits todos los nombres de las ramas y el hash del commit al que apuntan
    pub fn push_all_local_branch_hashes(&mut self) -> Result<Vec<(String, String)>, CommandError> {
        let mut branches_with_their_commits: Vec<(String, String)> = Vec::new();
        let branches_hashes = self.local_branches()?;
        for branch_hash in branches_hashes {
            let branch_hash = (branch_hash.0, branch_hash.1.to_string());
            branches_with_their_commits.push(branch_hash);
        }
        Ok(branches_with_their_commits)
    }

    /// Devuelve al vector de branches_with_their_commits todos los nombres de las ramas y el hash del commit al que apuntan
    pub fn push_all_remote_branch_hashes(&mut self) -> Result<Vec<(String, String)>, CommandError> {
        let mut branches_with_their_commits: Vec<(String, String)> = Vec::new();
        let branches_hashes = self.remote_branches()?;
        for branch_hash in branches_hashes {
            let branch_hash = (branch_hash.0, branch_hash.1.to_string());
            branches_with_their_commits.push(branch_hash);
        }
        Ok(branches_with_their_commits)
    }

    /// Devuelve al vector de branches_with_their_commits todos los nombres de las ramas y el hash del commit al que apuntan
    pub fn push_all_branch_hashes(&mut self) -> Result<Vec<(String, String)>, CommandError> {
        let mut branches_with_their_commits: Vec<(String, String)> = Vec::new();
        let branches_local_hashes = self.local_branches()?;

        for branch_local_hash in branches_local_hashes {
            let branch_local_hash = (branch_local_hash.0, branch_local_hash.1.to_string());
            branches_with_their_commits.push(branch_local_hash);
        }
        let branches_remotes_hashes = match self.remote_branches() {
            Ok(remote_branches) => remote_branches,
            Err(_) => {
                return Ok(branches_with_their_commits);
            }
        };
        for branch_remote_hash in branches_remotes_hashes {
            let branch_name_remote = format!("origin/{}", branch_remote_hash.0);
            let branch_remote_hash = (branch_name_remote, branch_remote_hash.1.to_string());
            branches_with_their_commits.push(branch_remote_hash);
        }
        // println!("branches_with_their_commits : {:?}", branches_with_their_commits);
        Ok(branches_with_their_commits)
    }

    /// Actualiza la referencia de la branch con el hash del commit obtenido del servidor.
    fn update_ref(&mut self, sha1: &str, ref_name: &str) -> Result<(), CommandError> {
        let dir_path = join_paths!(&self.git_path, "refs/remotes/origin/").ok_or(
            CommandError::DirectoryCreationError("Error creando directorio de refs".to_string()),
        )?;
        let file_path = dir_path.to_owned() + ref_name;

        fs::create_dir_all(dir_path).map_err(|error| {
            CommandError::DirectoryCreationError(format!(
                "Error creando directorio de refs: {}",
                error.to_string()
            ))
        })?;
        let mut file = fs::OpenOptions::new()
            .create(true)
            .write(true)
            .open(&file_path)
            .map_err(|error| {
                CommandError::FileWriteError(format!(
                    "Error guardando ref en {}: {}",
                    file_path,
                    &error.to_string()
                ))
            })?;
        file.write_all(sha1.as_bytes()).map_err(|error| {
            CommandError::FileWriteError("Error guardando ref:".to_string() + &error.to_string())
        })?;
        Ok(())
    }

    /// Actualiza el archivo FETCH_HEAD con los hashes de los commits obtenidos del servidor.
    fn update_fetch_head(
        &mut self,
        remote_branches: HashMap<String, String>,
        remote_reference: &str,
    ) -> Result<(), CommandError> {
        self.log("Updating FETCH_HEAD");
        let fetch_head_path = join_paths!(&self.git_path, "FETCH_HEAD").ok_or(
            CommandError::DirectoryCreationError("Error actualizando FETCH_HEAD".to_string()),
        )?;
        let mut file = fs::OpenOptions::new()
            .create(true)
            .write(true)
            .open(&fetch_head_path)
            .map_err(|error| {
                CommandError::FileWriteError(format!(
                    "Error abriendo FETCH_HEAD en {}: {}",
                    fetch_head_path,
                    &error.to_string()
                ))
            })?;

        let head_branch_name = self.get_head_branch_name()?;
        let head_branch_hash = remote_branches
            .get(&head_branch_name)
            .ok_or(CommandError::NoHeadCommit(head_branch_name.to_string()))?;

        let line = format!(
            "{}\t\tbranch '{}' of {}",
            head_branch_hash, head_branch_name, remote_reference
        );
        file.write_all(line.as_bytes()).map_err(|error| {
            CommandError::FileWriteError(
                "Error guardando FETCH_HEAD:".to_string() + &error.to_string(),
            )
        })?;
        for (branch_name, hash) in remote_branches {
            if branch_name == head_branch_name {
                continue;
            }
            let line = format!(
                "{}\tnot-for-merge\tbranch '{}' of {}",
                hash, branch_name, &remote_reference
            );
            file.write_all(line.as_bytes()).map_err(|error| {
                CommandError::FileWriteError(
                    "Error guardando FETCH_HEAD:".to_string() + &error.to_string(),
                )
            })?;
        }
        Ok(())
    }

    pub fn get_head_branch_name(&mut self) -> Result<String, CommandError> {
        let head_branch_path = self.get_head_branch_path()?;
        let head_branch_name =
            head_branch_path
                .split("/")
                .last()
                .ok_or(CommandError::FileWriteError(
                    "No se pudo obtener el nombre de la rama".to_string(),
                ))?;
        Ok(head_branch_name.to_owned())
    }

    /// Devuelve el hash del commit que apunta la rama que se hizo fetch dentro de `FETCH_HEAD` (commit del remoto).
    fn get_fetch_head_branch_commit_hash(&self) -> Result<String, CommandError> {
        let fetch_head_path =
            join_paths!(&self.git_path, "FETCH_HEAD").ok_or(CommandError::JoiningPaths)?;

        let Ok(mut fetch_head_file) = fs::File::open(fetch_head_path) else {
            return Err(CommandError::FileReadError(
                "Error leyendo FETCH_HEAD".to_string(),
            ));
        };
        let mut fetch_head_content = String::new();
        fetch_head_file
            .read_to_string(&mut fetch_head_content)
            .map_err(|error| {
                CommandError::FileReadError(format!(
                    "Error leyendo FETCH_HEAD: {:?}",
                    error.to_string()
                ))
            })?;
        let mut lines = fetch_head_content.lines();
        let first_line = lines.next().ok_or(CommandError::FileReadError(
            "Error leyendo FETCH_HEAD".to_string(),
        ))?;
        let branch_data: Vec<&str> = first_line.split('\t').collect();
        let branch_hash = branch_data[0];
        let _should_merge = branch_data[1];
        let branch_info = branch_data[2].to_string();
        let (_branch_name, _remote_info) =
            branch_info
                .split_once("\' of")
                .ok_or(CommandError::FileReadError(
                    "Error leyendo FETCH_HEAD".to_string(),
                ))?;
        Ok(branch_hash.to_owned())
    }

    /// Devuelve el hash del commit que apunta la rama que se hizo fetch
    fn get_fetch_head_commits(&self) -> Result<HashMap<String, (String, bool)>, CommandError> {
        let fetch_head_path =
            join_paths!(&self.git_path, "FETCH_HEAD").ok_or(CommandError::JoiningPaths)?;

        let mut branches = HashMap::<String, (String, bool)>::new();
        let Ok(mut fetch_head_file) = fs::File::open(fetch_head_path) else {
            return Ok(branches);
        };
        let mut fetch_head_content = String::new();
        fetch_head_file
            .read_to_string(&mut fetch_head_content)
            .map_err(|error| {
                CommandError::FileReadError(format!(
                    "Error leyendo FETCH_HEAD: {:?}",
                    error.to_string()
                ))
            })?;
        let mut lines = fetch_head_content.lines();
        while let Some(line) = lines.next() {
            let branch_data: Vec<&str> = line.split('\t').collect();
            let commit_hash = branch_data[0];
            let should_merge_str = branch_data[1];
            let branch_info = branch_data[2].to_string();
            let (branch_name, _remote_info) =
                branch_info
                    .split_once("\' of")
                    .ok_or(CommandError::FileReadError(
                        "Error leyendo FETCH_HEAD".to_string(),
                    ))?;
            let should_merge = !(should_merge_str == "not-for-merge");
            branches.insert(
                branch_name.to_owned(),
                (commit_hash.to_owned(), should_merge),
            );
        }

        Ok(branches)
    }

    /// Es el merge feliz, donde no hay conflictos. Se reemplaza el working tree por el del commit
    /// del remoto.
    fn merge_fast_forward(&mut self, destin_commit: &str) -> Result<(), CommandError> {
        self.log("Merge fast forward");
        self.set_head_branch_commit_to(destin_commit)?;
        let tree = self
            .get_last_commit_tree()?
            .ok_or(CommandError::FileWriteError(
                "Error en restore:".to_string(),
            ))?;

        self.log("updated stagin area for merge fast foward");
        self.restore(tree)?;
        Ok(())
    }

    /// Guarda en el archivo de la rama actual el hash del commit que se quiere hacer merge.
    fn set_head_branch_commit_to(&mut self, commits: &str) -> Result<(), CommandError> {
        let branch = self.get_head_branch_path()?;

        self.write_to_file(&branch, commits)?;
        Ok(())
    }

    fn restore(&mut self, mut source_tree: Tree) -> Result<(), CommandError> {
        self.log("Restoring files");
        source_tree.restore(&self.working_dir_path, &mut self.logger)?;
        let mut staging_area = self.staging_area()?;
        staging_area.update_to_tree(&source_tree)?;
        staging_area.save()?;
        Ok(())
    }

    fn restore_merge_conflict(&mut self, mut source_tree: Tree) -> Result<(), CommandError> {
        self.log("Restoring files");
        source_tree.restore(&self.working_dir_path, &mut self.logger)?;
        Ok(())
    }

    pub fn db(&self) -> Result<ObjectsDatabase, CommandError> {
        ObjectsDatabase::new(&self.git_path)
    }

    /// Devuelve true si Git no reconoce el path pasado.
    fn is_untracked(
        &mut self,
        path: &str,
        staging_area: &HashMap<String, String>,
    ) -> Result<bool, CommandError> {
        let mut blob = Blob::new_from_path(path.to_string())?;
        let hash = &blob.get_hash_string()?;
        let (is_in_last_commit, name) = self.is_in_last_commit_from_hash(hash.to_owned())?;
        if staging_area.contains_key(path) || (is_in_last_commit && name == get_name(&path)?) {
            return Ok(false);
        }
        Ok(true)
    }

    /// Guarda en el stagin area el estado actual del working tree, sin tener en cuenta los archivos
    /// nuevos.
    fn save_entries(
        &mut self,
        path_name: &str,
        staging_area: &mut StagingArea,
        files: &HashMap<String, String>,
    ) -> Result<(), CommandError> {
        let path = Path::new(path_name);

        let Ok(entries) = fs::read_dir(path.clone()) else {
            return Err(CommandError::DirNotFound(path_name.to_owned()));
        };
        for entry in entries {
            let Ok(entry) = entry else {
                return Err(CommandError::DirNotFound(path_name.to_owned()));
            };
            let entry_path = entry.path();
            let entry_name = get_path_str(entry_path.clone())?;
            if entry_name.contains(".git") {
                continue;
            }
            if entry_path.is_dir() {
                self.save_entries(&entry_name, staging_area, files)?;
                return Ok(());
            } else {
                let blob = Blob::new_from_path(entry_name.to_string())?;
                let path = &entry_name[2..];
                if !self.is_untracked(path, files)? {
                    let mut git_object: GitObject = Box::new(blob);
                    let hex_str = self.db()?.write(&mut git_object, false, &mut self.logger)?;
                    staging_area.add(path, &hex_str);
                }
            }
        }
        Ok(())
    }

    pub fn get_last_commit_tree(&mut self) -> Result<Option<Tree>, CommandError> {
        self.log("get_last_commit_tree");

        let Some(last_commit) = self.get_last_commit_hash()? else {
            return Ok(None);
        };
        self.log(&format!(
            "Last commit found in get_last_commit_tree : {}",
            last_commit
        ));

        let mut commit_box = self.db()?.read_object(&last_commit, &mut self.logger)?;
        self.log("Last commit read");
        if let Some(commit) = commit_box.as_mut_commit() {
            self.log(&format!(
                "Last commit content : {}",
                String::from_utf8_lossy(&commit.content(None)?)
            ));
            let option_tree = commit.get_tree();

            let Some(tree) = option_tree else {
                return Ok(None);
            };

            self.log(&format!(
                "tree content : {}",
                String::from_utf8_lossy(&(tree.to_owned().content(None)?))
            ));
            return Ok(Some(tree.to_owned()));
        }
        self.log("not found commit");
        Ok(None)
    }

    fn merge_two_commits(
        &mut self,
        head_commit: &str,
        destin_commit: &str,
        head_name: &str,
        destin_name: &str,
    ) -> Result<(), CommandError> {
        self.log("Running merge_commits");

        let (mut common, mut commit_head, mut commit_destin) =
            self.get_common_ansestor(&destin_commit, head_commit)?;

        if common.get_hash()? == commit_head.get_hash()? {
            return self.merge_fast_forward(&destin_commit);
        }
        self.log("True merge");
        self.true_merge(
            &mut common,
            &mut commit_head,
            &mut commit_destin,
            &head_name,
            &destin_name,
        )
    }

    fn get_common_ansestor(
        &mut self,
        commit_destin_str: &str,
        commit_head_str: &str,
    ) -> Result<(CommitObject, CommitObject, CommitObject), CommandError> {
        self.log("Get common ansestor inicio");
        self.log(&format!(
            "commit_destin_str: {}, commit_head_str: {}",
            commit_destin_str, commit_head_str
        ));

        let commit_head = self
            .db()?
            .read_object(&commit_head_str, &mut self.logger)?
            .as_mut_commit()
            .ok_or(CommandError::FailedToFindCommonAncestor)?
            .to_owned();
        let commit_destin = self
            .db()?
            .read_object(commit_destin_str, &mut self.logger)?
            .as_mut_commit()
            .ok_or(CommandError::FailedToFindCommonAncestor)?
            .to_owned();
        self.log("Found objects");
        let mut head_branch_commits: HashMap<String, CommitObject> = HashMap::new();
        head_branch_commits.insert(commit_head_str.to_string(), commit_head.clone());

        let mut destin_branch_commits: HashMap<String, CommitObject> = HashMap::new();
        destin_branch_commits.insert(commit_destin_str.to_string(), commit_destin.clone());

        let mut head_branch_tips: Vec<CommitObject> = [commit_head.clone()].to_vec();
        let mut destin_branch_tips: Vec<CommitObject> = [commit_destin.clone()].to_vec();

        loop {
            if head_branch_tips.is_empty() && destin_branch_tips.is_empty() {
                break;
            }
            for tip_commit in head_branch_tips.iter_mut() {
                let hash_string = tip_commit.get_hash_string()?;
                self.log(&format!("head_hash_string: {}", hash_string));

                self.log(&format!(
                    "destin keys: {:?}",
                    destin_branch_commits.keys().collect::<Vec<&String>>()
                ));
                if destin_branch_commits.contains_key(&hash_string) {
                    return Ok((tip_commit.to_owned(), commit_head, commit_destin));
                }
            }

            for tip_commit in destin_branch_tips.iter_mut() {
                let hash_string = tip_commit.get_hash_string()?;
                self.log(&format!("destin_hash_string: {}", hash_string));
                let get_hash_string = tip_commit.get_hash_string()?;
                self.log(&format!(
                    "head keys: {:?}",
                    head_branch_commits.keys().collect::<Vec<&String>>()
                ));
                if head_branch_commits.contains_key(&get_hash_string) {
                    return Ok((tip_commit.to_owned(), commit_head, commit_destin));
                }
            }
            self.read_row(&mut head_branch_tips, &mut head_branch_commits)?;
            self.read_row(&mut destin_branch_tips, &mut destin_branch_commits)?;
        }
        Err(CommandError::FailedToFindCommonAncestor)
    }

    fn read_row(
        &mut self,
        branch_tips: &mut Vec<CommitObject>,
        branch_commits: &mut HashMap<String, CommitObject>,
    ) -> Result<(), CommandError> {
        let mut new_branch_tips = Vec::<CommitObject>::new();
        for tip in branch_tips.iter() {
            let parents_hash = tip.get_parents();
            for parent_hash in parents_hash {
                let parent = self
                    .db()?
                    .read_object(&parent_hash, &mut self.logger)?
                    .as_mut_commit()
                    .ok_or(CommandError::FailedToFindCommonAncestor)?
                    .to_owned();

                if branch_commits.insert(parent_hash, parent.clone()).is_none() {
                    new_branch_tips.push(parent);
                }
            }
        }
        *branch_tips = new_branch_tips;
        Ok(())
    }

    /// Obtiene el hash del commit al que apunta la rama que se le pasa por parámetro
    pub fn get_last_commit_hash_branch(
        &self,
        refs_branch_name: &String,
    ) -> Result<String, CommandError> {
        let path_to_branch = join_paths!(self.git_path, "refs/heads", refs_branch_name)
            .ok_or(CommandError::FileOpenError(refs_branch_name.clone()))?;

        let mut file = File::open(&path_to_branch).map_err(|_| {
            CommandError::FileNotFound(format!("No se pudo abrir {path_to_branch} en log"))
        })?;

        let mut commit_hash = String::new();
        file.read_to_string(&mut commit_hash).map_err(|_| {
            CommandError::FileReadError(format!("No se pudo leer {path_to_branch} en log"))
        })?;

        Ok(commit_hash[..commit_hash.len()].to_string())
    }

    pub fn get_last_commit_hash_branch_local_remote(
        &self,
        refs_branch_name: &String,
    ) -> Result<Vec<(String, String)>, CommandError> {
        let mut branches_with_their_commits: Vec<(String, String)> = Vec::new();
        let path_to_branch_local = join_paths!(self.git_path, "refs/heads", refs_branch_name)
            .ok_or(CommandError::FileOpenError(refs_branch_name.clone()))?;

        let mut file = File::open(&path_to_branch_local).map_err(|_| {
            CommandError::FileNotFound(format!("No se pudo abrir {path_to_branch_local} en log"))
        })?;

        let mut commit_hash_local = String::new();
        file.read_to_string(&mut commit_hash_local).map_err(|_| {
            CommandError::FileReadError(format!("No se pudo leer {path_to_branch_local} en log"))
        })?;

        branches_with_their_commits.push((refs_branch_name.to_owned(), commit_hash_local));

        let path_to_branch_remote =
            join_paths!(self.git_path, "refs/remotes/origin", refs_branch_name)
                .ok_or(CommandError::FileOpenError(refs_branch_name.clone()))?;

        let mut file = match File::open(&path_to_branch_remote) {
            Ok(file) => file,
            Err(_) => {
                return Ok(branches_with_their_commits);
            }
        };

        let mut commit_hash_remote = String::new();
        file.read_to_string(&mut commit_hash_remote).map_err(|_| {
            CommandError::FileReadError(format!("No se pudo leer {path_to_branch_remote} en log"))
        })?;

        let branch_name_remote = format!("origin/{}", refs_branch_name);

        branches_with_their_commits.push((branch_name_remote.to_owned(), commit_hash_remote));
        Ok(branches_with_their_commits)
    }

    fn true_merge(
        &mut self,
        common: &mut CommitObject,
        head: &mut CommitObject,
        destin: &mut CommitObject,
        head_name: &str,
        destin_name: &str,
    ) -> Result<(), CommandError> {
        let mut common_tree = common.get_tree_some_or_err()?.to_owned();
        let mut head_tree = head.get_tree_some_or_err()?.to_owned();
        let mut destin_tree = destin.get_tree_some_or_err()?.to_owned();

        let mut staging_area = self.staging_area()?;
        // staging_area.update_to_conflictings(merged_files.to_owned(), unmerged_files.to_owned());
        staging_area.clear();
        let merged_tree = merge_trees(
            &mut head_tree,
            &mut destin_tree,
            &mut common_tree,
            head_name,
            destin_name,
            &self.working_dir_path,
            &mut staging_area,
        )?;
        staging_area.save()?;

        let message = format!("Merge branch '{}' into {}", destin_name, head_name);
        if staging_area.has_conflicts() {
            let mut boxed_tree: GitObject = Box::new(merged_tree.clone());
            let merge_tree_hash_str = self.db()?.write(&mut boxed_tree, true, &mut self.logger)?;

            self.write_to_file("MERGE_MSG", &message)?;
            self.write_to_file("AUTO_MERGE", &merge_tree_hash_str)?;
            self.write_to_file("MERGE_HEAD", &destin.get_hash_string()?)?;

            self.restore_merge_conflict(merged_tree)?;
            Ok(())
        } else {
            let mut boxed_tree: GitObject = Box::new(merged_tree.clone());
            let _merge_tree_hash_str = self.db()?.write(&mut boxed_tree, true, &mut self.logger)?;
            let merge_commit = self.create_new_commit(
                message,
                [head.get_hash_string()?, destin.get_hash_string()?].to_vec(),
                merged_tree.clone(),
            )?;

            let mut boxed_commit: GitObject = Box::new(merge_commit.clone());
            let merge_commit_hash_str =
                self.db()?
                    .write(&mut boxed_commit, false, &mut self.logger)?;
            self.set_head_branch_commit_to(&merge_commit_hash_str)?;
            self.restore(merged_tree)?;
            Ok(())
        }
    }

    /// Tries to continue from failed merged
    pub fn merge_continue(&mut self) -> Result<(), CommandError> {
        let (message, merge_tree_hash_str, destin) = self.get_failed_merge_info()?;
        let staging_area = self.staging_area()?;
        if staging_area.has_conflicts() {
            return Err(CommandError::UnmergedFiles);
        }
        let get_last_commit_hash = self
            .get_last_commit_hash()?
            .ok_or(CommandError::FailedToResumeMerge)?;
        let parents = [get_last_commit_hash, destin].to_vec();
        let merge_tree = self
            .db()?
            .read_object(&merge_tree_hash_str, &mut self.logger)?
            .as_mut_tree()
            .ok_or(CommandError::FailedToResumeMerge)?
            .to_owned();
        let merge_commit = self.create_new_commit(message, parents, merge_tree.clone())?;
        let mut boxed_commit: GitObject = Box::new(merge_commit.clone());
        let merge_commit_hash_str = self
            .db()?
            .write(&mut boxed_commit, false, &mut self.logger)?;
        self.set_head_branch_commit_to(&merge_commit_hash_str)?;
        self.restore(merge_tree)?;
        self.delete_file("MERGE_MSG")?;
        self.delete_file("AUTO_MERGE")?;
        self.delete_file("MERGE_HEAD")?;
        Ok(())
    }

    fn staging_area(&mut self) -> Result<StagingArea, CommandError> {
        Ok(StagingArea::open(&self.git_path)?)
    }

    fn get_failed_merge_info(&mut self) -> Result<(String, String, String), CommandError> {
        let (Ok(message), Ok(merge_tree_hash_str), Ok(destin)) = (
            self.read_file("MERGE_MSG"),
            self.read_file("AUTO_MERGE"),
            self.read_file("MERGE_HEAD"),
        ) else {
            return Err(CommandError::NoMergeFound);
        };

        Ok((message, merge_tree_hash_str, destin))
    }

    /// Dado un path, crea el archivo correspondiente y escribe el contenido pasado.
    fn write_to_file(&self, relative_path: &str, content: &str) -> Result<(), CommandError> {
        let path_f = join_paths!(self.git_path, relative_path).ok_or(
            CommandError::FileWriteError("Error guardando FETCH_HEAD:".to_string()),
        )?;
        let mut file = fs::OpenOptions::new()
            .create(true)
            .write(true)
            .open(&path_f)
            .map_err(|error| CommandError::FileWriteError(error.to_string()))?;
        file.write_all(content.as_bytes())
            .map_err(|error| CommandError::FileWriteError(error.to_string()))?;

        Ok(())
    }

    fn read_file(&self, relative_path: &str) -> Result<String, CommandError> {
        let path = join_paths!(self.git_path, relative_path).ok_or(
            CommandError::FileWriteError("Error guardando FETCH_HEAD:".to_string()),
        )?;
        let mut file = fs::OpenOptions::new()
            .read(true)
            .open(&path)
            .map_err(|error| CommandError::FileWriteError(error.to_string()))?;
        let mut content = String::new();
        file.read_to_string(&mut content)
            .map_err(|error| CommandError::FileWriteError(error.to_string()))?;
        Ok(content)
    }

    fn delete_file(&self, relative_path: &str) -> Result<(), CommandError> {
        let path = join_paths!(self.git_path, relative_path).ok_or(CommandError::JoiningPaths)?;
        fs::remove_file(path).map_err(|error| {
            CommandError::FileWriteError(format!(
                "Error borrando archivo {}: {}",
                relative_path,
                error.to_string()
            ))
        })?;
        Ok(())
    }

    pub fn get_log(
        &mut self,
        all: bool,
    ) -> Result<Vec<(CommitObject, Option<String>)>, CommandError> {
        let mut branches_with_their_last_hash: Vec<(String, String)> = Vec::new();
        let mut commits_map: HashMap<String, (CommitObject, Option<String>)> = HashMap::new();

        if all {
            branches_with_their_last_hash = self.push_all_branch_hashes()?;
        } else {
            let current_branch = get_head_ref()?;
<<<<<<< HEAD
            branches_with_their_last_hash =
                self.get_last_commit_hash_branch_local_remote(&current_branch.clone())?;
=======
            let current_branch_name = current_branch[11..].to_string();
            let hash_commit = self.get_last_commit_hash_branch(&current_branch_name)?;
            branches_with_their_last_hash.push((current_branch, hash_commit));
>>>>>>> e53ad3d1
        }
        for branch_with_commit in branches_with_their_last_hash {
            rebuild_commits_tree(
                &self.db()?,
                &branch_with_commit.1,
                &mut commits_map,
                Some(branch_with_commit.0),
                all,
                &HashSet::<String>::new(),
                false,
                &mut self.logger,
            )?;
        }
        let mut commits: Vec<_> = commits_map.values().cloned().collect();

        match self.get_last_commit_hash() {
            Ok(Some(last_commit)) => {
                // let mut parents_hash = HashMap::new();
                // let mut sons_hash = HashMap::new();
                // get_parents_hash_map(
                //     &last_commit,
                //     &mut commits_map,
                //     &mut parents_hash,
                //     &mut sons_hash,
                // )?;

                //println!("parents_hash: {:?}", parents_hash);
                sort_commits_descending_date(&mut commits);
            }
            _ => return Ok(commits),
        }

        // let Ok(Some(last_commit)) = match self.get_last_commit_hash() else {return Ok(commits)};

        // let parents_hash = HashMap::new();
        // let sons_hash = HashMap::new();
        // get_parents_hashMap(last_commit, &mut commits_map, parents_hash, sons_hash)?;
        // sort_commits_descending_date(&mut commits);

        Ok(commits)
    }

    pub fn get_stage_and_unstage_changes(
        &mut self,
    ) -> Result<(HashSet<String>, HashSet<String>), CommandError> {
        let last_commit_tree = match self.get_last_commit_tree() {
            Ok(tree) => tree,
            Err(err) => {
                eprintln!("Error al obtener el último commit: {}", err);
                return Err(CommandError::FileWriteError(err.to_string()));
            }
        };

        let changes_controller = ChangesController::new(
            &self.db()?,
            &self.git_path,
            &self.working_dir_path,
            &mut self.logger,
            last_commit_tree,
        )
        .unwrap();

        let changes_to_be_commited_vec =
            sort_hashmap_and_filter_unmodified(changes_controller.get_changes_to_be_commited());
        let changes_to_be_commited: HashSet<String> = changes_to_be_commited_vec
            .into_iter()
            .map(|(s, _)| s)
            .collect();

        let changes_not_staged_vec =
            sort_hashmap_and_filter_unmodified(changes_controller.get_changes_not_staged());
        let mut changes_not_staged: HashSet<String> =
            changes_not_staged_vec.into_iter().map(|(s, _)| s).collect();

        let untracked_files_vec = changes_controller.get_untracked_files();

        println!("untracked_files_vec: {:?}", untracked_files_vec);

        changes_not_staged.extend(untracked_files_vec.iter().cloned());

        return Ok((changes_to_be_commited, changes_not_staged));
    }
    // ----- Branch -----

    fn change_current_branch_name(&mut self, new_name: &str) -> Result<(), CommandError> {
        let path = join_paths!(self.git_path, "HEAD").ok_or(CommandError::FileCreationError(
            " No se pudo obtener .git/HEAD".to_string(),
        ))?;
        let mut file =
            File::create(path).map_err(|error| CommandError::FileOpenError(error.to_string()))?;

        file.write_all(format!("ref: refs/heads/{}", new_name).as_bytes())
            .map_err(|error| {
                CommandError::FileWriteError(
                    "Error guardando ref de HEAD:".to_string() + &error.to_string(),
                )
            })?;
        self.log("HEAD renamed");
        Ok(())
    }

    pub fn rename_branch(&mut self, branches: &Vec<String>) -> Result<(), CommandError> {
        let head = self.get_current_branch_name()?;
        if branches.len() == 1 {
            let new_name = branches[0].clone();
            self.change_branch_name(&head, &new_name)?;
            self.change_current_branch_name(&new_name)?;
            self.log(&format!("Branch '{head}' has been renamed to '{new_name}'"))
        } else {
            self.change_branch_name(&branches[0], &branches[1])?;
            self.log(&format!(
                "Branch '{}' has been renamed to '{}'",
                branches[0], branches[1]
            ));
            if branches[0] == head {
                self.change_current_branch_name(&branches[1])?;
            }
        }
        Ok(())
    }

    pub fn create_branch(&mut self, new_branch_info: &Vec<String>) -> Result<(), CommandError> {
        let commit_hash: String;
        let mut new_is_remote = false;
        if new_branch_info.len() == 2 {
            if let Some(hash) = self.try_read_commit_local_branch(&new_branch_info[1])? {
                commit_hash = hash;
            } else if let Some(hash) = self.try_read_commit(&new_branch_info[1])? {
                commit_hash = hash;
            } else if let Some(hash) = self.try_read_commit_remote_branch(&new_branch_info[1])? {
                commit_hash = hash;
                new_is_remote = true;
            } else {
                return Err(CommandError::InvalidObjectName(new_branch_info[1].clone()));
            }
        } else {
            commit_hash = match self.get_last_commit_hash()? {
                Some(hash) => hash,
                None => {
                    return Err(CommandError::InvalidObjectName(
                        self.get_current_branch_name()?,
                    ))
                }
            };
        }
        let new_branch = new_branch_info[0].clone();
        let branches_path = join_paths!(self.git_path, "refs/heads/").ok_or(
            CommandError::DirectoryCreationError(
                " No se pudo crear el directorio .git/refs/head/".to_string(),
            ),
        )?;

        let new_branch_path = branches_path.clone() + &new_branch;
        let path = Path::new(&new_branch_path);
        if path.exists() {
            return Err(CommandError::BranchExists(new_branch.clone()));
        }
        if path.is_dir() {
            return Err(CommandError::InvalidBranchName(new_branch));
        }
        if let Some(dir) = path.parent() {
            if !dir.ends_with(".git/refs/heads") {
                fs::create_dir_all(dir)
                    .map_err(|_| CommandError::FileCreationError(new_branch_path.clone()))?;
            }
        }
        self.log(&format!("Path: {}", new_branch_path));

        let mut file = File::create(new_branch_path.clone())
            .map_err(|_| CommandError::FileCreationError(new_branch_path.clone()))?;

        file.write_all(commit_hash.as_bytes()).map_err(|error| {
            CommandError::FileWriteError(
                "Error guardando commit en la nueva rama:".to_string() + &error.to_string(),
            )
        })?;
        self.log(&format!("New branch created: {}", new_branch));
        if new_is_remote {
            writeln!(
                self.output,
                "Branch '{}' set up to track remote branch '{}'.",
                new_branch_info[1], new_branch_info[0]
            )
            .map_err(|error| CommandError::FileWriteError(error.to_string()))?;
        }
        Ok(())
    }

    fn try_read_commit_local_branch(&self, branch: &str) -> Result<Option<String>, CommandError> {
        let branch_path = join_paths!(self.git_path, "refs/heads/").ok_or(
            CommandError::DirectoryCreationError(
                " No se pudo crear el directorio .git/refs/head/".to_string(),
            ),
        )?;

        let branch_path = branch_path.clone() + &branch;
        if !Path::new(&branch_path).exists() {
            return Ok(None);
        }
        let hash = fs::read_to_string(branch_path)
            .map_err(|error| CommandError::FileReadError(error.to_string()))?;
        Ok(Some(hash))
    }

    fn try_read_commit_remote_branch(
        &self,
        remote_path: &str,
    ) -> Result<Option<String>, CommandError> {
        let mut rel_path: Vec<&str> = remote_path.split_terminator('/').collect();
        if !rel_path.contains(&"remotes") {
            rel_path.insert(0, "remotes");
        }
        if !rel_path.contains(&"refs") {
            rel_path.insert(0, "refs");
        }
        let branch_path = rel_path.join("/");
        let branch_path =
            join_paths!(self.git_path, branch_path).ok_or(CommandError::FileCreationError(
                format!(" No se pudo crear el archivo: {}", branch_path),
            ))?;

        if !Path::new(&branch_path).exists() {
            return Ok(None);
        }
        let hash = fs::read_to_string(branch_path)
            .map_err(|error| CommandError::FileReadError(error.to_string()))?;
        Ok(Some(hash))
    }

    fn try_read_commit(&mut self, hash: &str) -> Result<Option<String>, CommandError> {
        if self.db()?.read_object(hash, &mut self.logger).is_err() {
            return Ok(None);
        }
        Ok(Some(hash.to_string()))
    }

    fn change_branch_name(&self, old: &str, new: &str) -> Result<(), CommandError> {
        let branches_path = join_paths!(self.git_path, "refs/heads/").ok_or(
            CommandError::DirectoryCreationError(
                " No se pudo crear el directorio .git/refs/head/".to_string(),
            ),
        )?;
        let old_path_str = branches_path.clone() + old;
        let new_path_str = branches_path + new;

        let old_path = Path::new(&old_path_str);
        let new_path = Path::new(&new_path_str);

        if !old_path.exists() {
            return Err(CommandError::NoOldBranch(old.to_string()));
        }
        if new_path.exists() && new != old {
            return Err(CommandError::NewBranchExists(new.to_string()));
        }

        let hash = fs::read_to_string(old_path)
            .map_err(|error| CommandError::FileReadError(error.to_string()))?;

        fs::remove_file(old_path)
            .map_err(|error| CommandError::RemoveFileError(error.to_string()))?;

        if let Some(dir) = old_path.parent() {
            if !dir.ends_with(".git/refs/heads") {
                fs::remove_dir_all(dir)
                    .map_err(|_| CommandError::RemoveDirectoryError(old_path_str.clone()))?;
            }
        }

        if let Some(dir) = new_path.parent() {
            if !dir.ends_with(".git/refs/heads") {
                fs::create_dir_all(dir)
                    .map_err(|_| CommandError::FileCreationError(new_path_str.clone()))?;
            }
        }

        let mut file = File::create(new_path.clone())
            .map_err(|_| CommandError::FileCreationError(new_path_str.clone()))?;
        file.write_all(hash.as_bytes())
            .map_err(|error| CommandError::FileWriteError(error.to_string()))?;

        Ok(())
    }

    pub fn delete_branches(
        &mut self,
        branches: &Vec<String>,
        are_remotes: bool,
    ) -> Result<(), CommandError> {
        let rel_branch_path = if are_remotes { "remotes/" } else { "heads/" };
        let branch_path = join_paths!(self.git_path, "refs/", rel_branch_path).ok_or(
            CommandError::DirectoryCreationError(
                " No se pudo crear el directorio .git/refs/".to_string(),
            ),
        )?;
        let mut errors: String = String::new();
        let mut deletions = String::new();
        let mut config = Config::open(&self.git_path)?;
        for branch in branches {
            let path = branch_path.clone() + branch;
            let Ok(_) = File::open(path.clone()) else {
                if are_remotes {
                    errors += &format!("error: remote-tracking branch '{branch}' not found.\n")
                } else {
                    errors += &format!("error: branch '{branch}' not found.\n")
                }
                continue;
            };
            let hash = fs::read_to_string(path.clone())
                .map_err(|error| CommandError::FileReadError(error.to_string()))?;

            fs::remove_file(path.clone())
                .map_err(|error| CommandError::RemoveFileError(error.to_string()))?;

            if let Some(dir) = Path::new(&path).parent() {
                self.log(&format!("Dir: {:?}", dir));
                let remote: Vec<&str> = branch.split_terminator("/").collect();
                if !dir.ends_with("refs/heads") && remote.len() != 2 {
                    self.log(&format!("Deleting dir: {:?}", dir));

                    fs::remove_dir_all(dir)
                        .map_err(|_| CommandError::RemoveDirectoryError(path.clone()))?;
                }
            }
            config.remove_domain(&format!("branch \"{}\"", branch));
            if are_remotes {
                deletions += &format!(
                    "Deleted remote-tracking branch {branch} (was {}).\n",
                    hash[..7].to_string()
                );
            } else {
                deletions += &format!("Deleted branch {branch} (was {}).\n", hash[..7].to_string());
            }
        }
        config.save()?;
        write!(self.output, "{}{}", errors, deletions)
            .map_err(|error| CommandError::FileWriteError(error.to_string()))?;

        Ok(())
    }

    pub fn show_local_branches(&mut self) -> Result<(), CommandError> {
        self.log("Showing local branches ...");

        let list = self.list_local_branches()?;
        write!(self.output, "{}", list)
            .map_err(|error| CommandError::FileWriteError(error.to_string()))?;
        Ok(())
    }

    fn list_local_branches(&mut self) -> Result<String, CommandError> {
        let path = join_paths!(self.git_path, "refs/heads").ok_or(
            CommandError::DirectoryCreationError(
                "Error creando directorio de branches".to_string(),
            ),
        )?;

        let mut local_branches: Vec<String> = Vec::new();
        self.log("Before getting branches paths");
        get_branches_paths(&mut self.logger, &path, &mut local_branches, "", 3)?;
        self.log("After getting branches paths");

        local_branches.sort();
        let mut list = String::new();
        let current = self.get_current_branch_name()?;
        for branch in local_branches.iter() {
            if branch.to_string() == current {
                list += &format!("* {}\n", branch);
            } else {
                list += &format!("  {}\n", branch);
            }
        }

        Ok(list)
    }

    pub fn show_all_branches(&mut self) -> Result<(), CommandError> {
        self.log("Showing all branches ...");
        let local_list = self.list_local_branches()?;
        let remote_list = self.list_remote_branches(2)?;

        write!(self.output, "{}{}", local_list, remote_list)
            .map_err(|error| CommandError::FileWriteError(error.to_string()))?;
        Ok(())
    }

    pub fn show_remote_branches(&mut self) -> Result<(), CommandError> {
        self.log("Showing remote branches ...");

        let list = self.list_remote_branches(3)?;
        write!(self.output, "{}", list)
            .map_err(|error| CommandError::FileWriteError(error.to_string()))?;
        Ok(())
    }

    fn list_remote_branches(&mut self, i: usize) -> Result<String, CommandError> {
        let path = join_paths!(self.git_path, "refs/remotes").ok_or(
            CommandError::DirectoryCreationError(
                "Error creando directorio de branches".to_string(),
            ),
        )?;
        let mut remote_branches: Vec<String> = Vec::new();
        get_branches_paths(&mut self.logger, &path, &mut remote_branches, "", i)?;
        remote_branches.sort();
        let mut list = String::new();
        let current = self.get_current_branch_name()?;
        for branch in remote_branches.iter() {
            let parts: Vec<&str> = branch.split("/").collect();
            if parts.ends_with(&["HEAD"]).to_string() == current {
                if let Some(path_ref_remote) = self.get_remote_head_path()? {
                    list += &format!("  {} -> {}\n", branch, path_ref_remote);
                } else {
                    list += &format!("  {}\n", branch);
                }
            } else {
                list += &format!("  {}\n", branch);
            }
        }

        Ok(list)
    }

    fn get_remote_head_path(&mut self) -> Result<Option<String>, CommandError> {
        let mut branch = String::new();
        let path = join_paths!(&self.git_path, "refs/remote/HEAD").ok_or(
            CommandError::DirectoryCreationError(
                "Error creando directorio de branches remotas".to_string(),
            ),
        )?;
        let Ok(mut head) = File::open(&path) else {
            return Ok(None);
        };

        if head.read_to_string(&mut branch).is_err() {
            return Err(CommandError::FileReadError(path.to_string()));
        }

        let branch = branch.trim();
        let Some(branch) = branch.split(" ").last() else {
            return Err(CommandError::HeadError);
        };
        let branch: Vec<&str> = branch.split("/").collect();
        let branch = branch[2..].to_vec();
        let remote = branch.join("/");
        Ok(Some(remote.to_string()))
    }

    // ----- Checkout -----

    fn branch_exists(&mut self, branch: &str) -> bool {
        if let Ok(locals) = self.local_branches() {
            if locals.contains_key(branch) {
                return true;
            }
        }
        if let Ok(remotes) = self.remote_branches() {
            if remotes.contains_key(branch) {
                return true;
            }
        }
        false
    }

    fn file_exists_in_index(&mut self, file: &str, index: &mut StagingArea) -> bool {
        if index.has_file_from_path(file) {
            return true;
        }
        false
    }

    pub fn update_files_or_checkout(
        &mut self,
        files_or_branches: Vec<String>,
    ) -> Result<(), CommandError> {
        self.log(&format!("Checkout args: {:?}", files_or_branches));

        if files_or_branches.len() == 1 && self.branch_exists(&files_or_branches[0]) {
            self.log("Switching to new branch");
            self.checkout(&files_or_branches[0])?;
            return Ok(());
        }
        let mut staging_area = self.staging_area()?;
        for path in files_or_branches.iter() {
            if !self.file_exists_in_index(path, &mut staging_area) {
                return Err(CommandError::UntrackedError(path.to_string()));
            }
        }
        let db = self.db()?;
        for path in files_or_branches.iter() {
            if let Some(hash) = staging_area.get_files().get(path) {
                let mut blob = db.read_object(hash, &mut self.logger)?;
                blob.restore(path, &mut self.logger)?;
            }
        }
        Ok(())
    }

    pub fn checkout(&mut self, branch: &str) -> Result<(), CommandError> {
        let current_branch = self.get_current_branch_name()?;
        if branch == current_branch {
            writeln!(self.output, "Already on '{}'", current_branch)
                .map_err(|error| CommandError::FileWriteError(error.to_string()))?;
            return Ok(());
        }
        let Some(actual_hash) = self.get_last_commit_hash()? else {
            return Err(CommandError::UntrackedError(current_branch));
        };
        let Some(mut last_commit) = self.get_last_commit_tree()? else {
            return Err(CommandError::UntrackedError(current_branch));
        };

        let current_changes = ChangesController::new(
            &self.db()?,
            &self.git_path,
            &self.working_dir_path,
            &mut self.logger,
            Some(last_commit.clone()),
        )?;
        let untracked_files = current_changes.get_untracked_files();
        let changes_not_staged = current_changes.get_changes_not_staged();
        let changes_not_staged = get_modified_paths(changes_not_staged);
        let changes_staged = current_changes.get_changes_to_be_commited();
        let staging_area = self.staging_area()?;
        let changes_staged = get_staged_paths_and_content(
            changes_staged,
            &staging_area,
            &mut self.db()?,
            &mut self.logger,
        )?;

        let merge_files = staging_area.get_unmerged_files();
        if !merge_files.is_empty() {
            let merge_conflicts: Vec<&String> = merge_files.keys().collect();
            self.get_checkout_merge_conflicts_output(merge_conflicts)?;
            return Ok(());
        }

        let (new_hash, mut new_tree) = self.get_checkout_branch_info(branch, &self.db()?)?;
        let local_new_files =
            add_local_new_files(untracked_files, &mut new_tree, &mut self.logger)?;
        let mut deletions: Vec<String> = Vec::new();
        let mut modifications: Vec<String> = Vec::new();
        let mut conflicts: Vec<String> = Vec::new();

        let (ancestor, _, _) = self.get_common_ansestor(&new_hash, &actual_hash)?;
        let Some(common_tree) = ancestor.get_tree() else {
            return Err(CommandError::ObjectNotTree);
        };

        let has_conflicts = self.checkout_restore(
            &mut last_commit,
            new_tree,
            &new_hash,
            branch,
            &mut deletions,
            &mut modifications,
            &mut conflicts,
            &mut common_tree.to_owned(),
            untracked_files,
            &changes_not_staged,
            &changes_staged,
        )?;
        if has_conflicts {
            return Ok(());
        }
        self.get_checkout_sucess_output(branch, local_new_files, deletions, modifications)?;
        Ok(())
    }

    fn set_checkout_local_conflicts(
        &mut self,
        conflicts: Vec<String>,
        untracked_files: &Vec<String>,
    ) -> Result<(), CommandError> {
        let mut untracked_conflicts: Vec<String> = Vec::new();
        let mut unstaged_conflicts: Vec<String> = Vec::new();
        for path in conflicts.iter() {
            self.log(&format!("There is a conflict. Path: {}", path));
            if untracked_files.contains(path) {
                untracked_conflicts.push(path.to_string());
            } else {
                unstaged_conflicts.push(path.to_string());
            }
        }
        let mut message = String::new();
        untracked_conflicts.sort();
        unstaged_conflicts.sort();
        if !untracked_conflicts.is_empty() {
            message += "error: The following untracked working tree files would be overwritten by checkout:\n"
        }
        for path in untracked_conflicts.iter() {
            message += &format!("\t{}\n", path);
        }
        if !untracked_conflicts.is_empty() {
            message +=
                "Please commit your changes or stash them before you switch branches.\nAborting\n"
        }
        if !unstaged_conflicts.is_empty() {
            message += "error: Your local changes to the following files would be overwritten by checkout:\n"
        }
        for path in unstaged_conflicts.iter() {
            message += &format!("\t{}\n", path);
        }
        if !unstaged_conflicts.is_empty() {
            message += "Please move or remove them before you switch branches.\nAborting\n"
        }
        write!(self.output, "{}", message)
            .map_err(|error| CommandError::FileWriteError(error.to_string()))?;
        Ok(())
    }

    fn get_checkout_merge_conflicts_output(
        &mut self,
        merge_conflicts: Vec<&String>,
    ) -> Result<(), CommandError> {
        let mut message = String::new();

        for path in merge_conflicts.iter() {
            message += &format!("{path}: needs\n");
        }
        message += &format!("error: you need to resolve your current index first\n");
        write!(self.output, "{}", message)
            .map_err(|error| CommandError::FileWriteError(error.to_string()))?;
        Ok(())
    }

    fn get_checkout_sucess_output(
        &mut self,
        branch: &str,
        new_files: Vec<String>,
        deletions: Vec<String>,
        modifications: Vec<String>,
    ) -> Result<(), CommandError> {
        let mut message = String::new();
        let mut changes: Vec<String> = Vec::new();
        changes.extend_from_slice(&new_files);
        changes.extend_from_slice(&deletions);
        changes.extend_from_slice(&modifications);
        changes.sort();
        for path in changes.iter() {
            if new_files.contains(path) {
                message += &format!("A\t{path}\n");
            } else if deletions.contains(path) {
                message += &format!("D\t{path}\n");
            } else {
                message += &format!("M\t{path}\n");
            }
        }
        message += &format!("Switched to branch '{branch}'\n");
        write!(self.output, "{}", message)
            .map_err(|error| CommandError::FileWriteError(error.to_string()))?;
        // output de status (divergencia)
        Ok(())
    }

    fn get_checkout_branch_info(
        &mut self,
        branch: &str,
        db: &ObjectsDatabase,
    ) -> Result<(String, Tree), CommandError> {
        let path = join_paths!(&self.git_path, "refs/heads/", branch)
            .ok_or(CommandError::UntrackedError(branch.to_string()))?;
        let hash =
            fs::read_to_string(path.clone()).map_err(|_| CommandError::FileReadError(path))?;
        let mut commit = db.read_object(&hash, &mut self.logger)?;
        let Some(commit) = commit.as_mut_commit() else {
            return Err(CommandError::ObjectTypeError);
        };
        let Some(tree) = commit.get_tree() else {
            return Err(CommandError::ObjectNotTree);
        };
        Ok((hash, tree.to_owned()))
    }

    fn checkout_restore(
        &mut self,
        last_tree: &mut Tree,
        mut source_tree: Tree,
        new_hash: &str,
        branch: &str,
        deletions: &mut Vec<String>,
        modifications: &mut Vec<String>,
        conflicts: &mut Vec<String>,
        common: &mut Tree,
        untracked_files: &Vec<String>,
        unstaged_files: &Vec<String>,
        staged: &HashMap<String, Vec<u8>>,
    ) -> Result<bool, CommandError> {
        self.log("Restoring files");

        let staging_files = self.staging_area()?.get_files();

        self.look_for_checkout_conflicts(
            &mut source_tree,
            common,
            conflicts,
            untracked_files,
            false,
            &staging_files,
        )?;

        self.look_for_checkout_conflicts(
            &mut source_tree,
            common,
            conflicts,
            unstaged_files,
            false,
            &staging_files,
        )?;

        let staged_paths: Vec<&String> = staged.keys().collect();
        let staged_paths: Vec<String> = staged_paths.iter().map(|x| x.to_string()).collect();

        self.look_for_checkout_conflicts(
            &mut source_tree,
            common,
            conflicts,
            &staged_paths,
            true,
            &staging_files,
        )?;

        let mut working_tree = build_working_tree(&self.working_dir_path)?;
        source_tree.look_for_checkout_deletions_conflicts(
            &mut working_tree,
            common,
            conflicts,
            &self.working_dir_path,
            &mut self.logger,
        )?;

        if !conflicts.is_empty() {
            self.set_checkout_local_conflicts(conflicts.to_owned(), untracked_files)?;
            return Ok(true);
        }

        let delete = source_tree.checkout_restore(
            &self.working_dir_path,
            &mut self.logger,
            deletions,
            modifications,
            conflicts,
            common,
            unstaged_files,
            staged,
        )?;

        if delete {
            source_tree = Tree::new(self.working_dir_path.clone());
        }

        remove_new_files_commited(
            &mut working_tree,
            last_tree,
            &mut source_tree,
            &mut self.logger,
            &self.working_dir_path,
        )?;
        remove_local_changes_from_tree(untracked_files, &mut source_tree, &mut self.logger);

        let mut staging_area = self.staging_area()?;
        staging_area.update_to_tree(&source_tree)?;
        staging_area.save()?;
        self.update_ref_head(branch)?;
        update_last_commit(new_hash)?;
        Ok(false)
    }

    fn update_ref_head(&self, path: &str) -> Result<(), CommandError> {
        let head_path = join_paths!(&self.git_path, "HEAD")
            .ok_or(CommandError::FileCreationError(".git/HEAD".to_string()))?;
        let mut file = File::create(head_path)
            .map_err(|_| CommandError::FileCreationError(".git/HEAD".to_string()))?;
        let head_ref = format!("ref: refs/heads/{path}");
        file.write_all(head_ref.as_bytes())
            .map_err(|_| CommandError::FileWriteError(".git/HEAD".to_string()))?;

        Ok(())
    }

    fn look_for_checkout_conflicts(
        &mut self,
        new_tree: &mut Tree,
        common: &mut Tree,
        conflicts: &mut Vec<String>,
        files: &Vec<String>,
        is_staged: bool,
        staging_files: &HashMap<String, String>,
    ) -> Result<(), CommandError> {
        for path in files.iter() {
            self.log(&format!("Buscando conflictos en: {}", path));
            let path = &join_paths!(self.working_dir_path, path).ok_or(
                CommandError::FileCreationError(
                    "No se pudo obtener el path del objeto".to_string(),
                ),
            )?;
            if !Path::new(path).exists() {
                continue;
            }
            let is_in_common_tree = common.has_blob_from_path(&path, &mut self.logger);
            match new_tree.get_object_from_path(path) {
                None => {
                    if is_in_common_tree {
                        // Added: conflicto xq el tree de otra rama no lo tiene
                        conflicts.push(path.to_string());
                    }
                }
                Some(mut object) => {
                    let new_content = object.content(None)?;

                    let actual_content = {
                        if is_staged {
                            let Some(hash) = staging_files.get(path) else {
                                return Err(CommandError::ObjectHashNotKnown);
                            };
                            let c = self.get_staged_file_content(hash)?;
                            c
                        } else {
                            let c = get_current_file_content(path)?;
                            c
                        }
                    };

                    if has_conflicts(
                        &path,
                        &actual_content,
                        &new_content,
                        common,
                        &mut self.logger,
                    )? {
                        conflicts.push(path.to_string());
                    }
                }
            }
        }
        Ok(())
    }

    fn get_staged_file_content(&mut self, hash: &str) -> Result<Vec<u8>, CommandError> {
        let mut object = self.db()?.read_object(hash, &mut self.logger)?;

        Ok(object.content(None)?)
    }
}

pub fn get_current_file_content(path: &str) -> Result<Vec<u8>, CommandError> {
    let content =
        fs::read_to_string(path).map_err(|error| CommandError::FileReadError(error.to_string()))?;
    Ok(content.as_bytes().to_vec())
}

// ----- Checkout -----

fn remove_new_files_commited(
    working_tree: &mut Tree,
    head_tree: &mut Tree,
    new_tree: &mut Tree,
    logger: &mut Logger,
    path: &str,
) -> Result<(), CommandError> {
    let mut new_files = Vec::<String>::new();
    working_tree.get_new_blobs_from_tree(new_tree, &mut new_files, path, logger)?;
    for path in new_files.iter() {
        if !head_tree.has_blob_from_path(path, logger) {
            logger.log(&format!("Deleting ... {}", path));
            fs::remove_file(path.clone())
                .map_err(|error| CommandError::RemoveFileError(error.to_string()))?;
        }
    }

    Ok(())
}

fn has_conflicts(
    path: &str,
    content: &Vec<u8>,
    new_content: &Vec<u8>,
    common: &mut Tree,
    logger: &mut Logger,
) -> Result<bool, CommandError> {
    let content_str: String = String::from_utf8_lossy(content).to_string();

    let new_content_str: String = String::from_utf8_lossy(new_content).to_string();

    let mut common_content_str: String = "".to_string();
    if let Some(mut common_object) = common.get_object_from_path(path) {
        let content_u8 = common_object.content(None)?;
        common_content_str = String::from_utf8_lossy(&content_u8).to_string();
    }

    let (_, has_conflicts) = merge_content(
        content_str.clone(),
        new_content_str,
        common_content_str,
        "",
        "",
    )?;

    Ok(has_conflicts)
}

fn remove_local_changes_from_tree(
    untracked_files: &Vec<String>,
    tree: &mut Tree,
    logger: &mut Logger,
) {
    for path in untracked_files.iter() {
        logger.log(&format!(
            "Removing untracked file {} from new branch tree",
            path
        ));
        tree.remove_object_from_path(path, logger);
    }
}

fn add_local_new_files(
    untracked_files: &Vec<String>,
    tree: &mut Tree,
    logger: &mut Logger,
) -> Result<Vec<String>, CommandError> {
    let mut added: Vec<String> = Vec::new();
    for path in untracked_files {
        if !tree.has_blob_from_path(path, logger) {
            let vector_path = path.split("/").collect::<Vec<_>>();
            let current_depth: usize = 0;
            let data = fs::read_to_string(path)
                .map_err(|_| CommandError::FileReadError(path.to_string()))?;

            let hash = &crate::utils::aux::get_sha1_str(data.as_bytes());
            tree.add_path_tree(logger, vector_path, current_depth, hash)?;
            added.push(path.to_string());
        }
    }
    Ok(added)
}

fn get_modified_paths(unstaged_changes: &HashMap<String, ChangeType>) -> Vec<String> {
    let unstaged_changes = sort_hashmap_and_filter_unmodified(unstaged_changes);
    let mut changes: Vec<String> = Vec::new();

    for (path, _) in unstaged_changes.iter() {
        changes.push(path.to_string());
    }
    changes
}

fn get_staged_paths_and_content(
    staged_changes: &HashMap<String, ChangeType>,
    staging_area: &StagingArea,
    db: &mut ObjectsDatabase,
    logger: &mut Logger,
) -> Result<HashMap<String, Vec<u8>>, CommandError> {
    let staged_changes = sort_hashmap_and_filter_unmodified(staged_changes);
    let mut changes: HashMap<String, Vec<u8>> = HashMap::new();

    for (path, change_type) in staged_changes.iter() {
        if let ChangeType::Deleted = change_type {
            continue;
        }
        if let Some(hash) = staging_area.get_files().get(path) {
            let mut object = db.read_object(hash, logger)?;
            let content = object.content(None)?;
            changes.insert(path.to_string(), content);
        }
    }
    let log: Vec<&String> = changes.iter().map(|(s, _)| s).collect();
    Ok(changes)
}

// ----- Branch -----

fn get_branches_paths(
    logger: &mut Logger,
    path: &str,
    branches: &mut Vec<String>,
    dir_path: &str,
    i: usize,
) -> Result<(), CommandError> {
    let branches_path = join_paths!(path, dir_path).ok_or(CommandError::DirectoryCreationError(
        "Error creando directorio de branches".to_string(),
    ))?;
    /* if branches_path.ends_with("/") {
        _ = branches_path.pop();
    } */
    let paths = fs::read_dir(branches_path.clone()).map_err(|error| {
        CommandError::FileReadError(format!(
            "Error leyendo directorio de branches: {}",
            error.to_string()
        ))
    })?;
    for entry in paths {
        logger.log(&format!("Entry: {:?}", entry));

        let entry = entry.map_err(|error| {
            CommandError::FileReadError(format!(
                "Error leyendo directorio de branches: {}",
                error.to_string()
            ))
        })?;
        let entry_path = entry.path();
        let path_str = &get_path_name(entry_path.clone())?;
        let parts: Vec<&str> = path_str.split("/").collect();
        let name = parts[i..].to_vec();
        let name = name.join("/");

        if entry_path.is_file() {
            branches.push(name);
        } else {
            if let Some(last) = parts.last() {
                get_branches_paths(logger, &branches_path, branches, &last, i)?;
            }
        }
    }

    Ok(())
}

// ----- Merge -----

fn merge_trees(
    head_tree: &mut Tree,
    destin_tree: &mut Tree,
    common_tree: &mut Tree,
    head_name: &str,
    destin_name: &str,
    parent_path: &str,
    staging_area: &mut StagingArea,
) -> Result<Tree, CommandError> {
    let mut merged_tree = Tree::new("".to_string());
    let mut head_entries = head_tree.get_objects();
    let mut destin_entries = destin_tree.get_objects();
    let mut common_entries = common_tree.get_objects();
    let all_keys = head_entries
        .clone()
        .into_keys()
        .chain(destin_entries.clone().into_keys())
        .collect::<HashSet<String>>();
    for key in all_keys {
        let head_entry = match head_entries.get_mut(&key) {
            Some((_head_entry_hash, head_entry_opt)) => {
                let head_entry = head_entry_opt.to_owned().ok_or(CommandError::ShallowTree)?;
                Some(head_entry)
            }
            None => None,
        };
        let destin_entry = match destin_entries.get_mut(&key) {
            Some((_destin_entry_hash, destin_entry_opt)) => {
                let destin_entry = destin_entry_opt
                    .to_owned()
                    .ok_or(CommandError::ShallowTree)?;
                Some(destin_entry)
            }
            None => None,
        };
        let common_entry = common_entries.get_mut(&key);

        let joint_path = join_paths!(parent_path, key).ok_or(CommandError::JoiningPaths)?;
        match common_entry {
            Some((_common_entry_hash, common_entry_opt)) => {
                let common_entry = common_entry_opt
                    .to_owned()
                    .ok_or(CommandError::ShallowTree)?;
                match is_in_common(
                    head_entry,
                    destin_entry,
                    common_entry,
                    head_name,
                    destin_name,
                    &joint_path,
                    staging_area,
                )? {
                    Some(merged_object) => merged_tree.add_object(key, merged_object)?,
                    _ => {}
                }
            }
            None => {
                let object = is_not_in_common(
                    head_entry,
                    destin_entry,
                    head_name,
                    destin_name,
                    &joint_path,
                    staging_area,
                )?;
                merged_tree.add_object(key, object)?
            }
        }
    }
    Ok(merged_tree)
}

fn is_in_common(
    head_entry: Option<GitObject>,
    destin_entry: Option<GitObject>,
    mut common_entry: GitObject,
    head_name: &str,
    destin_name: &str,
    parent_path: &str,
    staging_area: &mut StagingArea,
) -> Result<Option<GitObject>, CommandError> {
    match (head_entry, destin_entry) {
        (Some(mut head_entry), Some(mut destin_entry)) => {
            match (head_entry.as_mut_tree(), destin_entry.as_mut_tree()) {
                (Some(mut head_tree), Some(mut destin_tree)) => {
                    let mut common_tree = match common_entry.as_mut_tree() {
                        Some(common_tree) => common_tree.to_owned(),
                        None => Tree::new("".to_string()),
                    };
                    let merged_subtree = merge_trees(
                        &mut head_tree,
                        &mut destin_tree,
                        &mut common_tree,
                        head_name,
                        destin_name,
                        parent_path,
                        staging_area,
                    )?;
                    let boxed_subtree = Box::new(merged_subtree);
                    return Ok(Some(boxed_subtree));
                }
                (_, _) => match (head_entry.as_mut_blob(), destin_entry.as_mut_blob()) {
                    (Some(head_blob), Some(destin_blob)) => {
                        if head_blob.get_hash_string()? == destin_blob.get_hash_string()? {
                            return Ok(Some(head_entry.to_owned()));
                        } else {
                            let mut common_blob = match common_entry.as_mut_blob() {
                                Some(common_blob) => common_blob.to_owned(),
                                None => Blob::new_from_content(vec![])?,
                            };
                            let (merged_blob, merge_conflicts) = merge_blobs(
                                head_blob,
                                destin_blob,
                                &mut common_blob,
                                head_name,
                                destin_name,
                            )?;
                            if merge_conflicts {
                                staging_area.add_unmerged_file(
                                    parent_path,
                                    Some(common_blob.get_hash_string()?),
                                    Some(head_blob.get_hash_string()?),
                                    Some(destin_blob.get_hash_string()?),
                                );
                            } else {
                                staging_area.add(parent_path, &head_blob.get_hash_string()?);
                            }
                            return Ok(Some(Box::new(merged_blob.to_owned())));
                        }
                    }
                    (_, _) => {
                        return Err(CommandError::MergeConflict("".to_string()));
                    }
                },
            }
        }
        (Some(mut head_entry), None) => {
            staging_area.add_unmerged_object(
                &mut common_entry,
                &mut head_entry,
                parent_path,
                true,
            )?;
            return Ok(Some(head_entry.to_owned()));
        }
        (None, Some(mut destin_entry)) => {
            staging_area.add_unmerged_object(
                &mut common_entry,
                &mut destin_entry,
                parent_path,
                false,
            )?;

            return Ok(Some(destin_entry.to_owned()));
        }
        (None, None) => return Ok(None),
    };
}

fn is_not_in_common(
    head_entry: Option<GitObject>,
    destin_entry: Option<GitObject>,
    head_name: &str,
    destin_name: &str,
    entry_path: &str,
    staging_area: &mut StagingArea,
) -> Result<GitObject, CommandError> {
    match (head_entry, destin_entry) {
        (Some(mut head_entry), Some(mut destin_entry)) => {
            match (head_entry.as_mut_tree(), destin_entry.as_mut_tree()) {
                (Some(mut head_tree), Some(mut destin_tree)) => {
                    let mut common_tree = Tree::new("".to_string());
                    let merged_subtree = merge_trees(
                        &mut head_tree,
                        &mut destin_tree,
                        &mut common_tree,
                        head_name,
                        destin_name,
                        entry_path,
                        staging_area,
                    )?;
                    let boxed_subtree = Box::new(merged_subtree);
                    return Ok(boxed_subtree);
                }
                (_, _) => match (head_entry.as_mut_blob(), destin_entry.as_mut_blob()) {
                    (Some(head_blob), Some(destin_blob)) => {
                        if head_blob.get_hash_string()? == destin_blob.get_hash_string()? {
                            return Ok(head_entry.to_owned());
                        } else {
                            let mut common_blob = Blob::new_from_content(vec![])?;
                            let (mut merged_blob, merge_conflicts) = merge_blobs(
                                head_blob,
                                destin_blob,
                                &mut common_blob,
                                head_name,
                                destin_name,
                            )?;
                            if merge_conflicts {
                                staging_area.add_unmerged_file(
                                    entry_path,
                                    Some(common_blob.get_hash_string()?),
                                    Some(head_blob.get_hash_string()?),
                                    Some(destin_blob.get_hash_string()?),
                                );
                            } else {
                                let hash_str = merged_blob.get_hash_string()?;
                                staging_area.add(entry_path, &hash_str)
                            }
                            return Ok(Box::new(merged_blob.to_owned()));
                        }
                    }
                    (_, _) => {
                        return Err(CommandError::MergeConflict("".to_string()));
                    }
                },
            }
        }
        (Some(mut head_entry), None) => {
            staging_area.add_object(&mut head_entry, entry_path)?;
            return Ok(head_entry.to_owned());
        }
        (None, Some(mut destin_entry)) => {
            staging_area.add_object(&mut destin_entry, entry_path)?;
            return Ok(destin_entry.to_owned());
        }
        (None, None) => return Err(CommandError::MergeConflict("".to_string())),
    };
}

fn merge_blobs(
    head_blob: &mut Blob,
    destin_blob: &mut Blob,
    common_blob: &mut Blob,
    head_name: &str,
    destin_name: &str,
) -> Result<(Blob, bool), CommandError> {
    let head_content = head_blob.content(None)?;
    let destin_content = destin_blob.content(None)?;
    let common_content = common_blob.content(None)?;
    let head_content_str =
        String::from_utf8(head_content).map_err(|_| CommandError::CastingError)?;
    let destin_content_str =
        String::from_utf8(destin_content).map_err(|_| CommandError::CastingError)?;
    let common_content_str =
        String::from_utf8(common_content).map_err(|_| CommandError::CastingError)?;

    let (merged_content_str, merge_conflicts) = merge_content(
        head_content_str,
        destin_content_str,
        common_content_str,
        head_name,
        destin_name,
    )?;
    let merged_content = merged_content_str.as_bytes().to_owned();
    let merged_blob = Blob::new_from_content(merged_content)?;
    Ok((merged_blob, merge_conflicts))
}

/// Devuelve el nombre de un archivo o directorio dado un PathBuf.
fn get_path_str(path: PathBuf) -> Result<String, CommandError> {
    let Some(path_name) = path.to_str() else {
        return Err(CommandError::DirNotFound("".to_string())); //cambiar
    };
    Ok(path_name.to_string())
}

/// Actualiza la referencia de la rama actual al nuevo commit.
fn update_last_commit(commit_hash: &str) -> Result<(), CommandError> {
    let currect_branch = get_head_ref()?;
    let branch_path = join_paths!(".git", currect_branch)
        .ok_or(CommandError::FileOpenError(currect_branch.clone()))?;
    let mut file = OpenOptions::new()
        .create(true)
        .write(true)
        .open(branch_path)
        .map_err(|_| CommandError::FileOpenError(currect_branch.clone()))?;
    file.write_all(commit_hash.as_bytes()).map_err(|error| {
        CommandError::FileWriteError(format!(
            "Error al escribir en archivo {}: {}",
            currect_branch,
            error.to_string()
        ))
    })?;
    Ok(())
}

/// Opens file in .git/HEAD and returns the branch name
pub fn get_head_ref() -> Result<String, CommandError> {
    let Ok(mut head_file) = File::open(".git/HEAD") else {
        return Err(CommandError::FileOpenError(".git/HEAD".to_string()));
    };
    let mut head_content = String::new();
    head_file
        .read_to_string(&mut head_content)
        .map_err(|error| {
            CommandError::FileReadError(format!(
                "Error abriendo .git/HEAD: {:?}",
                error.to_string()
            ))
        })?;

    let Some((_, head_ref)) = head_content.split_once(" ") else {
        return Err(CommandError::FileReadError(
            "Error leyendo .git/HEAD".to_string(),
        ));
    };
    Ok(head_ref.trim().to_string())
}

fn _remote_branches(base_path: &str) -> Result<HashMap<String, String>, CommandError> {
    let mut branches = HashMap::<String, String>::new();
    let branches_path = format!("{}/.git/refs/remotes/origin/", base_path);
    let paths = fs::read_dir(branches_path).map_err(|error| {
        CommandError::FileReadError(format!(
            "Error leyendo directorio de branches: {}",
            error.to_string()
        ))
    })?;
    for path in paths {
        let path = path.map_err(|error| {
            CommandError::FileReadError(format!(
                "Error leyendo directorio de branches: {}",
                error.to_string()
            ))
        })?;
        let file_name = &path.file_name();
        let Some(file_name) = file_name.to_str() else {
            return Err(CommandError::FileReadError(
                "Error leyendo directorio de branches".to_string(),
            ));
        };
        let mut file = fs::File::open(path.path()).map_err(|error| {
            CommandError::FileReadError(format!(
                "Error leyendo directorio de branches: {}",
                error.to_string()
            ))
        })?;
        let mut sha1 = String::new();
        file.read_to_string(&mut sha1).map_err(|error| {
            CommandError::FileReadError(format!(
                "Error leyendo directorio de branches: {}",
                error.to_string()
            ))
        })?;
        branches.insert(file_name.to_string(), sha1);
    }
    Ok(branches)
}

fn _update_remote_branches(
    server: &mut GitServer,
    repository_path: &str,
    repository_url: &str,
    base_path: &str,
) -> Result<(), CommandError> {
    let (_head_branch, branch_remote_refs) = server
        .explore_repository_upload_pack(&("/".to_owned() + repository_path), repository_url)?;
    Ok(for (sha1, mut ref_path) in branch_remote_refs {
        ref_path.replace_range(0..11, "");
        _update_ref(&base_path, &sha1, &ref_path)?;
    })
}

fn _update_ref(base_path: &str, sha1: &str, ref_name: &str) -> Result<(), CommandError> {
    let dir_path = format!("{}/.git/refs/remotes/origin/", base_path);
    let file_path = dir_path.to_owned() + ref_name;

    fs::create_dir_all(dir_path).map_err(|error| {
        CommandError::DirectoryCreationError(format!(
            "Error creando directorio de refs: {}",
            error.to_string()
        ))
    })?;
    let mut file = fs::OpenOptions::new()
        .create(true)
        .write(true)
        .open(&file_path)
        .map_err(|error| {
            CommandError::FileWriteError(format!(
                "Error guardando ref en {}: {}",
                file_path,
                &error.to_string()
            ))
        })?;
    file.write_all(sha1.as_bytes()).map_err(|error| {
        CommandError::FileWriteError("Error guardando ref:".to_string() + &error.to_string())
    })?;
    Ok(())
}<|MERGE_RESOLUTION|>--- conflicted
+++ resolved
@@ -2016,14 +2016,9 @@
             branches_with_their_last_hash = self.push_all_branch_hashes()?;
         } else {
             let current_branch = get_head_ref()?;
-<<<<<<< HEAD
-            branches_with_their_last_hash =
-                self.get_last_commit_hash_branch_local_remote(&current_branch.clone())?;
-=======
             let current_branch_name = current_branch[11..].to_string();
             let hash_commit = self.get_last_commit_hash_branch(&current_branch_name)?;
             branches_with_their_last_hash.push((current_branch, hash_commit));
->>>>>>> e53ad3d1
         }
         for branch_with_commit in branches_with_their_last_hash {
             rebuild_commits_tree(
