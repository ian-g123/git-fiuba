--- conflicted
+++ resolved
@@ -3493,7 +3493,6 @@
         Ok(())
     }
 
-<<<<<<< HEAD
     fn search_branch(
         &mut self,
         pseudo_commit: &str,
@@ -3545,7 +3544,7 @@
         }
         Ok(None)
     }
-=======
+
     // ----- Ls-tree -----
 
     /// Ejecuta el comando ls-tree en base a los flags usados.
@@ -3785,7 +3784,6 @@
         return Err(error);
     };
     Ok(tree)
->>>>>>> 07362f8e
 }
 
 // ----- Show-ref -----
