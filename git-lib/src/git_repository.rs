use std::{
    collections::{HashMap, HashSet},
    env,
    fs::{self, DirEntry, File, OpenOptions, ReadDir},
    io::{Read, Write},
    path::{Path, PathBuf},
    thread,
    time::Duration,
};

use chrono::{DateTime, Local};

use crate::{
    changes_controller_components::{
        changes_controller::ChangesController,
        changes_types::ChangeType,
        commit_format::CommitFormat,
        format::Format,
        long_format::{set_diverge_message, sort_hashmap_and_filter_unmodified, LongFormat},
        short_format::ShortFormat,
        working_tree::{build_working_tree, get_path_name},
    },
    command_errors::CommandError,
    config::Config,
    diff_components::merge::merge_content,
    join_paths,
    logger::Logger,
    objects::{
        author::Author,
        blob::Blob,
        commit_object::{
            sort_commits_ascending_date, sort_commits_descending_date,
            write_commit_tree_to_database, CommitObject,
        },
        git_object::{self, GitObject, GitObjectTrait},
        mode::Mode,
        proto_object::ProtoObject,
        tag_object::{self, TagObject},
        tree::Tree,
    },
    objects_database::ObjectsDatabase,
    server_components::git_server::GitServer,
    server_components::{
        history_analyzer::{get_analysis, rebuild_commits_tree},
        packfile_functions::make_packfile,
        packfile_object_type::PackfileObjectType,
    },
    staging_area_components::staging_area::StagingArea,
    utils::{aux::get_name, super_string::u8_vec_to_hex_string},
};

pub struct GitRepository<'a> {
    git_path: String,
    working_dir_path: String,
    logger: Logger,
    output: &'a mut dyn Write,
    bare: bool,
}

impl<'a> GitRepository<'a> {
    pub fn open(path: &str, output: &'a mut dyn Write) -> Result<GitRepository<'a>, CommandError> {
        let tentative_git_path = join_paths!(path, ".git").ok_or(
            CommandError::DirectoryCreationError("Error abriendo directorio .git".to_string()),
        )?;
        let (git_path, logger, bare) = if Path::new(&tentative_git_path).exists() {
            let logs_path = &join_paths!(tentative_git_path, "logs").ok_or(
                CommandError::DirectoryCreationError("Error creando archivo .git/logs".to_string()),
            )?;
            (tentative_git_path, Logger::new(&logs_path)?, false)
        } else {
            (path.to_string(), Logger::new_dummy(), true)
        };
        if !Path::new(&join_paths!(git_path, "objects").ok_or(
            CommandError::DirectoryCreationError("Error abriendo directorio .git".to_string()),
        )?)
        .exists()
        {
            println!(
                "No se encontro la carpeta {:?}",
                join_paths!(git_path, "objects")
            );
            return Err(CommandError::NotGitRepository);
        }

        Ok(GitRepository {
            git_path: git_path,
            working_dir_path: path.to_string(),
            logger,
            output,
            bare,
        })
    }

    pub fn init(
        path: &str,
        branch_name: &str,
        bare: bool,
        output: &'a mut dyn Write,
    ) -> Result<GitRepository<'a>, CommandError> {
        let (git_path, logger) = if bare {
            (path.to_string(), Logger::new_dummy())
        } else {
            let tentative_git_path = join_paths!(path, ".git").ok_or(
                CommandError::DirectoryCreationError("Error creando directorio .git".to_string()),
            )?;
            let logs_path = &join_paths!(tentative_git_path, "logs").ok_or(
                CommandError::DirectoryCreationError("Error creando archivo .git/logs".to_string()),
            )?;
            (tentative_git_path, Logger::new(&logs_path)?)
        };

        let mut repo = GitRepository {
            git_path,
            working_dir_path: path.to_string(),
            logger,
            output,
            bare,
        };
        repo.create_files_and_dirs(branch_name)?;
        Ok(repo)
    }

    fn create_files_and_dirs(&mut self, branch_name: &str) -> Result<(), CommandError> {
        self.create_dirs()?;
        self.create_files(branch_name)?;
        let output_text = format!(
            "Initialized empty Git repository in {}",
            &self.working_dir_path
        );
        let _ = writeln!(self.output, "{}", output_text);
        Ok(())
    }

    fn create_dirs(&self) -> Result<(), CommandError> {
        if fs::create_dir_all(&self.git_path).is_err() {
            return Err(CommandError::DirectoryCreationError(
                self.git_path.to_owned(),
            ));
        }
        // let git_path = if bare {
        //     path.to_string()
        // } else {
        //     join_paths!(path.to_string(), ".git").ok_or(CommandError::DirectoryCreationError(
        //         "Error creando arc".to_string(),
        //     ))?
        // };
        self.create_dir(&self.git_path, "objects".to_string())?;
        self.create_dir(&self.git_path, "objects/info".to_string())?;
        self.create_dir(&self.git_path, "objects/pack".to_string())?;
        self.create_dir(&self.git_path, "refs".to_string())?;
        self.create_dir(&self.git_path, "refs/tags".to_string())?;
        self.create_dir(&self.git_path, "refs/heads".to_string())?;
        self.create_dir(&self.git_path, "branches".to_string())?;
        Ok(())
    }

    fn create_dir(&self, path: &str, name: String) -> Result<(), CommandError> {
        let path_complete = join_paths!(path, name).ok_or(CommandError::DirectoryCreationError(
            "Error creando directorio".to_string(),
        ))?;
        if fs::create_dir_all(&path_complete).is_ok() {
            Ok(())
        } else {
            Err(CommandError::DirectoryCreationError(path_complete))
        }
    }

    fn create_files(&self, branch_name: &str) -> Result<(), CommandError> {
        let name = "HEAD".to_string();
        let branch_name = branch_name;
        if fs::create_dir_all(&self.git_path).is_ok() {
            let path_complete = join_paths!(&self.git_path, name).ok_or(
                CommandError::FileCreationError("Error creando un archivo".to_string()),
            )?;
            match File::create(&path_complete) {
                Ok(mut archivo) => {
                    let texto = format!("ref: refs/heads/{}", branch_name.to_string());
                    let _: Result<(), CommandError> = match archivo.write_all(texto.as_bytes()) {
                        Ok(_) => Ok(()),
                        Err(err) => Err(CommandError::FileWriteError(err.to_string())),
                    };
                }
                Err(err) => return Err(CommandError::FileCreationError(err.to_string())),
            };
        } else {
            return Err(CommandError::DirectoryCreationError(
                self.git_path.to_string(),
            ));
        }
        Ok(())
    }

    pub fn hash_object(&mut self, mut object: GitObject, write: bool) -> Result<(), CommandError> {
        let hex_string = u8_vec_to_hex_string(&mut object.get_hash()?);
        if write {
            self.db()?.write(&mut object, false, &mut self.logger)?;
            self.logger
                .log(&format!("Writen object to database in {:?}", hex_string));
        }
        let _ = writeln!(self.output, "{}", hex_string);

        Ok(())
    }

    pub fn print_error_merge_conflicts(&mut self) -> Result<String, CommandError> {
        let staging_area = self.staging_area()?;
        let merge_conflicts = staging_area.get_unmerged_files();
        let files_merge_conflict = merge_conflicts.keys().cloned().collect::<HashSet<String>>();

        let mut files_merge_conflicts_message = String::new();
        for file in files_merge_conflict {
            files_merge_conflicts_message.push_str(&format!("{} needs merge\n", file));
        }

        let message = format!(
            "{}\nYou must edit all merge conflicts and then\nmark them as resolved using git add",
            files_merge_conflicts_message
        );
        Ok(message)
    }

    pub fn rebase_abort(&mut self) -> Result<(), CommandError> {
        let rebase_merge_path = join_paths!(self.git_path, "rebase-merge").ok_or(
            CommandError::DirectoryCreationError("Error creando directorio".to_string()),
        )?;

        // obtenemos los commits done
        let commits_todo = self.get_commits_todo()?;
        let last_commit_hash = commits_todo[commits_todo.len() - 1].to_owned().0;

        let branch_path = self.get_branch_path_for_rebase()?;

        self.set_branch_commit_to(branch_path, &last_commit_hash)?;

        let mut binding = self
            .db()?
            .read_object(&last_commit_hash, &mut self.logger)?;
        let main_commit = binding
            .as_mut_commit()
            .ok_or(CommandError::DirectoryCreationError(
                "Error creando directorio".to_string(),
            ))?;

        let Some(source_tree) = main_commit.get_tree() else {
            return Err(CommandError::RebaseError(
                "No hay árbol commit en abort".to_string(),
            ))?;
        };

        let biding = self.db()?;
        self.restore(source_tree.to_owned(), Some(biding))?;

        self.delete_file("MERGE_MSG")?;
        self.delete_file("MERGE_HEAD")?;
        self.delete_file("AUTO_MERGE")?;

        fs::remove_dir_all(&rebase_merge_path).map_err(|_| {
            CommandError::DirectoryCreationError("Error borrando directorio".to_string())
        })?;
        Ok(())
    }

    pub fn initialize_rebase(
        &mut self,
        topic_branch: String,
        main_branch: String,
    ) -> Result<(), CommandError> {
        let last_hash_topic_branch = self.get_last_commit_hash_branch(&topic_branch)?;
        let last_hash_main_branch = self.get_last_commit_hash_branch(&main_branch)?;

        let (mut common_ancestor, _, _) =
            self.get_common_ancestor(&last_hash_topic_branch, &last_hash_main_branch)?;

        let common_string_hash = common_ancestor.get_hash_string()?;
        let mut ancestor_hash_to_look_for = HashSet::new();
        ancestor_hash_to_look_for.insert(common_string_hash);

        let mut commits_main = self
            .get_commits_until_ancestor(last_hash_main_branch, ancestor_hash_to_look_for.clone())?;
        let mut commits_topic =
            self.get_commits_until_ancestor(last_hash_topic_branch, ancestor_hash_to_look_for)?;

        sort_commits_ascending_date(&mut commits_main);
        sort_commits_ascending_date(&mut commits_topic);

        let commits_todo = self.initialize_commits_todo(commits_main, commits_topic)?;
        let first_hash_commit_todo = &commits_todo[0].0;
        let mut first_commit_todo = self
            .db()?
            .read_object(&first_hash_commit_todo, &mut self.logger)?;
        let first_commit_todo =
            first_commit_todo
                .as_mut_commit()
                .ok_or(CommandError::DirectoryCreationError(
                    "Error creando directorio".to_string(),
                ))?;
        let commits_done = vec![(
            common_ancestor.get_hash_string()?,
            common_ancestor.get_message(),
        )];

        //self.checkout(&topic_branch, false)?;
        self.make_rebase_merge_directory(
            commits_todo,
            commits_done,
            first_commit_todo,
            Some(main_branch),
        )?;

        let path_to_branch = self.get_branch_path_for_rebase()?;
        let path_to_branch2 = path_to_branch.clone();

        let branch_name =
            path_to_branch2
                .split("/")
                .last()
                .ok_or(CommandError::DirectoryCreationError(
                    "Error creando directorio".to_string(),
                ))?;

        let topic_hash = self.get_last_commit_hash_branch(&topic_branch)?;
        //let topic_hash = topic_hash.ok_or(CommandError::RebaseContinueError)?;

        self.set_branch_commit_to(path_to_branch, &topic_hash)?;

        self.checkout(branch_name, false)?;

        self.rebase_continue()?;
        Ok(())
    }

    fn initialize_commits_todo(
        &mut self,
        mut commits_main: Vec<(CommitObject, Option<String>)>,
        commits_topic: Vec<(CommitObject, Option<String>)>,
    ) -> Result<Vec<(String, String)>, CommandError> {
        let mut verify = true;
        let mut commits_todo = Vec::new();
        for i in 0..commits_main.len() {
            if i < commits_topic.len() && verify {
                let Some(tree_main) = commits_main[i].0.get_tree() else {
                    return Err(CommandError::DirectoryCreationError(
                        "Error creando directorio".to_string(),
                    ));
                };
                let mut tree_main = tree_main.clone();
                let Some(tree_topic) = commits_topic[i].0.get_tree() else {
                    return Err(CommandError::DirectoryCreationError(
                        "Error creando directorio".to_string(),
                    ));
                };
                let mut tree_topic = tree_topic.clone();
                if tree_main.get_hash() == tree_topic.get_hash() {
                    continue;
                } else {
                    verify = false;
                }
            }
            commits_todo.push((
                commits_main[i].0.get_hash_string()?,
                commits_main[i].0.get_message(),
            ));
        }
        Ok(commits_todo)
    }

    fn get_commits_until_ancestor(
        &mut self,
        last_hash_commit: String,
        hash_to_look_for: HashSet<String>,
    ) -> Result<Vec<(CommitObject, Option<String>)>, CommandError> {
        let db = self.db()?;
        let mut commits_map_topic = HashMap::new();
        rebuild_commits_tree(
            &db,
            &last_hash_commit,
            &mut commits_map_topic,
            None,
            false,
            &hash_to_look_for,
            true,
            &mut self.logger(),
        )?;
        Ok(commits_map_topic.drain().map(|(_, v)| v).collect())
    }

    fn make_rebase_merge_directory(
        &mut self,
        commits_todo: Vec<(String, String)>, // Vec<(hash, message)> del commit
        commits_done: Vec<(String, String)>, // Vec<(hash, message)> del commit
        first_commit_todo: &mut CommitObject,
        branch_name_op: Option<String>,
    ) -> Result<(), CommandError> {
        // directorio rebase-merge
        let rebase_merge_path = join_paths!(self.git_path, "rebase-merge").ok_or(
            CommandError::DirectoryCreationError("Error creando directorio".to_string()),
        )?;
        if !fs::create_dir_all(&rebase_merge_path).is_ok() {
            return Err(CommandError::DirectoryCreationError(rebase_merge_path));
        }
        let git_path = self.git_path.clone();

        // archivo message
        write_file_with(
            &git_path,
            "rebase-merge/message",
            first_commit_todo.get_message(),
        )?;

        // archivo head-name
        if branch_name_op.is_some() {
            let branch_name = match branch_name_op {
                Some(branch_name) => branch_name,
                None => "".to_string(),
            };
            let head_name = format!("refs/heads/{}", branch_name);
            write_file_with(&git_path, "rebase-merge/head-name", head_name)?;
        }

        // archivo git-rebase-todo
        let mut pick_hash_message = String::new();
        for (hash, message) in &commits_todo {
            pick_hash_message.push_str(&format!("pick {} {}\n", hash, message));
        }
        write_file_with(&git_path, "rebase-merge/git-rebase-todo", pick_hash_message)?;

        // archivo done
        let mut pick_hash_message = String::new();
        for (hash, message) in commits_done {
            pick_hash_message.push_str(&format!("pick {} {}\n", hash, message));
        }
        write_file_with(&git_path, "rebase-merge/done", pick_hash_message)?;

        // archivo REBASE_HEAD
        let commit_hash = commits_todo[0].0.clone();
        write_file_with(&git_path, "rebase-merge/REBASE_HEAD", commit_hash)?;

        // archivo author-script
        let author = first_commit_todo.get_author();
        let author_str = author.name;
        let email = author.email;
        let timestamp = first_commit_todo.get_timestamp();
        let author_script = format!(
            "GIT_AUTHOR_NAME='{}'\nGIT_AUTHOR_EMAIL='{}'\nGIT_AUTHOR_DATE='{}'",
            author_str, email, timestamp
        );
        write_file_with(&git_path, "rebase-merge/author-script", author_script)?;
        Ok(())
    }

    fn rebase_continue(&mut self) -> Result<String, CommandError> {
        // se fija si hay conflictos
        if self.staging_area()?.has_conflicts() {
            return Err(CommandError::RebaseContinueError);
        }
        // obtenemos los commits todo y los commits done

        let mut commits_todo = self.get_commits_todo()?;

        let mut commits_done = self.get_commits_done()?;

        // si no hay commits todo, termina el rebase
        if commits_todo.len() == 0 {
            let path_to_branch = self.get_branch_path_for_rebase()?;
            let branch_name =
                path_to_branch
                    .split("/")
                    .last()
                    .ok_or(CommandError::DirectoryCreationError(
                        "Error creando directorio".to_string(),
                    ))?;
            // self.checkout(branch_name, false)?;
            let rebase_merge_path = join_paths!(self.git_path, "rebase-merge").ok_or(
                CommandError::DirectoryCreationError("Error creando directorio".to_string()),
            )?;
            fs::remove_dir_all(&rebase_merge_path).map_err(|_| {
                CommandError::DirectoryCreationError("Error borrando directorio".to_string())
            })?;
            return Ok(branch_name.to_string());
        }

        // si hay commits todo, hace el merge de los dos commits (el usuario tiene que resolverlos)
        let branch_path_main = self.get_branch_path_for_rebase()?;
        let branch_name_main = self.get_branch_name(branch_path_main)?;
        //let topic_hash = self.get_last_commit_hash()?;
        let topic_hash = self.get_last_commit_hash_branch(&branch_name_main)?;

        //let topic_hash = topic_hash.ok_or(CommandError::RebaseContinueError)?;
        let mut binding = self.db()?.read_object(&topic_hash, &mut self.logger)?;
        let topic_commit = binding
            .as_mut_commit()
            .ok_or(CommandError::DirectoryCreationError(
                "Error creando directorio".to_string(),
            ))?;
        let main_hash = &commits_todo[0].0;
        let mut binding = self.db()?.read_object(&main_hash, &mut self.logger)?;
        let main_commit = binding
            .as_mut_commit()
            .ok_or(CommandError::DirectoryCreationError(
                "Error creando directorio".to_string(),
            ))?;

        let ancestor_hash = &commits_done[commits_done.len() - 1].0;
        let mut binding = self.db()?.read_object(&ancestor_hash, &mut self.logger)?;
        let ancestor_commit =
            binding
                .as_mut_commit()
                .ok_or(CommandError::DirectoryCreationError(
                    "Error creando directorio".to_string(),
                ))?;
        self.merge_two_commits_rebase(topic_commit, main_commit, ancestor_commit)?;

        // si hay conflictos, el usuario los tiene que resolver
        if self.staging_area()?.has_conflicts() {
            return Err(CommandError::RebaseMergeConflictsError);
        }

        // si no hay conflictos, sigue con el rebase_continue
        commits_done.push(commits_todo.remove(0));

        // si no hay commits todo, termina el rebase
        if commits_todo.len() == 0 {
            let path_to_branch = self.get_branch_path_for_rebase()?;
            let branch_name =
                path_to_branch
                    .split("/")
                    .last()
                    .ok_or(CommandError::DirectoryCreationError(
                        "Error creando directorio".to_string(),
                    ))?;
            let rebase_merge_path = join_paths!(self.git_path, "rebase-merge").ok_or(
                CommandError::DirectoryCreationError("Error creando directorio".to_string()),
            )?;
            fs::remove_dir_all(&rebase_merge_path).map_err(|_| {
                CommandError::DirectoryCreationError("Error borrando directorio".to_string())
            })?;
            // self.checkout(branch_name, false)?;
            return Ok(branch_name.to_string());
        }

        self.make_rebase_merge_directory(commits_todo, commits_done, topic_commit, None)?;
        return self.rebase_continue();
    }

    fn get_commits_todo(&mut self) -> Result<Vec<(String, String)>, CommandError> {
        let commit_todo_path = self.git_path.clone() + "/rebase-merge/git-rebase-todo";
        Ok(get_commits_rebase_merge(&commit_todo_path)?)
    }

    fn get_commits_done(&mut self) -> Result<Vec<(String, String)>, CommandError> {
        let commit_done_path = self.git_path.clone() + "/rebase-merge/done";
        Ok(get_commits_rebase_merge(&commit_done_path)?)
    }

    pub fn add(&mut self, pathspecs: Vec<String>) -> Result<(), CommandError> {
        let last_commit = &self.get_last_commit_tree()?;
        let mut staging_area = StagingArea::open(&self.git_path)?;
        let mut pathspecs_clone: Vec<String> = pathspecs.clone();
        let mut position = 0;
        for pathspec in &pathspecs {
            if !Path::new(pathspec).exists() {
                if !self.is_in_last_commit_from_path(pathspec, last_commit) {
                    return Err(CommandError::FileOpenError(format!(
                        "No existe el archivo o directorio: {:?}",
                        pathspec
                    )));
                }
                staging_area.remove(pathspec);
                pathspecs_clone.remove(position);
                continue;
            }
            position += 1;
        }

        for pathspec in pathspecs_clone.iter() {
            self.add_path(pathspec, &mut staging_area)?
        }
        staging_area.save()?;
        Ok(())
    }

    pub fn rm(
        &mut self,
        pathspecs: Vec<String>,
        force: bool,
        recursive: bool,
    ) -> Result<(), CommandError> {
        if !self.working_dir_path.is_empty() {
            todo!("rm en subdirectorios")
        }
        for pathspec in &pathspecs {
            if !Path::new(pathspec).exists() {
                return Err(CommandError::FileOpenError(format!(
                    "No existe el archivo o directorio: {:?}",
                    pathspec
                )));
            }
            self.verifies_directory(pathspec, recursive)?;
        }

        let mut staging_area = StagingArea::open(&self.git_path)?;
        for pathspec in &pathspecs {
            self.run_for_path_rm(pathspec, force, &mut staging_area)?
        }
        staging_area.save()?;
        Ok(())
    }

    fn verifies_directory(&self, pathspec: &String, recursive: bool) -> Result<(), CommandError> {
        let path = Path::new(pathspec);
        if path.is_dir() && !recursive {
            return Err(CommandError::NotRecursive(pathspec.clone()));
        }
        Ok(())
    }

    fn run_for_path_rm(
        &mut self,
        path: &str,
        force: bool,
        staging_area: &mut StagingArea,
    ) -> Result<(), CommandError> {
        let path = Path::new(path);
        let path_str = &get_path_str(path.to_path_buf())?;

        if path.is_file() {
            self.run_for_file_rm(path_str, force, staging_area)?;
            return Ok(());
        } else {
            self.run_for_dir_rm(path_str, force, staging_area)?;
        }
        Ok(())
    }

    fn run_for_file_rm(
        &mut self,
        path: &str,
        force: bool,
        staging_area: &mut StagingArea,
    ) -> Result<(), CommandError> {
        if !force {
            self.verifies_version_of_index(path, staging_area)?;
        }

        staging_area.remove_from_stagin_area(path, &mut self.logger)?;

        fs::remove_file(path).map_err(|_| {
            CommandError::FileOpenError(format!("No existe el archivo: {:?}", path))
        })?;

        Ok(())
    }

    /// Verifica que la versión del commit anterior sea la misma. Los archivos que se eliminan
    /// deben ser idénticos al últmo commit, y no se pueden haber agregado nuevas versiones
    /// de este al index."
    fn verifies_version_of_index(
        &mut self,
        path: &str,
        staging_area: &mut StagingArea,
    ) -> Result<(), CommandError> {
        let mut tree_last_commit = match self.get_last_commit_tree()? {
            Some(tree_last_commit_box) => tree_last_commit_box,
            None => return Err(CommandError::RmFromStagingAreaError(path.to_string())),
        };
        let actual_hash = staging_area.get_hash_from_path(path)?;
        let (exist, name_blob) =
            tree_last_commit.has_blob_from_hash(&actual_hash, &mut self.logger)?;
        if exist && name_blob != get_name(path)? {
            return Err(CommandError::RmFromStagingAreaError(path.to_string()));
        }
        return Ok(());
    }

    pub fn remove_cached(&mut self, pathspecs: Vec<String>) -> Result<(), CommandError> {
        let mut tree_last_commit = match self.get_last_commit_tree() {
            Ok(Some(tree_last_commit_box)) => tree_last_commit_box,
            _ => {
                return Err(CommandError::RmFromStagingAreaError(
                    "Error abriendo el último commit".to_string(),
                ))
            }
        };

        let mut staging_area = match StagingArea::open(&self.git_path) {
            Ok(staging_area) => staging_area,
            _ => {
                return Err(CommandError::RmFromStagingAreaError(
                    "Error abriendo el último commit".to_string(),
                ))
            }
        };

        for relative_path in &pathspecs {
            if staging_area.is_in_staging_area(&relative_path.to_string()) {
                let git_object_option = tree_last_commit.get_object_from_path(relative_path);
                if let Some(mut git_object) = git_object_option {
                    let actual_hash_lc = match git_object.get_hash_string() {
                        Ok(hash) => hash,
                        _ => {
                            return Err(CommandError::RmFromStagingAreaError(
                                "Error abriendo el último commit".to_string(),
                            ))
                        }
                    };
                    staging_area.add(&self.working_dir_path, relative_path, &actual_hash_lc)?;
                } else {
                    staging_area.remove(relative_path);
                }
            }
        }
        if staging_area.save().is_err() {
            println!("Error al guardar el staging area");
        };
        Ok(())
    }

    fn run_for_dir_rm(
        &mut self,
        path_str: &String,
        force: bool,
        staging_area: &mut StagingArea,
    ) -> Result<(), CommandError> {
        // let read_dir = self.read_dir(&join_paths!(self.working_dir_path, path_str).ok_or(
        //     CommandError::DirectoryCreationError("Error abriendo directorio".to_string()),
        // )?)?;
        let read_dir = self.read_dir(path_str)?;

        for entry in read_dir {
            match entry {
                Ok(entry) => self.try_run_for_path_rm(entry, force, staging_area)?,
                Err(error) => {
                    self.logger.log(&format!("Error en entry: {:?}", error));
                    return Err(CommandError::FileOpenError(error.to_string()));
                }
            }
        }
        Ok(())
    }

    fn try_run_for_path_rm(
        &mut self,
        entry: DirEntry,
        force: bool,
        staging_area: &mut StagingArea,
    ) -> Result<(), CommandError> {
        let path = entry.path();

        let Some(path_str) = path.to_str() else {
            return Err(CommandError::FileOpenError(
                "No se pudo convertir el path a str".to_string(),
            ));
        };

        if self.should_ignore(path_str) {
            return Ok(());
        }

        self.logger.log(&format!("entry: {:?}", path_str));
        self.run_for_path_rm(path_str, force, staging_area)?;
        Ok(())
    }

    fn add_path(&mut self, path: &str, staging_area: &mut StagingArea) -> Result<(), CommandError> {
        let path = Path::new(path);
        let path_str = &Self::get_path_str(path)?;
        let path_str = join_paths!(self.working_dir_path, path_str).ok_or(
            CommandError::DirectoryCreationError("Error abriendo directorio".to_string()),
        )?;

        if path.is_file() {
            self.add_file(&path_str, staging_area)?;
            return Ok(());
        } else {
            self.add_dir(&path_str, staging_area)?;
        }
        Ok(())
    }
    fn add_dir(
        &mut self,
        path_str: &str,
        staging_area: &mut StagingArea,
    ) -> Result<(), CommandError> {
        let entries = self.read_dir(&path_str.to_string())?;
        for entry in entries {
            match entry {
                Ok(entry) => self.try_run_for_path(entry, staging_area)?,
                Err(error) => {
                    self.log(&format!("Error in entry: {:?}", error));
                    return Err(CommandError::FileOpenError(error.to_string()));
                }
            }
        }
        Ok(())
    }

    fn should_ignore(&self, path_str: &str) -> bool {
        path_str.starts_with("./.git") || path_str.starts_with(".git")
    }

    fn try_run_for_path(
        &mut self,
        entry: DirEntry,
        staging_area: &mut StagingArea,
    ) -> Result<(), CommandError> {
        let path = entry.path();
        let Some(path_str) = path.to_str() else {
            return Err(CommandError::FileOpenError(
                "No se pudo convertir el path a str".to_string(),
            ));
        };
        let path_str_r = if self.working_dir_path.is_empty() {
            path_str.to_string()
        } else {
            path_str[(self.working_dir_path.len() + 1)..].to_string()
        };
        if self.should_ignore(&path_str_r) {
            return Ok(());
        }
        self.add_path(&path_str_r, staging_area)?;
        Ok(())
    }

    fn read_dir(&mut self, path_str: &String) -> Result<ReadDir, CommandError> {
        match fs::read_dir(path_str) {
            Ok(read_dir) => Ok(read_dir),
            Err(error) => {
                self.logger.log(&format!(
                    "Error en read_dir: {error} desde {:?}",
                    env::current_dir()
                ));
                Err(CommandError::FileOpenError(error.to_string()))
            }
        }
    }

    fn get_path_str(path: &Path) -> Result<String, CommandError> {
        let Some(path_str) = path.to_str() else {
            return Err(CommandError::FileOpenError(
                "No se pudo convertir el path a str".to_string(),
            ));
        };
        Ok(path_str.to_string())
    }

    pub fn add_file(
        &mut self,
        path: &str,
        staging_area: &mut StagingArea,
    ) -> Result<(), CommandError> {
        let blob = Blob::new_from_path(path.to_string())?;
        let mut git_object: GitObject = Box::new(blob);
        let hex_str = self.db()?.write(&mut git_object, false, &mut self.logger)?;
        self.log(&format!("File {} (hash: {}) added to index", path, hex_str));
        staging_area.add(&self.working_dir_path, path, &hex_str)?;
        Ok(())
    }

    fn is_in_last_commit_from_path(&mut self, path: &str, commit_tree: &Option<Tree>) -> bool {
        if let Some(tree) = commit_tree {
            return tree.has_blob_from_path(path, &mut self.logger);
        }
        false
    }

    pub fn is_in_last_commit_from_hash(
        &mut self,
        blob_hash: String,
    ) -> Result<(bool, String), CommandError> {
        if let Some(mut tree) = self.get_last_commit_tree()? {
            return Ok(tree.has_blob_from_hash(&blob_hash, &mut self.logger)?);
        }
        Ok((false, "".to_string()))
    }

    pub fn display_type_from_hash(&mut self, hash: &str) -> Result<(), CommandError> {
        git_object::display_type_from_hash(&self.db()?, self.output, hash, &mut self.logger)
    }

    pub fn display_size_from_hash(&mut self, hash: &str) -> Result<(), CommandError> {
        git_object::display_size_from_hash(&self.db()?, self.output, hash, &mut self.logger)
    }

    pub fn display_from_hash(&mut self, hash: &str) -> Result<(), CommandError> {
        git_object::display_from_hash(&self.db()?, self.output, hash, &mut self.logger)
    }

    // ----- Commit -----

    /// Hace un commit con los files pasados al comando.
    pub fn commit_files(
        &mut self,
        message: String,
        files: &Vec<String>,
        dry_run: bool,
        reuse_commit_info: Option<String>,
        quiet: bool,
    ) -> Result<(), CommandError> {
        let mut staging_area = self.staging_area()?;
        self.update_staging_area_files(&files, &mut staging_area)?;

        self.commit_priv(
            message,
            &mut staging_area,
            files,
            dry_run,
            reuse_commit_info,
            quiet,
        )
    }

    /// Incluye en el commit la versión del working tree de todos los archivos conocidos por git.
    pub fn commit_all(
        &mut self,
        message: String,
        files: &Vec<String>,
        dry_run: bool,
        reuse_commit_info: Option<String>,
        quiet: bool,
    ) -> Result<(), CommandError> {
        let mut staging_area = self.staging_area()?;
        self.run_all_config(&mut staging_area)?;

        self.commit_priv(
            message,
            &mut staging_area,
            files,
            dry_run,
            reuse_commit_info,
            quiet,
        )
    }

    /// Crea un Commit.
    pub fn commit(
        &mut self,
        message: String,
        files: &Vec<String>,
        dry_run: bool,
        reuse_commit_info: Option<String>,
        quiet: bool,
    ) -> Result<(), CommandError> {
        self.log("Running commit");
        let mut staging_area = self.staging_area()?;
        self.commit_priv(
            message,
            &mut staging_area,
            files,
            dry_run,
            reuse_commit_info,
            quiet,
        )
    }

    /// Si se han introducido paths como argumentos del comando, se eliminan los cambios
    /// guardados en el Staging Area y se agregan los nuevos.\
    /// Estos archivos deben ser reconocidos por git.
    fn update_staging_area_files(
        &mut self,
        files: &Vec<String>,
        staging_area: &mut StagingArea,
    ) -> Result<(), CommandError> {
        self.log("Running pathspec configuration");

        for path in files.iter() {
            self.log(&format!("Updating: {}", path));
            if !Path::new(path).exists() {
                staging_area.remove(path);
            } else if !self.is_untracked(path, &staging_area)? {
                self.log(&format!("It's untracked: {}", path));

                self.add_file(path, staging_area)?;
            } else {
                return Err(CommandError::UntrackedError(path.to_owned()));
            }
        }
        self.log("Saving staging area changes");

        staging_area.save()?;

        Ok(())
    }

    /// Guarda en el staging area todos los archivos modificados y elimina los borrados.\
    /// Los archivos untracked no se guardan.
    fn run_all_config(&mut self, staging_area: &mut StagingArea) -> Result<(), CommandError> {
        self.log("Running 'all' configuration\n");
        let files = &staging_area.get_files();
        for (path, _) in files {
            if !Path::new(&path).exists() {
                staging_area.remove(&path);
            }
        }

        self.log("Saving entries\n");

        self.save_entries("./", staging_area, files)?;
        staging_area.save()?;
        Ok(())
    }

    /// Ejecuta la creación del Commit.
    fn commit_priv(
        &mut self,
        message: String,
        staging_area: &mut StagingArea,
        files: &Vec<String>,
        dry_run: bool,
        reuse_commit_info: Option<String>,
        quiet: bool,
    ) -> Result<(), CommandError> {
        if self.is_merge()? && staging_area.has_conflicts() {
            return Err(CommandError::MergeConflictsCommit);
        }

        let last_commit_tree = self.get_last_commit_tree()?;
        self.log("Checking if index is empty");
        if !staging_area.has_changes(&self.db()?, &last_commit_tree, &mut self.logger)? {
            self.logger.log("Nothing to commit");
            self.status_long_format(true)?;
            return Ok(());
        }

        let last_commit_hash = self.get_last_commit_hash()?;

        let mut parents: Vec<String> = Vec::new();
        if let Some(padre) = last_commit_hash {
            parents.push(padre);
        }

        let mut staged_tree = {
            if files.is_empty() {
                staging_area.get_working_tree_staged(&mut self.logger)?
            } else {
                staging_area.get_working_tree_staged_bis(
                    &last_commit_tree,
                    &mut self.logger,
                    files.clone(),
                )?
            }
        };
        let commit: CommitObject =
            self.get_commit(&message, parents, staged_tree.to_owned(), reuse_commit_info)?;

        let mut git_object: GitObject = Box::new(commit);
        let current_branch = &self.get_current_branch_name()?;
        if !dry_run {
            write_commit_tree_to_database(&mut self.db()?, &mut staged_tree, &mut self.logger)?;
            let commit_hash = self.db()?.write(&mut git_object, false, &mut self.logger)?;
            update_last_commit(&commit_hash)?;

            self.logger.log("Last commit updated");
            if !quiet {
                CommitFormat::show(
                    &staging_area,
                    &self.db()?,
                    &mut self.logger,
                    last_commit_tree,
                    &commit_hash,
                    current_branch,
                    &message,
                    &mut self.output,
                    &self.git_path,
                    &self.working_dir_path,
                )?;
            }
        } else {
            self.status_long_format(true)?;
        }

        Ok(())
    }

    /// Obtiene el objeto Commit y lo devuelve.
    fn get_commit(
        &mut self,
        message: &str,
        parents: Vec<String>,
        staged_tree: Tree,
        reuse_commit_info: Option<String>,
    ) -> Result<CommitObject, CommandError> {
        let commit: CommitObject = {
            if let Some(commit_hash) = &reuse_commit_info {
                self.get_reused_commit(commit_hash.to_string(), parents, staged_tree)?
            } else {
                self.create_new_commit(message.to_owned(), parents, staged_tree)?
            }
        };
        Ok(commit)
    }

    /// Crea un nuevo objeto Commit a partir de la información pasada.
    fn create_new_commit(
        &mut self,
        message: String,
        parents: Vec<String>,
        staged_tree: Tree,
    ) -> Result<CommitObject, CommandError> {
        let config = Config::open(&self.git_path)?;
        let Some(author_email) = config.get("user", "email") else {
            return Err(CommandError::UserConfigurationError);
        };
        let Some(author_name) = config.get("user", "name") else {
            return Err(CommandError::UserConfigurationError);
        };
        let author = Author::new(author_name, author_email);
        let commiter = Author::new(author_name, author_email);
        let datetime: DateTime<Local> = Local::now();
        let timestamp = datetime.timestamp();
        let offset = datetime.offset().local_minus_utc() / 60;
        let commit = CommitObject::new_from_tree(
            parents,
            message,
            author,
            commiter,
            timestamp,
            offset,
            staged_tree,
            None,
        )?;
        Ok(commit)
    }

    /// Crea un objeto Commit a partir de los datos de otro Commit.
    fn get_reused_commit(
        &mut self,
        commit_hash: String,
        parents: Vec<String>,
        staged_tree: Tree,
    ) -> Result<CommitObject, CommandError> {
        let mut other_commit = self.db()?.read_object(&commit_hash, &mut self.logger)?;
        let hash_commit = other_commit.get_hash()?;
        if let Some((message, author, committer, timestamp, offset)) =
            other_commit.get_info_commit()
        {
            let commit = CommitObject::new_from_tree(
                parents,
                message,
                author,
                committer,
                timestamp,
                offset,
                staged_tree,
                Some(hash_commit),
            )?;
            return Ok(commit);
        }
        Err(CommandError::CommitLookUp(commit_hash))
    }

    /// Devuelve true si hay un merge en proceso.
    fn is_merge(&self) -> Result<bool, CommandError> {
        let path = join_paths!(self.git_path, "MERGE_HEAD").ok_or(CommandError::FileNameError)?;
        if Path::new(&path).exists() {
            return Ok(true);
        }
        Ok(false)
    }

    // ----- Status -----

    /// Compara los commits entre la rama local y la remota.
    fn get_commits_ahead_and_behind_remote(
        &mut self,
        branch: &str,
    ) -> Result<(bool, usize, usize), CommandError> {
        let remote_branches = match self.remote_branches() {
            Ok(remote_branches) => {
                if remote_branches.is_empty() {
                    return Ok((false, 0, 0));
                }
                remote_branches
            }
            Err(_) => {
                return Ok((false, 0, 0));
            }
        };
        let commit_head = self.get_last_commit_hash()?;
        let commit_remote = remote_branches.get(branch);
        let common_hash = match (commit_head.clone(), commit_remote) {
            (Some(head), Some(remote)) => {
                let (mut common, _, _) = self.get_common_ancestor(remote, &head)?;
                common.get_hash_string()?
            }
            _ => "".to_string(),
        };
        let (ahead, behind) =
            self.count_commits_ahead_and_behind(commit_remote, commit_head, &common_hash)?;
        Ok((true, ahead, behind))
    }

    /// Ejecuta el comando Status con Long Format.
    pub fn status_long_format(&mut self, commit_output: bool) -> Result<(), CommandError> {
        let index = self.staging_area()?;
        let branch = self.get_current_branch_name()?;
        let long_format = LongFormat;
        let last_commit_tree = self.get_last_commit_tree()?;
        let merge = self.is_merge()?;
        let diverge_info = self.get_commits_ahead_and_behind_remote(&branch)?;

        long_format.show(
            &self.db()?,
            &self.git_path,
            &self.working_dir_path,
            last_commit_tree,
            &mut self.logger,
            &mut self.output,
            &branch,
            commit_output,
            merge,
            diverge_info,
            &index,
        )
    }

    /// Ejecuta el comando Status con Short Format.
    pub fn status_short_format(&mut self, commit_output: bool) -> Result<(), CommandError> {
        let branch = self.get_current_branch_name()?;
        let short_format = ShortFormat;
        let last_commit_tree = self.get_last_commit_tree()?;
        let merge = self.is_merge()?;
        let diverge_info = self.get_commits_ahead_and_behind_remote(&branch)?;
        let index = self.staging_area()?;

        short_format.show(
            &self.db()?,
            &self.git_path,
            &self.working_dir_path,
            last_commit_tree,
            &mut self.logger,
            &mut self.output,
            &branch,
            commit_output,
            merge,
            diverge_info,
            &index,
        )
    }

    /// Cuenta los commits en que divergen la rama local y la remota.
    fn count_commits_ahead_and_behind(
        &mut self,
        commit_destin_str: Option<&String>,
        commit_head_str: Option<String>,
        common_hash: &str,
    ) -> Result<(usize, usize), CommandError> {
        let mut head_branch_tips: Vec<String> = Vec::new();
        if let Some(head) = commit_head_str {
            if head != common_hash {
                head_branch_tips.push(head.to_string())
            }
        }
        let mut destin_branch_tips: Vec<String> = Vec::new();

        if let Some(destin) = commit_destin_str {
            if destin != common_hash {
                destin_branch_tips.push(destin.to_string())
            }
        }
        let mut ahead = 0;
        let mut behind = 0;
        let db = self.db()?;
        loop {
            if head_branch_tips.is_empty() && destin_branch_tips.is_empty() {
                break;
            }
            if !head_branch_tips.is_empty() {
                ahead += head_branch_tips.len();
            }
            if !destin_branch_tips.is_empty() {
                behind += destin_branch_tips.len();
            }

            self.get_new_tips(&mut head_branch_tips, &common_hash, &db)?;
            self.get_new_tips(&mut destin_branch_tips, &common_hash, &db)?;
        }
        Ok((ahead, behind))
    }

    fn get_new_tips(
        &mut self,
        branch_tips: &mut Vec<String>,
        common: &str,
        db: &ObjectsDatabase,
    ) -> Result<(), CommandError> {
        let mut new_branch_tips = Vec::<String>::new();
        for tip in branch_tips.iter() {
            let commit = db
                .read_object(&tip, &mut self.logger)?
                .as_mut_commit()
                .ok_or(CommandError::FailedToFindCommonAncestor)?
                .to_owned();
            let parents_hash = commit.get_parents();
            for parent_hash in parents_hash {
                if !new_branch_tips.contains(&parent_hash) && parent_hash != common.to_string() {
                    new_branch_tips.push(parent_hash);
                }
            }
        }
        *branch_tips = new_branch_tips;
        Ok(())
    }

    // -----

    pub fn open_config(&self) -> Result<Config, CommandError> {
        Config::open(&self.git_path)
    }

    pub fn update_remote(&self, url: String) -> Result<(), CommandError> {
        let mut config = self.open_config()?;
        let fetch = format!("+refs/heads/*:refs/remotes/origin/*");
        config.insert("remote \"origin\"", "url", &url);
        config.insert("remote \"origin\"", "fetch", &fetch);
        config.save()?;
        Ok(())
    }

    /// Ejecuta el comando fetch.\
    /// Obtiene los objetos del servidor y guarda nuevos objetos en la base de datos.\
    /// Actualiza la referencia `FETCH_HEAD` con el hash del último commit de cada rama.
    pub fn fetch(&mut self) -> Result<(), CommandError> {
        self.log("Fetching updates");
        let (address, repository_path, repository_url) = self.get_remote_info()?;
        self.log(&format!(
            "Address: {}, repository_path: {}, repository_url: {}",
            address, repository_path, repository_url
        ));
        let mut server = GitServer::connect_to(&address, &mut self.logger)?;

        let _remote_branches =
            self.update_remote_branches(&mut server, &repository_path, &repository_url)?;
        let remote_reference = format!("{}:{}", address, repository_path);
        self.fetch_and_save_objects(&mut server, &remote_reference)?;
        Ok(())
    }

    /// Abre el archivo config de la base de datos\
    /// obtiene el address, repository_path y repository_url del remote origin\
    fn get_remote_info(&mut self) -> Result<(String, String, String), CommandError> {
        let config = self.open_config()?;
        let Some(url) = config.get("remote \"origin\"", "url") else {
            return Err(CommandError::NoRemoteUrl);
        };
        let Some((address, repository_path)) = url.split_once('/') else {
            return Err(CommandError::InvalidConfigFile);
        };
        let (repository_url, _repository_port) = {
            match address.split_once(':') {
                Some((repository_url, port)) => (repository_url, Some(port)),
                None => (address, None),
            }
        };
        Ok((
            address.to_owned(),
            repository_path.to_owned(),
            repository_url.to_owned(),
        ))
    }

    /// Actualiza la base de datos con los nuevos objetos recibidos del servidor.
    fn fetch_and_save_objects(
        &mut self,
        server: &mut GitServer,
        remote_reference: &str,
    ) -> Result<(), CommandError> {
        let remote_branches = self.remote_branches()?;
        let wants = remote_branches.clone().into_values().collect();
        let haves = self
            .get_fetch_head_commits()?
            .into_values()
            .filter_map(|(commit_hash, _should_merge)| Some(commit_hash))
            .collect();
        self.log(&format!("Wants {:#?}", wants));
        self.log(&format!("haves {:#?}", haves));
        let objects_decompressed_data = server.fetch_objects(wants, haves, &mut self.logger)?;
        self.save_objects_from_packfile(objects_decompressed_data)?;

        self.update_fetch_head(remote_branches, remote_reference)?;
        Ok(())
    }

    pub fn save_objects_from_packfile(
        &mut self,
        objects_decompressed_data: Vec<(PackfileObjectType, usize, Vec<u8>)>,
    ) -> Result<HashMap<String, (PackfileObjectType, usize, Vec<u8>)>, CommandError> {
        let mut objects = HashMap::<String, (PackfileObjectType, usize, Vec<u8>)>::new();
        for (obj_type, len, content) in objects_decompressed_data {
            self.log(&format!(
                "Saving object of type {} and len {}, with data {:?}",
                obj_type,
                len,
                String::from_utf8_lossy(&content)
            ));
            let mut git_object: GitObject =
                Box::new(ProtoObject::new(content.clone(), len, obj_type.to_string()));
            let hash = self.db()?.write(&mut git_object, false, &mut self.logger)?;
            objects.insert(hash, (obj_type, len, content));
        }
        Ok(objects)
    }

    pub fn log(&mut self, content: &str) {
        self.logger.log(content);
    }

    pub fn logger(&mut self) -> &mut Logger {
        &mut self.logger
    }

    pub fn pull(&mut self) -> Result<(), CommandError> {
        self.fetch()?;
        self.merge(&Vec::new())?;
        Ok(())
    }

    pub fn push(&mut self, local_branches: Vec<(String, String)>) -> Result<(), CommandError> {
        self.log("Push updates");
        let (address, repository_path, repository_url) = self.get_remote_info()?;
        self.log(&format!(
            "Address: {}, repository_path: {}, repository_url: {}",
            address, repository_path, repository_url
        ));

        let mut server = GitServer::connect_to(&address, &mut self.logger)?;
        let refs_hash = self.receive_pack(&mut server, &repository_path, &repository_url)?; // ref_hash: HashMap<branch, hash>

        // verificamos que todas las branches locales esten actualizadas
        let (_, _, repository_url) = self.get_remote_info()?;

        let (hash_branch_status, commits_map) =
            get_analysis(local_branches, self.db()?, refs_hash, &mut self.logger).map_err(
                |error| match error {
                    CommandError::PushBranchBehind(local_branch) => {
                        CommandError::PushBranchBehindVerbose(repository_url, local_branch)
                    }
                    _ => CommandError::PushBranchesError,
                },
            )?;

        if hash_branch_status.is_empty() {
            self.log("Everything up-to-date");
            self.output
                .write_all(b"Everything up-to-date")
                .map_err(|error| CommandError::FileWriteError(error.to_string()))?;
            return Ok(());
        }

        server.negociate_recieve_pack(hash_branch_status)?;

        let pack_file: Vec<u8> = make_packfile(commits_map)?;
        server.send_packfile(&pack_file)?;

        _ = server.get_response()?;

        Ok(())
    }

    /// Actualiza todas las branches de la carpeta remotes con los hashes de los commits
    /// obtenidos del servidor.
    fn receive_pack(
        &mut self,
        server: &mut GitServer,
        repository_path: &str,
        repository_url: &str,
    ) -> Result<HashMap<String, String>, CommandError> {
        self.log("git receive-pack");
        let hash_refs = server
            .explore_repository_receive_pack(&("/".to_owned() + repository_path), repository_url)?;
        self.log(&format!("hash_refs: {:?}", hash_refs));
        Ok(hash_refs)
    }

    pub fn merge(&mut self, args: &Vec<String>) -> Result<(), CommandError> {
        self.log(&format!("Merge args: {:?}", args));
        if args.len() > 1 {
            return Err(CommandError::MergeMultipleCommits);
        }
        let (head_name, destin_commit, destin_name, destin_type_str) = match args.first() {
            Some(commit) if commit != "FETCH_HEAD" => {
                let (destin_commit, destin_name, destin_type_str) =
                    self.get_hash_and_name(commit)?;
                let head_name = self.get_current_branch_name()?;
                (head_name, destin_commit, destin_name, destin_type_str)
            }
            _ => (
                "HEAD".to_string(),
                self.get_fetch_head_branch_commit_hash()?,
                "origin".to_string(),
                "".to_string(),
            ),
        };

        match self.get_last_commit_hash()? {
            Some(last_commit) => {
                self.log(&format!("Merging two commits ...",));
                self.merge_two_commits(
                    &last_commit,
                    &destin_commit,
                    &head_name,
                    &destin_name,
                    &destin_type_str,
                )
            }
            None => self.merge_fast_forward(&destin_commit),
        }
    }

    fn get_hash_and_name(
        &mut self,
        pseudo_commit: &String,
    ) -> Result<(String, String, String), CommandError> {
        if let Some((destin_commit, branch_name, type_str)) = self.search_branch(pseudo_commit)? {
            return Ok((destin_commit, branch_name, type_str));
        }
        if let Some((destin_commit, tag_or_branch_name, type_str)) =
            self.search_tag(pseudo_commit)?
        {
            return Ok((destin_commit, tag_or_branch_name, type_str));
        }
        Ok((
            pseudo_commit.to_owned(),
            pseudo_commit[..7].to_string(),
            "commit".to_string(),
        ))
    }

    /// Obtiene la ruta de la rama actual.\
    /// formato: `refs/heads/branch_name`
    pub fn get_head_branch_path(&mut self) -> Result<String, CommandError> {
        let mut branch = String::new();
        let path =
            join_paths!(self.git_path, "HEAD").ok_or(CommandError::DirectoryCreationError(
                "Error creando directorio de branches".to_string(),
            ))?;
        let Ok(mut head) = File::open(&path) else {
            return Err(CommandError::NotGitRepository);
        };

        if head.read_to_string(&mut branch).is_err() {
            return Err(CommandError::FileReadError(path.to_string()));
        }

        let branch = branch.trim();
        let Some(branch) = branch.split(" ").last() else {
            return Err(CommandError::HeadError);
        };
        Ok(branch.to_string())
    }

    /// Obtiene el nombre de la rama actual.
    pub fn get_current_branch_name(&mut self) -> Result<String, CommandError> {
        let branch = self.get_head_branch_path()?;
        let branch_name: Vec<&str> = branch.split_terminator("/").collect();
        Ok(branch_name[branch_name.len() - 1].to_string())
    }

    /// Obtiene el hash del Commit HEAD.
    pub fn get_last_commit_hash(&mut self) -> Result<Option<String>, CommandError> {
        let mut parent = String::new();
        let branch = self.get_head_branch_path()?;
        let branch_path =
            join_paths!(&self.git_path, branch).ok_or(CommandError::DirectoryCreationError(
                "Error creando directorio de branches".to_string(),
            ))?;
        let Ok(mut branch_file) = File::open(branch_path.clone()) else {
            return Ok(None);
        };

        if branch_file.read_to_string(&mut parent).is_err() {
            return Err(CommandError::FileReadError(branch_path.to_string()));
        }

        let parent = parent.trim();
        Ok(Some(parent.to_string()))
    }

    pub fn local_branches(&mut self) -> Result<HashMap<String, String>, CommandError> {
        // BranchName, CommitHash
        let mut branches = HashMap::<String, String>::new();
        let branches_path = join_paths!(&self.git_path, "refs/heads/").ok_or(
            CommandError::DirectoryCreationError(
                "Error creando directorio de branches".to_string(),
            ),
        )?;
        let paths = fs::read_dir(branches_path).map_err(|error| {
            CommandError::FileReadError(format!(
                "Error leyendo directorio de branches: {}",
                error.to_string()
            ))
        })?;
        for path in paths {
            let path = path.map_err(|error| {
                CommandError::FileReadError(format!(
                    "Error leyendo directorio de branches: {}",
                    error.to_string()
                ))
            })?;
            let file_name = &path.file_name();
            let Some(file_name) = file_name.to_str() else {
                return Err(CommandError::FileReadError(
                    "Error leyendo directorio de branches".to_string(),
                ));
            };
            let mut file = fs::File::open(path.path()).map_err(|error| {
                CommandError::FileReadError(format!(
                    "Error leyendo directorio de branches: {}",
                    error.to_string()
                ))
            })?;
            let mut sha1 = String::new();
            file.read_to_string(&mut sha1).map_err(|error| {
                CommandError::FileReadError(format!(
                    "Error leyendo directorio de branches: {}",
                    error.to_string()
                ))
            })?;
            branches.insert(file_name.trim().to_string(), sha1.trim().to_string());
        }
        Ok(branches)
    }

    /// Abre la base de datos en la carpeta . git/refs/remotes/origin y obtiene los hashes de los
    /// commits de las branches remotos.
    /// Devuelve un HashMap con el formato: `{nombre_branch: hash_commit}`.
    fn remote_branches(&mut self) -> Result<HashMap<String, String>, CommandError> {
        let mut branches = HashMap::<String, String>::new();
        let branches_path = join_paths!(&self.git_path, "refs/remotes/origin/").ok_or(
            CommandError::DirectoryCreationError(
                "Error creando directorio de branches".to_string(),
            ),
        )?;
        let Ok(paths) = fs::read_dir(branches_path) else {
            return Ok(branches);
        };
        for path in paths {
            let path = path.map_err(|error| {
                CommandError::FileReadError(format!(
                    "Error leyendo directorio de branches: {}",
                    error.to_string()
                ))
            })?;
            let file_name = &path.file_name();
            let Some(file_name) = file_name.to_str() else {
                return Err(CommandError::FileReadError(
                    "Error leyendo directorio de branches".to_string(),
                ));
            };
            let mut file = fs::File::open(path.path()).map_err(|error| {
                CommandError::FileReadError(format!(
                    "Error leyendo directorio de branches: {}",
                    error.to_string()
                ))
            })?;
            let mut sha1 = String::new();
            file.read_to_string(&mut sha1).map_err(|error| {
                CommandError::FileReadError(format!(
                    "Error leyendo directorio de branches: {}",
                    error.to_string()
                ))
            })?;
            branches.insert(file_name.to_string(), sha1);
        }
        Ok(branches)
    }

    /// Actualiza todas las branches de la carpeta remotes con los hashes de los commits
    /// obtenidos del servidor.
    fn update_remote_branches(
        &mut self,
        server: &mut GitServer,
        repository_path: &str,
        repository_url: &str,
    ) -> Result<HashMap<String, String>, CommandError> {
        self.log("Updating remote branches");
        let (_head_branch, branch_remote_refs) = server
            .explore_repository_upload_pack(&("/".to_owned() + repository_path), repository_url)?;
        self.log(&format!("branch_remote_refs: {:?}", branch_remote_refs));

        let mut remote_branches = HashMap::<String, String>::new();

        for (hash, mut branch_name) in branch_remote_refs {
            branch_name.replace_range(0..11, "");
            self.update_ref(&hash, &branch_name)?;
            remote_branches.insert(branch_name, hash);
        }

        Ok(remote_branches)
    }

    /// Devuelve al vector de branches_with_their_commits todos los nombres de las ramas y el hash del commit al que apuntan
    pub fn push_all_local_branch_hashes(&mut self) -> Result<Vec<(String, String)>, CommandError> {
        let mut branches_with_their_commits: Vec<(String, String)> = Vec::new();
        let branches_hashes = self.local_branches()?;
        for branch_hash in branches_hashes {
            let branch_hash = (branch_hash.0, branch_hash.1.to_string());
            branches_with_their_commits.push(branch_hash);
        }
        Ok(branches_with_their_commits)
    }

    /// Devuelve al vector de branches_with_their_commits todos los nombres de las ramas y el hash del commit al que apuntan
    pub fn push_all_remote_branch_hashes(&mut self) -> Result<Vec<(String, String)>, CommandError> {
        let mut branches_with_their_commits: Vec<(String, String)> = Vec::new();
        let branches_hashes = self.remote_branches()?;
        for branch_hash in branches_hashes {
            let branch_hash = (branch_hash.0, branch_hash.1.to_string());
            branches_with_their_commits.push(branch_hash);
        }
        Ok(branches_with_their_commits)
    }

    /// Devuelve al vector de branches_with_their_commits todos los nombres de las ramas y el hash del commit al que apuntan
    pub fn push_all_branch_hashes(&mut self) -> Result<Vec<(String, String)>, CommandError> {
        let mut branches_with_their_commits: Vec<(String, String)> = Vec::new();
        let branches_local_hashes = self.local_branches()?;

        for branch_local_hash in branches_local_hashes {
            let branch_local_hash = (branch_local_hash.0, branch_local_hash.1.to_string());
            branches_with_their_commits.push(branch_local_hash);
        }
        let branches_remotes_hashes = match self.remote_branches() {
            Ok(remote_branches) => remote_branches,
            Err(_) => {
                return Ok(branches_with_their_commits);
            }
        };
        for branch_remote_hash in branches_remotes_hashes {
            let branch_name_remote = format!("origin/{}", branch_remote_hash.0);
            let branch_remote_hash = (branch_name_remote, branch_remote_hash.1.to_string());
            branches_with_their_commits.push(branch_remote_hash);
        }
        Ok(branches_with_their_commits)
    }

    /// Actualiza la referencia de la branch con el hash del commit obtenido del servidor.
    fn update_ref(&mut self, sha1: &str, ref_name: &str) -> Result<(), CommandError> {
        let dir_path = join_paths!(&self.git_path, "refs/remotes/origin/").ok_or(
            CommandError::DirectoryCreationError("Error creando directorio de refs".to_string()),
        )?;
        let file_path = dir_path.to_owned() + ref_name;

        fs::create_dir_all(dir_path).map_err(|error| {
            CommandError::DirectoryCreationError(format!(
                "Error creando directorio de refs: {}",
                error.to_string()
            ))
        })?;
        let mut file = fs::OpenOptions::new()
            .create(true)
            .write(true)
            .open(&file_path)
            .map_err(|error| {
                CommandError::FileWriteError(format!(
                    "Error guardando ref en {}: {}",
                    file_path,
                    &error.to_string()
                ))
            })?;
        file.write_all(sha1.as_bytes()).map_err(|error| {
            CommandError::FileWriteError("Error guardando ref:".to_string() + &error.to_string())
        })?;
        Ok(())
    }

    /// Actualiza el archivo FETCH_HEAD con los hashes de los commits obtenidos del servidor.
    fn update_fetch_head(
        &mut self,
        remote_branches: HashMap<String, String>,
        remote_reference: &str,
    ) -> Result<(), CommandError> {
        self.log("Updating FETCH_HEAD");
        let fetch_head_path = join_paths!(&self.git_path, "FETCH_HEAD").ok_or(
            CommandError::DirectoryCreationError("Error actualizando FETCH_HEAD".to_string()),
        )?;
        let mut file = fs::OpenOptions::new()
            .create(true)
            .write(true)
            .open(&fetch_head_path)
            .map_err(|error| {
                CommandError::FileWriteError(format!(
                    "Error abriendo FETCH_HEAD en {}: {}",
                    fetch_head_path,
                    &error.to_string()
                ))
            })?;

        let head_branch_name = self.get_head_branch_name()?;
        let head_branch_hash = remote_branches
            .get(&head_branch_name)
            .ok_or(CommandError::NoHeadCommit(head_branch_name.to_string()))?;

        let line = format!(
            "{}\t\tbranch '{}' of {}",
            head_branch_hash, head_branch_name, remote_reference
        );
        file.write_all(line.as_bytes()).map_err(|error| {
            CommandError::FileWriteError(
                "Error guardando FETCH_HEAD:".to_string() + &error.to_string(),
            )
        })?;
        for (branch_name, hash) in remote_branches {
            if branch_name == head_branch_name {
                continue;
            }
            let line = format!(
                "{}\tnot-for-merge\tbranch '{}' of {}",
                hash, branch_name, &remote_reference
            );
            file.write_all(line.as_bytes()).map_err(|error| {
                CommandError::FileWriteError(
                    "Error guardando FETCH_HEAD:".to_string() + &error.to_string(),
                )
            })?;
        }
        Ok(())
    }

    pub fn get_head_branch_name(&mut self) -> Result<String, CommandError> {
        let head_branch_path = self.get_head_branch_path()?;
        let head_branch_name =
            head_branch_path
                .split("/")
                .last()
                .ok_or(CommandError::FileWriteError(
                    "No se pudo obtener el nombre de la rama".to_string(),
                ))?;
        Ok(head_branch_name.to_owned())
    }

    pub fn get_branch_name(&mut self, branch_path: String) -> Result<String, CommandError> {
        let head_branch_name =
            branch_path
                .split("/")
                .last()
                .ok_or(CommandError::FileWriteError(
                    "No se pudo obtener el nombre de la rama".to_string(),
                ))?;
        Ok(head_branch_name.to_owned())
    }

    /// Devuelve el hash del commit que apunta la rama que se hizo fetch dentro de `FETCH_HEAD` (commit del remoto).
    fn get_fetch_head_branch_commit_hash(&self) -> Result<String, CommandError> {
        let fetch_head_path =
            join_paths!(&self.git_path, "FETCH_HEAD").ok_or(CommandError::JoiningPaths)?;

        let Ok(mut fetch_head_file) = fs::File::open(fetch_head_path) else {
            return Err(CommandError::FileReadError(
                "Error leyendo FETCH_HEAD".to_string(),
            ));
        };
        let mut fetch_head_content = String::new();
        fetch_head_file
            .read_to_string(&mut fetch_head_content)
            .map_err(|error| {
                CommandError::FileReadError(format!(
                    "Error leyendo FETCH_HEAD: {:?}",
                    error.to_string()
                ))
            })?;
        let mut lines = fetch_head_content.lines();
        let first_line = lines.next().ok_or(CommandError::FileReadError(
            "Error leyendo FETCH_HEAD".to_string(),
        ))?;
        let branch_data: Vec<&str> = first_line.split('\t').collect();
        let branch_hash = branch_data[0];
        let _should_merge = branch_data[1];
        let branch_info = branch_data[2].to_string();
        let (_branch_name, _remote_info) =
            branch_info
                .split_once("\' of")
                .ok_or(CommandError::FileReadError(
                    "Error leyendo FETCH_HEAD".to_string(),
                ))?;
        Ok(branch_hash.to_owned())
    }

    /// Devuelve el hash del commit que apunta la rama que se hizo fetch
    fn get_fetch_head_commits(&self) -> Result<HashMap<String, (String, bool)>, CommandError> {
        let fetch_head_path =
            join_paths!(&self.git_path, "FETCH_HEAD").ok_or(CommandError::JoiningPaths)?;

        let mut branches = HashMap::<String, (String, bool)>::new();
        let Ok(mut fetch_head_file) = fs::File::open(fetch_head_path) else {
            return Ok(branches);
        };
        let mut fetch_head_content = String::new();
        fetch_head_file
            .read_to_string(&mut fetch_head_content)
            .map_err(|error| {
                CommandError::FileReadError(format!(
                    "Error leyendo FETCH_HEAD: {:?}",
                    error.to_string()
                ))
            })?;
        let mut lines = fetch_head_content.lines();
        while let Some(line) = lines.next() {
            let branch_data: Vec<&str> = line.split('\t').collect();
            let commit_hash = branch_data[0];
            let should_merge_str = branch_data[1];
            let branch_info = branch_data[2].to_string();
            let (branch_name, _remote_info) =
                branch_info
                    .split_once("\' of")
                    .ok_or(CommandError::FileReadError(
                        "Error leyendo FETCH_HEAD".to_string(),
                    ))?;
            let should_merge = !(should_merge_str == "not-for-merge");
            branches.insert(
                branch_name.to_owned(),
                (commit_hash.to_owned(), should_merge),
            );
        }

        Ok(branches)
    }

    /// Es el merge feliz, donde no hay conflictos. Se reemplaza el working tree por el del commit
    /// del remoto.
    fn merge_fast_forward(&mut self, destin_commit: &str) -> Result<(), CommandError> {
        self.log("Merge fast forward");
        self.set_head_branch_commit_to(destin_commit)?;
        let tree = self
            .get_last_commit_tree()?
            .ok_or(CommandError::FileWriteError(
                "Error en restore:".to_string(),
            ))?;

        self.log("updated stagin area for merge fast foward");

        let mut staging_area = self.staging_area()?;

        self.restore_merge_fastfoward(tree, &mut staging_area, Some(self.db()?))?;
        Ok(())
    }

    /// Guarda en el archivo de la rama actual el hash del commit que se quiere hacer merge.
    fn set_head_branch_commit_to(
        &mut self,
        merge_commit_hash_str: &str,
    ) -> Result<(), CommandError> {
        let branch_path = self.get_head_branch_path()?;
        self.write_to_internal_file(&branch_path, merge_commit_hash_str)?;
        Ok(())
    }

    fn set_branch_commit_to(
        &mut self,
        branch_path: String,
        merge_commit_hash_str: &str,
    ) -> Result<(), CommandError> {
        self.write_to_internal_file(&branch_path, merge_commit_hash_str)?;
        Ok(())
    }

    fn restore(
        &mut self,
        mut source_tree: Tree,
        staging_area: &mut StagingArea,
        db: Option<ObjectsDatabase>,
    ) -> Result<(), CommandError> {
        source_tree.restore(&self.working_dir_path, &mut self.logger, db)?;
        staging_area.flush_soft_files(&self.working_dir_path)?;
        staging_area.save()?;
        Ok(())
    }

    fn restore_merge_fastfoward(
        &mut self,
        mut source_tree: Tree,
        staging_area: &mut StagingArea,
        db: Option<ObjectsDatabase>,
    ) -> Result<(), CommandError> {
        source_tree.restore(&self.working_dir_path, &mut self.logger, db)?;
        staging_area.update_to_tree(&self.working_dir_path, &source_tree)?;
        staging_area.save()?;
        Ok(())
    }

    fn restore_merge_conflict(
        &mut self,
        mut source_tree: Tree,
        staging_area: &mut StagingArea,
    ) -> Result<(), CommandError> {
        let objects_database = self.db()?;
        source_tree.restore(
            &self.working_dir_path,
            &mut self.logger,
            Some(objects_database),
        )?;
        staging_area.flush_soft_files(&self.working_dir_path)?;

        staging_area.save()?;

        Ok(())
    }

    pub fn db(&self) -> Result<ObjectsDatabase, CommandError> {
        ObjectsDatabase::new(&self.git_path)
    }

    /// Devuelve true si Git no reconoce el path pasado.
    fn is_untracked(
        &mut self,
        path: &str,
        staging_area: &StagingArea,
    ) -> Result<bool, CommandError> {
        /* let mut blob = Blob::new_from_path(path.to_string())?;
        let hash = &blob.get_hash_string()?; */
        /* let (is_in_last_commit, name) = self.is_in_last_commit_from_hash(hash.to_owned())?;
        if staging_area.contains_key(path) || (is_in_last_commit && name == get_name(&path)?) {
            return Ok(false);
        } */
        let last_commit = &self.get_last_commit_tree()?;
        let is_in_last_commit = self.is_in_last_commit_from_path(path, last_commit)
            || staging_area.has_file_from_path(path);
        self.log(&format!(
            "{} is in last commit? {}",
            path, is_in_last_commit
        ));
        if !is_in_last_commit {
            return Ok(true);
        }
        Ok(false)
    }

    /// Guarda en el stagin area el estado actual del working tree, sin tener en cuenta los archivos
    /// nuevos.
    fn save_entries(
        &mut self,
        path_name: &str,
        staging_area: &mut StagingArea,
        files: &HashMap<String, String>,
    ) -> Result<(), CommandError> {
        let path = Path::new(path_name);

        let Ok(entries) = fs::read_dir(path.clone()) else {
            return Err(CommandError::DirNotFound(path_name.to_owned()));
        };
        for entry in entries {
            let Ok(entry) = entry else {
                return Err(CommandError::DirNotFound(path_name.to_owned()));
            };
            let entry_path = entry.path();
            let entry_name = get_path_str(entry_path.clone())?;

            if entry_name.contains(".git") {
                continue;
            }
            if entry_path.is_dir() {
                self.save_entries(&entry_name, staging_area, files)?;
            } else {
                let blob = Blob::new_from_path(entry_name.to_string())?;
                let path = &entry_name[2..];
                if !self.is_untracked(path, &staging_area)? {
                    let mut git_object: GitObject = Box::new(blob);
                    self.log(&format!("Adding {} to staging area", path));
                    let hex_str = self.db()?.write(&mut git_object, false, &mut self.logger)?;
                    staging_area.add(&self.working_dir_path, path, &hex_str)?;
                }
            }
        }
        Ok(())
    }

    pub fn get_last_commit_tree(&mut self) -> Result<Option<Tree>, CommandError> {
        let Some(last_commit) = self.get_last_commit_hash()? else {
            return Ok(None);
        };
        self.log(&format!(
            "Last commit found in get_last_commit_tree : {}",
            last_commit
        ));

        let mut commit_box = self.db()?.read_object(&last_commit, &mut self.logger)?;
        self.log("Last commit read");
        if let Some(commit) = commit_box.as_mut_commit() {
            self.log(&format!(
                "Last commit content : {}",
                String::from_utf8_lossy(&commit.content(None)?)
            ));
            let option_tree = commit.get_tree();

            let Some(tree) = option_tree else {
                return Ok(None);
            };

            self.log(&format!(
                "tree content : {}",
                String::from_utf8_lossy(&(tree.to_owned().content(None)?))
            ));
            return Ok(Some(tree.to_owned()));
        }
        self.log("not found commit");
        Ok(None)
    }

    fn merge_two_commits(
        &mut self,
        head_commit: &str,
        destin_commit: &str,
        head_name: &str,
        destin_name: &str,
        destin_type: &str,
    ) -> Result<(), CommandError> {
        let (mut common, mut commit_head, mut commit_destin) =
            self.get_common_ancestor(&destin_commit, head_commit)?;

        let hash = common.get_hash_string()?;

        self.log(&format!(
            "Merging {} '{}' into {}",
            destin_type, destin_commit, head_commit
        ));
        self.log(&format!("Common: {}", hash));
        if common.get_hash()? == commit_head.get_hash()? {
            return self.merge_fast_forward(&destin_commit);
        }

        self.true_merge(
            &mut common,
            &mut commit_head,
            &mut commit_destin,
            &head_name,
            &destin_name,
            &destin_type,
        )
    }

    fn merge_two_commits_rebase(
        &mut self,
        topic_commit: &mut CommitObject,
        main_commit: &mut CommitObject,
        commit_ancestor: &mut CommitObject,
    ) -> Result<(), CommandError> {
        self.log("Running merge_commits");
        self.log("True merge");
        self.true_merge_rebase(commit_ancestor, topic_commit, main_commit)
    }

    fn true_merge_rebase(
        &mut self,
        commit_ancestor: &mut CommitObject,
        topic_commit: &mut CommitObject,
        main_commit: &mut CommitObject,
    ) -> Result<(), CommandError> {
        let mut ancestor_tree = commit_ancestor.get_tree_some_or_err()?.to_owned();
        let mut topic_tree = topic_commit.get_tree_some_or_err()?.to_owned();
        let mut main_tree = main_commit.get_tree_some_or_err()?.to_owned();
        let mut staging_area = self.staging_area()?;

        let main_name = format!(
            "{} {}",
            &main_commit.get_hash_string()?[0..7],
            &main_commit.get_message()
        );

        staging_area.clear();
        let merged_tree = merge_trees(
            &mut topic_tree,
            &mut main_tree,
            &mut ancestor_tree,
            "HEAD",
            &main_name,
            &self.working_dir_path,
            &mut staging_area,
            &mut self.logger,
        )?;
        staging_area.save()?;

        let message = main_commit.get_message();
        if staging_area.has_conflicts() {
            self.log(&format!(
                "Conflicts rebase {:?}",
                staging_area.get_unmerged_files()
            ));
            let mut boxed_tree: GitObject = Box::new(merged_tree.clone());
            let merge_tree_hash_str = self.db()?.write(&mut boxed_tree, true, &mut self.logger)?;

            self.write_to_internal_file("MERGE_MSG", &message)?;
            self.write_to_internal_file("AUTO_MERGE", &merge_tree_hash_str)?;
            self.write_to_internal_file("MERGE_HEAD", &topic_commit.get_hash_string()?)?;

            self.restore_merge_conflict(merged_tree)?;
        } else {
            let mut boxed_tree: GitObject = Box::new(merged_tree.clone());
            let _merge_tree_hash_str = self.db()?.write(&mut boxed_tree, true, &mut self.logger)?;
            let merge_commit = self.create_new_commit(
                message,
                [topic_commit.get_hash_string()?].to_vec(),
                merged_tree.clone(),
            )?;

            let mut boxed_commit: GitObject = Box::new(merge_commit.clone());
            let merge_commit_hash_str =
                self.db()?
                    .write(&mut boxed_commit, false, &mut self.logger)?;

            let branch_path = self.get_branch_path_for_rebase()?;
            self.set_branch_commit_to(branch_path, &merge_commit_hash_str)?;
            self.restore(merged_tree, None)?;
        }
        Ok(())
    }

    fn get_branch_path_for_rebase(&mut self) -> Result<String, CommandError> {
        let rebase_head_path = join_paths!(self.git_path, "rebase-merge/head-name").ok_or(
            CommandError::DirectoryCreationError(
                "Error creando directorio de branches".to_string(),
            ),
        )?;
        let Ok(mut rebase_head_file) = File::open(rebase_head_path) else {
            return Err(CommandError::FileReadError(
                "Error leyendo directorio de rebase-merge/head-name".to_string(),
            ));
        };
        let mut branch_name_for_rebase = String::new();
        rebase_head_file
            .read_to_string(&mut branch_name_for_rebase)
            .map_err(|error| {
                CommandError::FileReadError(format!(
                    "Error leyendo directorio de branches: {:?}",
                    error.to_string()
                ))
            })?;
        Ok(branch_name_for_rebase)
    }

    /// Tries to continue from failed merged
    pub fn merge_continue_rebase(&mut self) -> Result<String, CommandError> {
        let (message, _, _) = self.get_failed_merge_info_rebase()?;
        let mut staging_area = self.staging_area()?;
        if staging_area.has_conflicts() {
            return Err(CommandError::UnmergedFiles);
        }
        let merge_tree = staging_area.get_working_tree_staged(self.logger())?;

        let mut boxed_tree: GitObject = Box::new(merge_tree.clone());
        let merge_tree_hash_str = self.db()?.write(&mut boxed_tree, true, &mut self.logger)?;

        let get_last_commit_hash = self
            .get_last_commit_hash()?
            .ok_or(CommandError::FailedToResumeMerge)?;
        let parents = [get_last_commit_hash].to_vec();

        let merge_tree = self
            .db()?
            .read_object(&merge_tree_hash_str, &mut self.logger)?
            .as_mut_tree()
            .ok_or(CommandError::FailedToResumeMerge)?
            .to_owned();
        let merge_commit = self.create_new_commit(message, parents, merge_tree.clone())?;
        let mut boxed_commit: GitObject = Box::new(merge_commit.clone());
        let merge_commit_hash_str = self
            .db()?
            .write(&mut boxed_commit, false, &mut self.logger)?;

        let branch_path = self.get_branch_path_for_rebase()?;
        self.set_branch_commit_to(branch_path, &merge_commit_hash_str)?;

        let db = self.db()?;
        self.restore(merge_tree, Some(db))?;
        self.delete_file("MERGE_MSG")?;
        self.delete_file("MERGE_HEAD")?;
        self.delete_file("AUTO_MERGE")?;

        //ACTUALIZAR ARCHIVOSS

        let mut commits_todo = self.get_commits_todo()?;
        let mut commits_done = self.get_commits_done()?;
        commits_done.push(commits_todo.remove(0));

        // si no hay commits todo, termina el rebase
        if commits_todo.len() == 0 {
            let path_to_branch = self.get_branch_path_for_rebase()?;
            let branch_name =
                path_to_branch
                    .split("/")
                    .last()
                    .ok_or(CommandError::DirectoryCreationError(
                        "Error creando directorio".to_string(),
                    ))?;
            let rebase_merge_path = join_paths!(self.git_path, "rebase-merge").ok_or(
                CommandError::DirectoryCreationError("Error creando directorio".to_string()),
            )?;
            fs::remove_dir_all(&rebase_merge_path).map_err(|_| {
                CommandError::DirectoryCreationError("Error borrando directorio".to_string())
            })?;
            self.checkout(branch_name, false)?;
            return Ok(branch_name.to_string());
        }

        let first_commit_todo = commits_todo
            .first()
            .ok_or(CommandError::FailedToResumeMerge)?;

        let mut first_commit_todo = self
            .db()?
            .read_object(&first_commit_todo.0, &mut self.logger)?
            .as_mut_commit()
            .ok_or(CommandError::FailedToResumeMerge)?
            .to_owned();

        self.make_rebase_merge_directory(
            commits_todo.clone(),
            commits_done.clone(),
            &mut first_commit_todo,
            None,
        )?;
        return self.rebase_continue();
    }

    fn get_common_ancestor(
        &mut self,
        commit_destin_str: &str,
        commit_head_str: &str,
    ) -> Result<(CommitObject, CommitObject, CommitObject), CommandError> {
        let commit_head = self
            .db()?
            .read_object(&commit_head_str, &mut self.logger)?
            .as_mut_commit()
            .ok_or(CommandError::FailedToFindCommonAncestor)?
            .to_owned();
        let commit_destin = self
            .db()?
            .read_object(commit_destin_str, &mut self.logger)?
            .as_mut_commit()
            .ok_or(CommandError::FailedToFindCommonAncestor)?
            .to_owned();
        self.log("Found objects");
        let mut head_branch_commits: HashMap<String, CommitObject> = HashMap::new();
        head_branch_commits.insert(commit_head_str.to_string(), commit_head.clone());

        let mut destin_branch_commits: HashMap<String, CommitObject> = HashMap::new();
        destin_branch_commits.insert(commit_destin_str.to_string(), commit_destin.clone());

        let mut head_branch_tips: Vec<CommitObject> = [commit_head.clone()].to_vec();
        let mut destin_branch_tips: Vec<CommitObject> = [commit_destin.clone()].to_vec();

        loop {
            if head_branch_tips.is_empty() && destin_branch_tips.is_empty() {
                break;
            }
            for tip_commit in head_branch_tips.iter_mut() {
                let hash_string = tip_commit.get_hash_string()?;
                self.log(&format!("head_hash_string: {}", hash_string));

                self.log(&format!(
                    "destin keys: {:?}",
                    destin_branch_commits.keys().collect::<Vec<&String>>()
                ));
                if destin_branch_commits.contains_key(&hash_string) {
                    return Ok((tip_commit.to_owned(), commit_head, commit_destin));
                }
            }

            for tip_commit in destin_branch_tips.iter_mut() {
                let hash_string = tip_commit.get_hash_string()?;
                self.log(&format!("destin_hash_string: {}", hash_string));
                let get_hash_string = tip_commit.get_hash_string()?;
                self.log(&format!(
                    "head keys: {:?}",
                    head_branch_commits.keys().collect::<Vec<&String>>()
                ));
                if head_branch_commits.contains_key(&get_hash_string) {
                    return Ok((tip_commit.to_owned(), commit_head, commit_destin));
                }
            }
            self.read_row(&mut head_branch_tips, &mut head_branch_commits)?;
            self.read_row(&mut destin_branch_tips, &mut destin_branch_commits)?;
        }
        Err(CommandError::FailedToFindCommonAncestor)
    }

    fn read_row(
        &mut self,
        branch_tips: &mut Vec<CommitObject>,
        branch_commits: &mut HashMap<String, CommitObject>,
    ) -> Result<(), CommandError> {
        let mut new_branch_tips = Vec::<CommitObject>::new();
        for tip in branch_tips.iter() {
            let parents_hash = tip.get_parents();
            for parent_hash in parents_hash {
                let parent = self
                    .db()?
                    .read_object(&parent_hash, &mut self.logger)?
                    .as_mut_commit()
                    .ok_or(CommandError::FailedToFindCommonAncestor)?
                    .to_owned();

                if branch_commits.insert(parent_hash, parent.clone()).is_none() {
                    new_branch_tips.push(parent);
                }
            }
        }
        *branch_tips = new_branch_tips;
        Ok(())
    }

    /// Obtiene el hash del commit al que apunta la rama que se le pasa por parámetro
    pub fn get_last_commit_hash_branch(
        &self,
        refs_branch_name: &String,
    ) -> Result<String, CommandError> {
        let path_to_branch = join_paths!(self.git_path, "refs/heads", refs_branch_name)
            .ok_or(CommandError::FileOpenError(refs_branch_name.clone()))?;

        let mut file = File::open(&path_to_branch).map_err(|_| {
            CommandError::FileNotFound(format!("No se pudo abrir {path_to_branch} en log"))
        })?;

        let mut commit_hash = String::new();
        file.read_to_string(&mut commit_hash).map_err(|_| {
            CommandError::FileReadError(format!("No se pudo leer {path_to_branch} en log"))
        })?;

        Ok(commit_hash[..commit_hash.len()].to_string())
    }

    pub fn get_last_commit_hash_branch_local_remote(
        &self,
        refs_branch_name: &String,
    ) -> Result<Vec<(String, String)>, CommandError> {
        let mut branches_with_their_commits: Vec<(String, String)> = Vec::new();
        let path_to_branch_local = join_paths!(self.git_path, "refs/heads", refs_branch_name)
            .ok_or(CommandError::FileOpenError(refs_branch_name.clone()))?;

        let mut file = File::open(&path_to_branch_local).map_err(|_| {
            CommandError::FileNotFound(format!("No se pudo abrir {path_to_branch_local} en log"))
        })?;

        let mut commit_hash_local = String::new();
        file.read_to_string(&mut commit_hash_local).map_err(|_| {
            CommandError::FileReadError(format!("No se pudo leer {path_to_branch_local} en log"))
        })?;

        branches_with_their_commits.push((refs_branch_name.to_owned(), commit_hash_local));

        let path_to_branch_remote =
            join_paths!(self.git_path, "refs/remotes/origin", refs_branch_name)
                .ok_or(CommandError::FileOpenError(refs_branch_name.clone()))?;

        let mut file = match File::open(&path_to_branch_remote) {
            Ok(file) => file,
            Err(_) => {
                return Ok(branches_with_their_commits);
            }
        };

        let mut commit_hash_remote = String::new();
        file.read_to_string(&mut commit_hash_remote).map_err(|_| {
            CommandError::FileReadError(format!("No se pudo leer {path_to_branch_remote} en log"))
        })?;

        let branch_name_remote = format!("origin/{}", refs_branch_name);

        branches_with_their_commits.push((branch_name_remote.to_owned(), commit_hash_remote));
        Ok(branches_with_their_commits)
    }

    fn true_merge(
        &mut self,
        common: &mut CommitObject,
        head: &mut CommitObject,
        destin: &mut CommitObject,
        head_name: &str,
        destin_name: &str,
        destin_type: &str,
    ) -> Result<(), CommandError> {
        self.log("True merge");
        let mut common_tree = common.get_tree_some_or_err()?.to_owned();
        let mut head_tree = head.get_tree_some_or_err()?.to_owned();
        let mut destin_tree = destin.get_tree_some_or_err()?.to_owned();

        let mut staging_area = self.staging_area()?;

        // staging_area.update_to_conflictings(merged_files.to_owned(), unmerged_files.to_owned());
        staging_area.clear();
        let merged_tree = merge_trees(
            &mut head_tree,
            &mut destin_tree,
            &mut common_tree,
            head_name,
            destin_name,
            &self.working_dir_path,
            &mut staging_area,
            &mut self.logger,
            &self.working_dir_path,
        )?;

        let message = format!("Merge {} '{}' into {}", destin_type, destin_name, head_name);
        if staging_area.has_conflicts() {
            let mut boxed_tree: GitObject = Box::new(merged_tree.clone());
            let merge_tree_hash_str = self.db()?.write(&mut boxed_tree, true, &mut self.logger)?;

            self.write_to_internal_file("MERGE_MSG", &message)?;
            self.write_to_internal_file("AUTO_MERGE", &merge_tree_hash_str)?;
            self.write_to_internal_file("MERGE_HEAD", &destin.get_hash_string()?)?;

            self.restore_merge_conflict(merged_tree, &mut staging_area)?;
            Ok(())
        } else {
            self.log("Conflicts resolved!");
            let mut boxed_tree: GitObject = Box::new(merged_tree.clone());
            let _merge_tree_hash_str = self.db()?.write(&mut boxed_tree, true, &mut self.logger)?;
            let merge_commit = self.create_new_commit(
                message,
                [head.get_hash_string()?, destin.get_hash_string()?].to_vec(),
                merged_tree.clone(),
            )?;

            let mut boxed_commit: GitObject = Box::new(merge_commit.clone());
            let merge_commit_hash_str =
                self.db()?
                    .write(&mut boxed_commit, false, &mut self.logger)?;
            self.set_head_branch_commit_to(&merge_commit_hash_str)?;

            self.restore(merged_tree, &mut staging_area, None)?;
            Ok(())
        }
    }

    /// Tries to continue from failed merged
    pub fn merge_continue(&mut self) -> Result<(), CommandError> {
        let (message, _, destin) = self.get_failed_merge_info()?;
        let mut staging_area = self.staging_area()?;
        if staging_area.has_conflicts() {
            return Err(CommandError::UnmergedFiles);
        }
        let merge_tree = staging_area.get_working_tree_staged(self.logger())?;

        // let mut boxed_tree: GitObject = Box::new(merge_tree.clone());
        // let merge_tree_hash_str = self.db()?.write(&mut boxed_tree, true, &mut self.logger)?;

        let get_last_commit_hash = self
            .get_last_commit_hash()?
            .ok_or(CommandError::FailedToResumeMerge)?;
        let parents = [get_last_commit_hash, destin].to_vec();
        let merge_tree = staging_area.get_working_tree_staged(&mut Logger::new_dummy())?;

        let merge_commit = self.create_new_commit(message, parents, merge_tree.clone())?;
        let mut boxed_commit: GitObject = Box::new(merge_commit.clone());
        let merge_commit_hash_str = self
            .db()?
            .write(&mut boxed_commit, true, &mut self.logger)?;
        self.set_head_branch_commit_to(&merge_commit_hash_str)?;
        self.restore(merge_tree, &mut staging_area, Some(self.db()?))?;
        self.delete_file("MERGE_MSG")?;
        self.delete_file("AUTO_MERGE")?;
        self.delete_file("MERGE_HEAD")?;
        Ok(())
    }

    fn staging_area(&mut self) -> Result<StagingArea, CommandError> {
        let staging_area = StagingArea::open(&self.git_path);

        self.log(&format!("Staging area open: {:?}", staging_area));
        Ok(staging_area?)
    }

    fn get_failed_merge_info(&mut self) -> Result<(String, String, String), CommandError> {
        let (Ok(message), Ok(merge_tree_hash_str), Ok(destin)) = (
            self.read_file("MERGE_MSG"),
            self.read_file("AUTO_MERGE"),
            self.read_file("MERGE_HEAD"),
        ) else {
            return Err(CommandError::NoMergeFound);
        };

        Ok((message, merge_tree_hash_str, destin))
    }

    fn get_failed_merge_info_rebase(&mut self) -> Result<(String, String, String), CommandError> {
        // let (Ok(message), Ok(merge_tree_hash_str)) =
        //     (self.read_file("MERGE_MSG"), self.read_file("MERGE_HEAD"))
        // else {
        //     return Err(CommandError::NoMergeFound);
        // };

        // Ok((message, merge_tree_hash_str))

        let (Ok(message), Ok(merge_tree_hash_str), Ok(destin)) = (
            self.read_file("MERGE_MSG"),
            self.read_file("AUTO_MERGE"),
            self.read_file("MERGE_HEAD"),
        ) else {
            return Err(CommandError::NoMergeFound);
        };

        Ok((message, merge_tree_hash_str, destin))
    }

    /// Dado un path, crea el archivo correspondiente y escribe el contenido pasado.
    pub fn write_to_internal_file(
        &self,
        relative_path: &str,
        content: &str,
    ) -> Result<(), CommandError> {
        let path_f = join_paths!(self.git_path, relative_path).ok_or(
            CommandError::FileWriteError("Error guardando FETCH_HEAD:".to_string()),
        )?;
        let mut file = fs::OpenOptions::new()
            .create(true)
            .write(true)
            .open(&path_f)
            .map_err(|error| CommandError::FileWriteError(error.to_string()))?;
        file.write_all(content.as_bytes())
            .map_err(|error| CommandError::FileWriteError(error.to_string()))?;

        Ok(())
    }

    fn read_file(&self, relative_path: &str) -> Result<String, CommandError> {
        let path = join_paths!(self.git_path, relative_path).ok_or(
            CommandError::FileWriteError("Error guardando FETCH_HEAD:".to_string()),
        )?;
        let mut file = fs::OpenOptions::new()
            .read(true)
            .open(&path)
            .map_err(|error| CommandError::FileWriteError(error.to_string()))?;
        let mut content = String::new();
        file.read_to_string(&mut content)
            .map_err(|error| CommandError::FileWriteError(error.to_string()))?;
        Ok(content)
    }

    fn delete_file(&self, relative_path: &str) -> Result<(), CommandError> {
        let path = join_paths!(self.git_path, relative_path).ok_or(CommandError::JoiningPaths)?;
        fs::remove_file(path).map_err(|error| {
            CommandError::FileWriteError(format!(
                "Error borrando archivo {}: {}",
                relative_path,
                error.to_string()
            ))
        })?;
        Ok(())
    }

    pub fn get_log(
        &mut self,
        all: bool,
    ) -> Result<Vec<(CommitObject, Option<String>)>, CommandError> {
        let mut branches_with_their_last_hash: Vec<(String, String)> = Vec::new();
        let mut commits_map: HashMap<String, (CommitObject, Option<String>)> = HashMap::new();

        if all {
            branches_with_their_last_hash = self.push_all_branch_hashes()?;
        } else {
            let current_branch = get_head_ref()?;
            let current_branch_name = current_branch[11..].to_string();
            let hash_commit = self.get_last_commit_hash_branch(&current_branch_name)?;
            branches_with_their_last_hash.push((current_branch, hash_commit));
        }
        for branch_with_commit in branches_with_their_last_hash {
            rebuild_commits_tree(
                &self.db()?,
                &branch_with_commit.1,
                &mut commits_map,
                Some(branch_with_commit.0),
                all,
                &HashSet::<String>::new(),
                false,
                &mut self.logger,
            )?;
        }

        let mut commits = commits_map.drain().map(|(_, v)| v).collect();
        sort_commits_descending_date(&mut commits);
        Ok(commits)
    }

    pub fn get_stage_and_unstage_changes(
        &mut self,
    ) -> Result<(HashSet<String>, HashSet<String>), CommandError> {
        let last_commit_tree = match self.get_last_commit_tree() {
            Ok(tree) => tree,
            Err(err) => {
                eprintln!("Error al obtener el último commit: {}", err);
                return Err(CommandError::FileWriteError(err.to_string()));
            }
        };
        let index = self.staging_area()?;

        let changes_controller = ChangesController::new(
            &self.db()?,
            &self.git_path,
            &self.working_dir_path,
            &mut self.logger,
            last_commit_tree,
            &index,
        )
        .unwrap();

        let changes_to_be_commited_vec =
            sort_hashmap_and_filter_unmodified(changes_controller.get_changes_to_be_commited());
        let changes_to_be_commited: HashSet<String> = changes_to_be_commited_vec
            .into_iter()
            .map(|(s, _)| s)
            .collect();

        let changes_not_staged_vec =
            sort_hashmap_and_filter_unmodified(changes_controller.get_changes_not_staged());
        let mut changes_not_staged: HashSet<String> =
            changes_not_staged_vec.into_iter().map(|(s, _)| s).collect();

        let untracked_files_vec = changes_controller.get_untracked_files_bis();
<<<<<<< HEAD
=======

>>>>>>> 6ef17564
        changes_not_staged.extend(untracked_files_vec.iter().cloned());
        return Ok((changes_to_be_commited, changes_not_staged));
    }

    // ----- Branch -----

    /// Cambia la referencia de HEAD.
    fn change_current_branch_name(&mut self, new_name: &str) -> Result<(), CommandError> {
        let path = join_paths!(self.git_path, "HEAD").ok_or(CommandError::FileCreationError(
            " No se pudo obtener .git/HEAD".to_string(),
        ))?;
        let mut file =
            File::create(path).map_err(|error| CommandError::FileOpenError(error.to_string()))?;

        file.write_all(format!("ref: refs/heads/{}", new_name).as_bytes())
            .map_err(|error| {
                CommandError::FileWriteError(
                    "Error guardando ref de HEAD:".to_string() + &error.to_string(),
                )
            })?;
        self.log("HEAD renamed");
        Ok(())
    }

    /// Cambia el nombre de una rama.
    pub fn rename_branch(&mut self, branches: &Vec<String>) -> Result<(), CommandError> {
        let head = self.get_current_branch_name()?;
        if branches.len() == 1 {
            let new_name = branches[0].clone();
            self.change_branch_name(&head, &new_name)?;
            self.change_current_branch_name(&new_name)?;
            self.log(&format!("Branch '{head}' has been renamed to '{new_name}'"))
        } else {
            self.change_branch_name(&branches[0], &branches[1])?;
            self.log(&format!(
                "Branch '{}' has been renamed to '{}'",
                branches[0], branches[1]
            ));
            if branches[0] == head {
                self.change_current_branch_name(&branches[1])?;
            }
        }
        Ok(())
    }

    /// Devuelve el commit a partir del cual se creará la nueva rama.
    fn get_start_point(
        &mut self,
        new_branch_info: &Vec<String>,
    ) -> Result<(String, bool), CommandError> {
        let commit_hash: String;
        let mut new_is_remote = false;
        if new_branch_info.len() == 2 {
            if let Some(hash) = self.try_read_commit_local_branch(new_branch_info[1].clone())? {
                commit_hash = hash;
            } else if let Some(hash) = self.try_read_commit(&new_branch_info[1])? {
                commit_hash = hash;
            } else if let Some(hash) = self.try_read_commit_remote_branch(&new_branch_info[1])? {
                commit_hash = hash;
                new_is_remote = true;
            } else {
                return Err(CommandError::InvalidObjectName(new_branch_info[1].clone()));
            }
        } else {
            commit_hash = match self.get_last_commit_hash()? {
                Some(hash) => hash,
                None => {
                    return Err(CommandError::InvalidObjectName(
                        self.get_current_branch_name()?,
                    ))
                }
            };
        }
        Ok((commit_hash, new_is_remote))
    }

    /// Crea una nueva rama.
    pub fn create_branch(&mut self, new_branch_info: &Vec<String>) -> Result<(), CommandError> {
        let (commit_hash, new_is_remote) = self.get_start_point(new_branch_info)?;
        let new_branch = new_branch_info[0].clone();
        let branches_path = join_paths!(self.git_path, "refs/heads/").ok_or(
            CommandError::DirectoryCreationError(
                " No se pudo crear el directorio .git/refs/head/".to_string(),
            ),
        )?;

        let new_branch_path = branches_path.clone() + &new_branch;
        let path = Path::new(&new_branch_path);
        if path.exists() {
            return Err(CommandError::BranchExists(new_branch.clone()));
        }
        if path.is_dir() {
            return Err(CommandError::InvalidBranchName(new_branch));
        }
        if let Some(dir) = path.parent() {
            if !dir.ends_with(".git/refs/heads") {
                fs::create_dir_all(dir)
                    .map_err(|_| CommandError::FileCreationError(new_branch_path.clone()))?;
            }
        }

        let mut file = File::create(new_branch_path.clone())
            .map_err(|_| CommandError::FileCreationError(new_branch_path.clone()))?;

        file.write_all(commit_hash.as_bytes()).map_err(|error| {
            CommandError::FileWriteError(
                "Error guardando commit en la nueva rama:".to_string() + &error.to_string(),
            )
        })?;
        self.log(&format!("New branch created: {}", new_branch));
        if new_is_remote {
            writeln!(
                self.output,
                "Branch '{}' set up to track remote branch '{}'.",
                new_branch_info[1], new_branch_info[0]
            )
            .map_err(|error| CommandError::FileWriteError(error.to_string()))?;
        }
        Ok(())
    }

    /// Si <branch> es una rama local, lee el commit asociado y lo devuelve.
    fn try_read_commit_local_branch(
        &mut self,
        mut branch: String,
    ) -> Result<Option<String>, CommandError> {
        if branch == "HEAD" {
            branch = self.get_current_branch_name()?;
        }
        let mut rel_path: Vec<&str> = branch.split_terminator('/').collect();
        if !rel_path.contains(&"heads") && !rel_path.contains(&"refs") {
            rel_path.insert(0, "heads");
        }
        if !rel_path.contains(&"refs") {
            rel_path.insert(0, "refs");
        }
        let branch_path = rel_path.join("/");
        let branch_path =
            join_paths!(self.git_path, branch_path).ok_or(CommandError::FileCreationError(
                format!(" No se pudo crear el archivo: {}", branch_path),
            ))?;

        if !Path::new(&branch_path).exists() {
            return Ok(None);
        }
        let hash = fs::read_to_string(branch_path)
            .map_err(|error| CommandError::FileReadError(error.to_string()))?;
        Ok(Some(hash))
    }

    /// Si <branch> es una rama remota, lee el commit asociado y lo devuelve.
    fn try_read_commit_remote_branch(
        &self,
        remote_path: &str,
    ) -> Result<Option<String>, CommandError> {
        let mut rel_path: Vec<&str> = remote_path.split_terminator('/').collect();
        if !rel_path.contains(&"remotes") && !rel_path.contains(&"refs") {
            rel_path.insert(0, "remotes");
        }
        if !rel_path.contains(&"refs") {
            rel_path.insert(0, "refs");
        }
        let branch_path = rel_path.join("/");
        let branch_path =
            join_paths!(self.git_path, branch_path).ok_or(CommandError::FileCreationError(
                format!(" No se pudo crear el archivo: {}", branch_path),
            ))?;

        if !Path::new(&branch_path).exists() {
            return Ok(None);
        }
        let hash = fs::read_to_string(branch_path)
            .map_err(|error| CommandError::FileReadError(error.to_string()))?;
        Ok(Some(hash))
    }

    /// Si <hash> existe en la base de datos y es un commit, lo devuelve.
    fn try_read_commit(&mut self, hash: &str) -> Result<Option<String>, CommandError> {
        let Ok(mut object) = self.db()?.read_object(hash, &mut self.logger) else {
            return Ok(None);
        };
        if object.as_mut_commit().is_none() {
            return Ok(None);
        }
        Ok(Some(hash.to_string()))
    }

    /// Cambia el nombre de la rama <old> por <new>
    fn change_branch_name(&self, old: &str, new: &str) -> Result<(), CommandError> {
        let branches_path = join_paths!(self.git_path, "refs/heads/").ok_or(
            CommandError::DirectoryCreationError(
                " No se pudo crear el directorio .git/refs/head/".to_string(),
            ),
        )?;
        let old_path_str = branches_path.clone() + old;
        let new_path_str = branches_path + new;

        let old_path = Path::new(&old_path_str);
        let new_path = Path::new(&new_path_str);

        if !old_path.exists() {
            return Err(CommandError::NoOldBranch(old.to_string()));
        }
        if new_path.exists() && new != old {
            return Err(CommandError::NewBranchExists(new.to_string()));
        }

        let hash = fs::read_to_string(old_path)
            .map_err(|error| CommandError::FileReadError(error.to_string()))?;

        fs::remove_file(old_path)
            .map_err(|error| CommandError::RemoveFileError(error.to_string()))?;

        if let Some(dir) = old_path.parent() {
            if !dir.ends_with(".git/refs/heads") {
                fs::remove_dir_all(dir)
                    .map_err(|_| CommandError::RemoveDirectoryError(old_path_str.clone()))?;
            }
        }

        if let Some(dir) = new_path.parent() {
            if !dir.ends_with(".git/refs/heads") {
                fs::create_dir_all(dir)
                    .map_err(|_| CommandError::FileCreationError(new_path_str.clone()))?;
            }
        }

        let mut file = File::create(new_path.clone())
            .map_err(|_| CommandError::FileCreationError(new_path_str.clone()))?;
        file.write_all(hash.as_bytes())
            .map_err(|error| CommandError::FileWriteError(error.to_string()))?;

        Ok(())
    }

    /// Elimina las ramas pasadas. Si alguna no existe, devuelve error y continúa con el resto.
    pub fn delete_branches(
        &mut self,
        branches: &Vec<String>,
        are_remotes: bool,
    ) -> Result<(), CommandError> {
        let rel_branch_path = if are_remotes { "remotes/" } else { "heads/" };
        let branch_path = join_paths!(self.git_path, "refs/", rel_branch_path).ok_or(
            CommandError::DirectoryCreationError(
                " No se pudo crear el directorio .git/refs/".to_string(),
            ),
        )?;
        let mut errors: String = String::new();
        let mut deletions = String::new();
        let mut config = Config::open(&self.git_path)?;
        for branch in branches {
            let path = branch_path.clone() + branch;
            let Ok(_) = File::open(path.clone()) else {
                if are_remotes {
                    errors += &format!("error: remote-tracking branch '{branch}' not found.\n")
                } else {
                    errors += &format!("error: branch '{branch}' not found.\n")
                }
                continue;
            };
            let hash = fs::read_to_string(path.clone())
                .map_err(|error| CommandError::FileReadError(error.to_string()))?;

            fs::remove_file(path.clone())
                .map_err(|error| CommandError::RemoveFileError(error.to_string()))?;

            if let Some(dir) = Path::new(&path).parent() {
                let remote: Vec<&str> = branch.split_terminator("/").collect();
                if !dir.ends_with("refs/heads") && remote.len() != 2 {
                    fs::remove_dir_all(dir)
                        .map_err(|_| CommandError::RemoveDirectoryError(path.clone()))?;
                }
            }
            config.remove_domain(&format!("branch \"{}\"", branch));
            if are_remotes {
                deletions += &format!(
                    "Deleted remote-tracking branch {branch} (was {}).\n",
                    hash[..7].to_string()
                );
            } else {
                deletions += &format!("Deleted branch {branch} (was {}).\n", hash[..7].to_string());
            }
        }
        config.save()?;
        write!(self.output, "{}{}", errors, deletions)
            .map_err(|error| CommandError::FileWriteError(error.to_string()))?;

        Ok(())
    }

    /// Enlista las ramas locales.
    pub fn show_local_branches(&mut self) -> Result<(), CommandError> {
        self.log("Showing local branches ...");

        let list = self.list_local_branches()?;
        write!(self.output, "{}", list)
            .map_err(|error| CommandError::FileWriteError(error.to_string()))?;
        Ok(())
    }

    /// Devuelve el mensaje con la lista de ramas locales.
    fn list_local_branches(&mut self) -> Result<String, CommandError> {
        let path = join_paths!(self.git_path, "refs/heads").ok_or(
            CommandError::DirectoryCreationError(
                "Error creando directorio de branches".to_string(),
            ),
        )?;

        let mut local_branches: HashMap<String, String> = HashMap::new();

        let parts: Vec<&str> = if self.git_path != ".git" {
            self.git_path.split("/").collect()
        } else {
            Vec::new()
        };

        get_refs_paths_and_hash(
            &mut self.logger,
            &path,
            &mut local_branches,
            "",
            3 + parts.len(),
        )?;
        let mut local_branches: Vec<&String> = local_branches.keys().collect();

        local_branches.sort();

        let mut list = String::new();
        let current = self.get_current_branch_name()?;
        for branch in local_branches.iter() {
            if branch.to_string() == current {
                list += &format!("* {}\n", branch);
            } else {
                list += &format!("  {}\n", branch);
            }
        }

        Ok(list)
    }

    /// Enlista todas las ramas.
    pub fn show_all_branches(&mut self) -> Result<(), CommandError> {
        self.log("Showing all branches ...");
        let local_list = self.list_local_branches()?;

        let remote_list = self.list_remote_branches(2)?;

        write!(self.output, "{}{}", local_list, remote_list)
            .map_err(|error| CommandError::FileWriteError(error.to_string()))?;
        Ok(())
    }

    /// Enlista las ramas remotas.
    pub fn show_remote_branches(&mut self) -> Result<(), CommandError> {
        self.log("Showing remote branches ...");

        let list = self.list_remote_branches(3)?;
        write!(self.output, "{}", list)
            .map_err(|error| CommandError::FileWriteError(error.to_string()))?;
        Ok(())
    }

    /// Devuelve el mensaje con la lista de ramas remotas.
    fn list_remote_branches(&mut self, i: usize) -> Result<String, CommandError> {
        let path = join_paths!(self.git_path, "refs/remotes").ok_or(
            CommandError::DirectoryCreationError(
                "Error creando directorio de branches".to_string(),
            ),
        )?;
        let mut remote_branches: HashMap<String, String> = HashMap::new();

        let parts: Vec<&str> = if self.git_path != ".git" {
            self.git_path.split("/").collect()
        } else {
            Vec::new()
        };

        get_refs_paths_and_hash(
            &mut self.logger,
            &path,
            &mut remote_branches,
            "",
            i + parts.len(),
        )?;
        let mut remote_branches: Vec<&String> = remote_branches.keys().collect();
        remote_branches.sort();

        let mut list = String::new();
        let current = self.get_current_branch_name()?;
        for branch in remote_branches.iter() {
            let parts: Vec<&str> = branch.split("/").collect();
            if parts.ends_with(&["HEAD"]).to_string() == current {
                if let Some(path_ref_remote) = self.get_remote_head_path()? {
                    list += &format!("  {} -> {}\n", branch, path_ref_remote);
                } else {
                    list += &format!("  {}\n", branch);
                }
            } else {
                list += &format!("  {}\n", branch);
            }
        }

        Ok(list)
    }

    /// Obtiene el path de refs/remote/HEAD.
    fn get_remote_head_path(&mut self) -> Result<Option<String>, CommandError> {
        let mut branch = String::new();
        let path = join_paths!(&self.git_path, "refs/remote/HEAD").ok_or(
            CommandError::DirectoryCreationError(
                "Error creando directorio de branches remotas".to_string(),
            ),
        )?;
        let Ok(mut head) = File::open(&path) else {
            return Ok(None);
        };

        if head.read_to_string(&mut branch).is_err() {
            return Err(CommandError::FileReadError(path.to_string()));
        }

        let branch = branch.trim();
        let Some(branch) = branch.split(" ").last() else {
            return Err(CommandError::HeadError);
        };
        let branch: Vec<&str> = branch.split("/").collect();
        let branch = branch[2..].to_vec();
        let remote = branch.join("/");
        Ok(Some(remote.to_string()))
    }

    // ----- Checkout -----

    /// Muestra información de divergencia entre la rama local y la remota.
    pub fn show_tracking_info(&mut self) -> Result<(), CommandError> {
        let branch = self.get_current_branch_name()?;
        let (diverge, ahead, behind) = self.get_commits_ahead_and_behind_remote(&branch)?;
        if diverge {
            let message = set_diverge_message(ahead, behind, &branch);
            writeln!(self.output, "{}", message.trim())
                .map_err(|error| CommandError::FileWriteError(error.to_string()))?;
        }

        Ok(())
    }

    /// Devuelve true si la rama pasada existe en el repositorio.
    fn branch_exists(&mut self, branch: &str) -> bool {
        if let Ok(locals) = self.local_branches() {
            if locals.contains_key(branch) {
                return true;
            }
        }
        if let Ok(remotes) = self.remote_branches() {
            if remotes.contains_key(branch) {
                return true;
            }
        }
        false
    }

    /// Devuelve true si el archivo pasado está en el index.
    fn file_exists_in_index(&mut self, file: &str, index: &mut StagingArea) -> bool {
        if index.has_file_from_path(file) {
            return true;
        }
        false
    }

    /// Dependiendo de los elementos del vector pasado, ejecuta una operación de checkout o actualiza
    /// los archivos.
    pub fn update_files_or_checkout(
        &mut self,
        files_or_branches: Vec<String>,
    ) -> Result<(), CommandError> {
        self.log(&format!("Checkout args: {:?}", files_or_branches));

<<<<<<< HEAD
        if files_or_branches.len() == 1 && self.branch_exists(&files_or_branches[0]) {
            self.log("Switching to new branch");
            self.checkout(&files_or_branches[0], true)?;
            return Ok(());
=======
        if files_or_branches.len() == 1 {
            let pseudo_branch = files_or_branches[0].clone();
            if self.search_tag(&pseudo_branch)?.is_some() {
                return Err(CommandError::FeatureNotImplemented(
                    "checkout to ditached HEAD state".to_string(),
                ));
            }
            if self.branch_exists(&pseudo_branch) {
                self.log("Switching to new branch");
                self.checkout(&pseudo_branch)?;
                return Ok(());
            }
>>>>>>> 6ef17564
        }
        let mut staging_area = self.staging_area()?;
        for path in files_or_branches.iter() {
            if !self.file_exists_in_index(path, &mut staging_area) {
                return Err(CommandError::UntrackedError(path.to_string()));
            }
        }
        let db = self.db()?;
        for path in files_or_branches.iter() {
            if let Some(hash) = staging_area.get_files().get(path) {
                let mut blob = db.read_object(hash, &mut self.logger)?;
                blob.restore(path, &mut self.logger, None)?;
            }
        }
        Ok(())
    }

    /// Ejecuta el cambio de rama.
    pub fn checkout(&mut self, branch: &str, print_output: bool) -> Result<(), CommandError> {
        let current_branch = self.get_current_branch_name()?;
        if branch == current_branch && print_output {
            writeln!(self.output, "Already on '{}'", current_branch)
                .map_err(|error| CommandError::FileWriteError(error.to_string()))?;
            return Ok(());
        }
        let Some(actual_hash) = self.get_last_commit_hash()? else {
            return Err(CommandError::UntrackedError(current_branch));
        };
        let Some(mut last_commit) = self.get_last_commit_tree()? else {
            return Err(CommandError::UntrackedError(current_branch));
        };
        let index = self.staging_area()?;

        let current_changes = ChangesController::new(
            &self.db()?,
            &self.git_path,
            &self.working_dir_path,
            &mut self.logger,
            Some(last_commit.clone()),
            &index,
        )?;
        let untracked_files = current_changes.get_untracked_files_bis();
        let changes_not_staged = current_changes.get_changes_not_staged();
        let changes_not_staged = get_modified_paths(changes_not_staged);
        let changes_staged = current_changes.get_changes_to_be_commited();
        let staging_area = self.staging_area()?;
        let changes_staged = get_staged_paths_and_content(
            changes_staged,
            &staging_area,
            &mut self.db()?,
            &mut self.logger,
        )?;

        let merge_files = staging_area.get_unmerged_files();
        if !merge_files.is_empty() {
            let merge_conflicts: Vec<&String> = merge_files.keys().collect();
            self.get_checkout_merge_conflicts_output(merge_conflicts)?;
            return Ok(());
        }

        let (new_hash, mut new_tree) = self.get_checkout_branch_info(branch, &self.db()?)?;
        let local_new_files =
            add_local_new_files(untracked_files, &mut new_tree, &mut self.logger)?;
        let mut deletions: Vec<String> = Vec::new();
        let mut modifications: Vec<String> = Vec::new();
        let mut conflicts: Vec<String> = Vec::new();

        let (ancestor, _, _) = self.get_common_ancestor(&new_hash, &actual_hash)?;
        let Some(common_tree) = ancestor.get_tree() else {
            return Err(CommandError::ObjectNotTree);
        };

        let has_conflicts = self.checkout_restore(
            &mut last_commit,
            new_tree,
            &new_hash,
            branch,
            &mut deletions,
            &mut modifications,
            &mut conflicts,
            &mut common_tree.to_owned(),
            untracked_files,
            &changes_not_staged,
            &changes_staged,
        )?;
        if has_conflicts {
            return Ok(());
        }
        self.get_checkout_sucess_output(
            branch,
            local_new_files,
            deletions,
            modifications,
            print_output,
        )?;
        Ok(())
    }

    /// Si hay conflictos locales que impiden el cambio de rama, se muestra el mensaje correspondiente.
    fn set_checkout_local_conflicts(
        &mut self,
        conflicts: Vec<String>,
        untracked_files: &Vec<String>,
    ) -> Result<(), CommandError> {
        let mut untracked_conflicts: Vec<String> = Vec::new();
        let mut unstaged_conflicts: Vec<String> = Vec::new();
        for path in conflicts.iter() {
            self.log(&format!("There is a conflict. Path: {}", path));
            if untracked_files.contains(path) {
                untracked_conflicts.push(path.to_string());
            } else {
                unstaged_conflicts.push(path.to_string());
            }
        }
        let mut message = String::new();
        untracked_conflicts.sort();
        unstaged_conflicts.sort();
        if !untracked_conflicts.is_empty() {
            message += "error: The following untracked working tree files would be overwritten by checkout:\n"
        }
        for path in untracked_conflicts.iter() {
            message += &format!("\t{}\n", path);
        }
        if !untracked_conflicts.is_empty() {
            message +=
                "Please commit your changes or stash them before you switch branches.\nAborting\n"
        }
        if !unstaged_conflicts.is_empty() {
            message += "error: Your local changes to the following files would be overwritten by checkout:\n"
        }
        for path in unstaged_conflicts.iter() {
            message += &format!("\t{}\n", path);
        }
        if !unstaged_conflicts.is_empty() {
            message += "Please move or remove them before you switch branches.\nAborting\n"
        }
        write!(self.output, "{}", message)
            .map_err(|error| CommandError::FileWriteError(error.to_string()))?;
        Ok(())
    }

    /// Si hay conflictos de merge que impiden el cambio de rama, se muestra el mensaje correspondiente.
    fn get_checkout_merge_conflicts_output(
        &mut self,
        merge_conflicts: Vec<&String>,
    ) -> Result<(), CommandError> {
        let mut message = String::new();

        for path in merge_conflicts.iter() {
            message += &format!("{path}: needs\n");
        }
        message += &format!("error: you need to resolve your current index first\n");
        write!(self.output, "{}", message)
            .map_err(|error| CommandError::FileWriteError(error.to_string()))?;
        Ok(())
    }

    /// Muestra el mensaje de éxito de Checkout.
    fn get_checkout_sucess_output(
        &mut self,
        branch: &str,
        new_files: Vec<String>,
        deletions: Vec<String>,
        modifications: Vec<String>,
        print_output: bool,
    ) -> Result<(), CommandError> {
        let mut message = String::new();
        let mut changes: Vec<String> = Vec::new();
        changes.extend_from_slice(&new_files);
        changes.extend_from_slice(&deletions);
        changes.extend_from_slice(&modifications);
        changes.sort();
        for path in changes.iter() {
            if new_files.contains(path) {
                message += &format!("A\t{path}\n");
            } else if deletions.contains(path) {
                message += &format!("D\t{path}\n");
            } else {
                message += &format!("M\t{path}\n");
            }
        }
        if print_output {
            message += &format!("Switched to branch '{branch}'\n");
            write!(self.output, "{}", message)
                .map_err(|error| CommandError::FileWriteError(error.to_string()))?;
        }
        Ok(())
    }

    /// Obtiene el hash y tree del commit de la rama pasada.
    fn get_checkout_branch_info(
        &mut self,
        branch: &str,
        db: &ObjectsDatabase,
    ) -> Result<(String, Tree), CommandError> {
        let path = join_paths!(&self.git_path, "refs/heads/", branch)
            .ok_or(CommandError::UntrackedError(branch.to_string()))?;
        let hash =
            fs::read_to_string(path.clone()).map_err(|_| CommandError::FileReadError(path))?;
        let mut commit = db.read_object(&hash, &mut self.logger)?;
        let Some(commit) = commit.as_mut_commit() else {
            return Err(CommandError::ObjectTypeError);
        };
        let Some(tree) = commit.get_tree() else {
            return Err(CommandError::ObjectNotTree);
        };
        Ok((hash, tree.to_owned()))
    }

    /// Cambia el estado del working tree por los archivos de la nueva rama. Intenta mantener los
    /// cambios locales.
    fn checkout_restore(
        &mut self,
        last_tree: &mut Tree,
        mut source_tree: Tree,
        new_hash: &str,
        branch: &str,
        deletions: &mut Vec<String>,
        modifications: &mut Vec<String>,
        conflicts: &mut Vec<String>,
        common: &mut Tree,
        untracked_files: &Vec<String>,
        unstaged_files: &Vec<String>,
        staged: &HashMap<String, Vec<u8>>,
    ) -> Result<bool, CommandError> {
        self.log("Checkout restoring files");

        let staging_files = self.staging_area()?.get_files();

        self.look_for_checkout_conflicts(
            &mut source_tree,
            common,
            conflicts,
            untracked_files,
            false,
            &staging_files,
        )?;

        self.look_for_checkout_conflicts(
            &mut source_tree,
            common,
            conflicts,
            unstaged_files,
            false,
            &staging_files,
        )?;

        let staged_paths: Vec<&String> = staged.keys().collect();
        let staged_paths: Vec<String> = staged_paths.iter().map(|x| x.to_string()).collect();

        self.look_for_checkout_conflicts(
            &mut source_tree,
            common,
            conflicts,
            &staged_paths,
            true,
            &staging_files,
        )?;

        let mut working_tree = build_working_tree(&self.working_dir_path)?;
        source_tree.look_for_checkout_deletions_conflicts(
            &mut working_tree,
            common,
            conflicts,
            &self.working_dir_path,
            &mut self.logger,
        )?;

        if !conflicts.is_empty() {
            self.set_checkout_local_conflicts(conflicts.to_owned(), untracked_files)?;
            return Ok(true);
        }

        let delete = source_tree.checkout_restore(
            &self.working_dir_path,
            &mut self.logger,
            deletions,
            modifications,
            conflicts,
            common,
            unstaged_files,
            staged,
        )?;

        if delete {
            source_tree = Tree::new(self.working_dir_path.clone());
        }

        remove_new_files_commited(
            &mut working_tree,
            last_tree,
            &mut source_tree,
            &mut self.logger,
            &self.working_dir_path,
        )?;

        remove_local_changes_from_tree(untracked_files, &mut source_tree, &mut self.logger);

        let mut staging_area = self.staging_area()?;

        staging_area.update_to_tree(&self.working_dir_path, &source_tree)?;
        staging_area.save()?;
        self.update_ref_head(branch)?;
        update_last_commit(new_hash)?;
        Ok(false)
    }

    /// Actualiza la referencia a HEAD.
    fn update_ref_head(&self, path: &str) -> Result<(), CommandError> {
        let head_path = join_paths!(&self.git_path, "HEAD")
            .ok_or(CommandError::FileCreationError(".git/HEAD".to_string()))?;
        let mut file = File::create(head_path)
            .map_err(|_| CommandError::FileCreationError(".git/HEAD".to_string()))?;
        let head_ref = format!("ref: refs/heads/{path}");
        file.write_all(head_ref.as_bytes())
            .map_err(|_| CommandError::FileWriteError(".git/HEAD".to_string()))?;

        Ok(())
    }

    /// Compara los archivos de la rama actual con los de la nueva y el ancestro común, buscando
    /// conflictos entre las ramas.
    fn look_for_checkout_conflicts(
        &mut self,
        new_tree: &mut Tree,
        common: &mut Tree,
        conflicts: &mut Vec<String>,
        files: &Vec<String>,
        is_staged: bool,
        staging_files: &HashMap<String, String>,
    ) -> Result<(), CommandError> {
        for path in files.iter() {
            let path = &join_paths!(self.working_dir_path, path).ok_or(
                CommandError::FileCreationError(
                    "No se pudo obtener el path del objeto".to_string(),
                ),
            )?;
            if !Path::new(path).exists() {
                continue;
            }
            let is_in_common_tree = common.has_blob_from_path(&path, &mut self.logger);
            match new_tree.get_object_from_path(path) {
                None => {
                    if is_in_common_tree {
                        // conflicto xq el tree de otra rama no lo tiene
                        conflicts.push(path.to_string());
                    }
                }
                Some(mut object) => {
                    let new_content = object.content(None)?;

                    let actual_content = {
                        if is_staged {
                            let Some(hash) = staging_files.get(path) else {
                                return Err(CommandError::ObjectHashNotKnown);
                            };
                            let c = self.get_staged_file_content(hash)?;
                            c
                        } else {
                            let c = get_current_file_content(path)?;
                            c
                        }
                    };

                    if has_conflicts(
                        &path,
                        &actual_content,
                        &new_content,
                        common,
                        &mut self.logger,
                    )? {
                        conflicts.push(path.to_string());
                    }
                }
            }
        }
        Ok(())
    }

    /// Lee el contenido de un archivo.
    fn get_staged_file_content(&mut self, hash: &str) -> Result<Vec<u8>, CommandError> {
        let mut object = self.db()?.read_object(hash, &mut self.logger)?;

        Ok(object.content(None)?)
    }

    // ----- Ls-files -----

    /// Ejecuta el comando Ls-files
    pub fn ls_files(
        &mut self,
        cached: bool,
        deleted: bool,
        modified: bool,
        others: bool,
        stage: bool,
        unmerged: bool,
        files: Vec<String>,
    ) -> Result<(), CommandError> {
        let last_commit = self.get_last_commit_tree()?;
        let index = self.staging_area()?;
        self.log(&format!("ls-files args: cached: {}, deleted: {}, modified: {}, others: {}, stage: {}, unmerged: {}, files: {:?}", cached, deleted, modified, others, stage, unmerged, files));
        let changes_controller = ChangesController::new(
            &self.db()?,
            &self.git_path,
            &self.working_dir_path,
            &mut self.logger,
            last_commit,
            &index,
        )?;
        let mut others_list = Vec::<String>::new();
        let mut aux_list = Vec::<String>::new();

        if others {
            others_list.extend_from_slice(&changes_controller.get_untracked_files_bis());
        }

        let mut staged_list = changes_controller.get_staged_files();
        let modifications_list = changes_controller.get_modified_files_working_tree();
        let staging_area_conflicts = index.get_unmerged_files();
        let staging_area_files = index.get_files();

        let unmerged_modifications_list = changes_controller.get_modified_files_unmerged();
        add_unmerged_files_to_list(&mut staged_list, staging_area_conflicts.clone());

        if cached {
            aux_list.extend_from_slice(&staged_list);
        }
        if unmerged && !cached && !stage {
            let aux_str_list: Vec<&String> = aux_list
                .iter()
                .filter(|p| staging_area_conflicts.contains_key(p.to_owned()))
                .collect();
            aux_list = aux_str_list.iter().map(|p| p.to_string()).collect();
        }

        if modified {
            aux_list.extend_from_slice(&modifications_list);
        }

        if deleted {
            let deleted_list = changes_controller.get_deleted_files();
            aux_list.extend_from_slice(&deleted_list);
        }

        if !files.is_empty() {
            others_list = others_list
                .iter()
                .filter(|p| files.contains(p.to_owned()))
                .map(|p| p.to_string())
                .collect();

            aux_list = aux_list
                .iter()
                .filter(|p| files.contains(p.to_owned()))
                .map(|p| p.to_string())
                .collect();
        }

        aux_list.sort();
        let message: String;
        let extended_list = self.get_extended_ls_files_info(
            aux_list.clone(),
            staging_area_conflicts,
            staging_area_files,
            unmerged_modifications_list,
        )?;

        if stage || unmerged {
            message = get_extended_ls_files_output(others_list.clone(), extended_list);
        } else {
            message = get_normal_ls_files_output(others_list, extended_list);
        }
        write!(self.output, "{}", message)
            .map_err(|error| CommandError::FileWriteError(error.to_string()))?;
        Ok(())
    }

    /// Obtiene información adicional de los archivos a enlistar: modo, hash, staged number y path.
    fn get_extended_ls_files_info(
        &mut self,
        list: Vec<String>,
        staging_area_conflicts: HashMap<String, (Option<String>, Option<String>, Option<String>)>,
        staging_area_files: HashMap<String, String>,
        unmerged_modifications_list: Vec<String>,
    ) -> Result<Vec<(Mode, String, usize, String)>, CommandError> {
        let mut result = Vec::<(Mode, String, usize, String)>::new();
        let db = self.db()?;
        for path in list.iter() {
            let is_modified = if unmerged_modifications_list.contains(path) {
                true
            } else {
                false
            };

            if let Some(hash) = staging_area_files.get(path) {
                let object = db.read_object(hash, &mut self.logger)?;
                let mode = object.mode();
                result.push((mode, hash.to_string(), 0, path.to_string()));
            };

            if let Some((common, head, remote)) = staging_area_conflicts.get(path) {
                match (common, head, remote) {
                    (Some(common_hash), Some(head_hash), Some(remote_hash)) => {
                        let object = db.read_object(common_hash, &mut self.logger)?;
                        let mode = object.mode();
                        result.push((mode.clone(), common_hash.to_string(), 1, path.to_string()));
                        if is_modified {
                            result.push((
                                mode.clone(),
                                common_hash.to_string(),
                                1,
                                path.to_string(),
                            ));
                        }
                        result.push((mode.clone(), head_hash.to_string(), 2, path.to_string()));
                        if is_modified {
                            result.push((mode.clone(), head_hash.to_string(), 2, path.to_string()));
                        }
                        result.push((mode.clone(), remote_hash.to_string(), 3, path.to_string()));
                        if is_modified {
                            result.push((
                                mode.clone(),
                                remote_hash.to_string(),
                                3,
                                path.to_string(),
                            ));
                        }
                    }
                    (Some(common_hash), Some(head_hash), None) => {
                        let object = db.read_object(common_hash, &mut self.logger)?;
                        let mode = object.mode();
                        result.push((mode.clone(), common_hash.to_string(), 1, path.to_string()));
                        if is_modified {
                            result.push((
                                mode.clone(),
                                common_hash.to_string(),
                                1,
                                path.to_string(),
                            ));
                        }
                        result.push((mode.clone(), head_hash.to_string(), 2, path.to_string()));
                        if is_modified {
                            result.push((mode.clone(), head_hash.to_string(), 2, path.to_string()));
                        }
                    }
                    (Some(common_hash), None, Some(remote_hash)) => {
                        let object = db.read_object(common_hash, &mut self.logger)?;
                        let mode = object.mode();
                        result.push((mode.clone(), common_hash.to_string(), 1, path.to_string()));
                        if is_modified {
                            result.push((
                                mode.clone(),
                                common_hash.to_string(),
                                1,
                                path.to_string(),
                            ));
                        }
                        result.push((mode.clone(), remote_hash.to_string(), 3, path.to_string()));
                        if is_modified {
                            result.push((
                                mode.clone(),
                                remote_hash.to_string(),
                                3,
                                path.to_string(),
                            ));
                        }
                    }
                    (None, Some(head_hash), Some(remote_hash)) => {
                        let object = db.read_object(head_hash, &mut self.logger)?;
                        let mode = object.mode();
                        result.push((mode.clone(), head_hash.to_string(), 2, path.to_string()));
                        if is_modified {
                            result.push((mode.clone(), head_hash.to_string(), 2, path.to_string()));
                        }
                        result.push((mode.clone(), remote_hash.to_string(), 3, path.to_string()));
                        if is_modified {
                            result.push((
                                mode.clone(),
                                remote_hash.to_string(),
                                3,
                                path.to_string(),
                            ));
                        }
                    }
                    _ => {}
                }
            };
        }
        Ok(result)
    }

    // ----- Tag -----

    /// Crea un tag con la información pasada. Si se usó el flag -a, lo escribe a la base de datos.
    pub fn create_tag(
        &mut self,
        name: &str,
        message: &str,
        object: Option<String>,
        write: bool,
        force: bool,
    ) -> Result<(), CommandError> {
        self.log(&format!(
            "Creating tag --> name: {}, message: {}, points to: {:?}, force: {}, write to database: {}",
            name, message, object, force, write
        ));
        let path = join_paths!(self.git_path, "refs/tags/", name).ok_or(
            CommandError::FileCreationError("Error creando path de tags".to_string()),
        )?;
        let output_message = Self::get_create_tag_message(&path, force, name)?;
        let mut db = self.db()?;
        let (mut tag, tag_ref) = self.create_tag_object(name, message, object, &db)?;
        let file_content = {
            if write {
                tag.get_hash_string()?
            } else {
                tag_ref
            }
        };
        let Ok(mut file) = File::create(&path) else {
            return Err(CommandError::FileOpenError(path));
        };
        file.write_all(file_content.as_bytes()).map_err(|error| {
            CommandError::FileWriteError(
                "Error guardando objeto en la nueva tag:".to_string() + &error.to_string(),
            )
        })?;
        if write {
            let mut git_object: GitObject = Box::new(tag);
            let _ = db.write(&mut git_object, false, &mut self.logger)?;
        }
        write!(self.output, "{}", output_message)
            .map_err(|error| CommandError::FileWriteError(error.to_string()))?;
        Ok(())
    }

    /// Crea un TagObject.
    fn create_tag_object(
        &mut self,
        name: &str,
        message: &str,
        object: Option<String>,
        db: &ObjectsDatabase,
    ) -> Result<(TagObject, String), CommandError> {
        self.log("Creating tag object");
        let tag_ref = {
            if let Some(obj) = object {
                obj
            } else {
                if let Some(hash) = self.get_last_commit_hash()? {
                    hash
                } else {
                    return Err(CommandError::InvalidRef("HEAD".to_string()));
                }
            }
        };

        if !db.has_object(&tag_ref)? && !self.tag_exists(&tag_ref)? {
            return Err(CommandError::InvalidRef(tag_ref));
        }

        let (tag_object, tag_ref) = self.read_tag_object(&tag_ref, db)?;

        self.log("Tag object read");

        let tag_object_type = tag_object.type_str();
        let (tagger, timestamp, offset) = self.get_tagger_info()?;
        let tag = TagObject::new(
            name.to_string(),
            tag_ref.clone(),
            tag_object_type,
            message.to_string(),
            tagger,
            timestamp,
            offset,
        );
        Ok((tag, tag_ref))
    }

    fn tag_exists(&self, tag_name: &str) -> Result<bool, CommandError> {
        let path = join_paths!(self.git_path, "refs/tags/", tag_name).ok_or(
            CommandError::FileCreationError("Error creando path de tags".to_string()),
        )?;
        Ok(Path::new(&path).exists())
    }

    fn read_tag_object(
        &mut self,
        tag_ref: &str,
        db: &ObjectsDatabase,
    ) -> Result<(GitObject, String), CommandError> {
        match db.read_object(&tag_ref, &mut self.logger) {
            Ok(object) => return Ok((object, tag_ref.to_string())),
            Err(_) => {
                let path = join_paths!(self.git_path, "refs/tags/", tag_ref).ok_or(
                    CommandError::FileCreationError("Error creando path de tags".to_string()),
                )?;
                self.log(&format!("Tag path (read): {}", path));
                let tag_ref = fs::read_to_string(path)
                    .map_err(|error| CommandError::FileReadError(error.to_string()))?;
                self.log(&format!("Tag ref (read): {}", tag_ref));
                return self.read_tag_object(&tag_ref, db);
            }
        }
    }

    /// Devuelve el mensaje que se mostrará al crear el tag.
    fn get_create_tag_message(path: &str, force: bool, name: &str) -> Result<String, CommandError> {
        let exists = Path::new(&path).exists();
        if exists && !force {
            return Err(CommandError::TagAlreadyExists(name.to_string()));
        }

        let output_message = {
            if exists {
                let hash = fs::read_to_string(path.clone())
                    .map_err(|error| CommandError::FileReadError(error.to_string()))?;
                format!("Updated tag '{}' (was {})\n", name, hash[..6].to_string())
            } else {
                "".to_string()
            }
        };
        Ok(output_message)
    }

    /// Devuelve información sobre un Tagger, incluyendo el timestamp y offset del tag.
    fn get_tagger_info(&mut self) -> Result<(Author, i64, i32), CommandError> {
        let config = self.open_config()?;
        let Some(tagger_email) = config.get("user", "email") else {
            return Err(CommandError::UserConfigurationError);
        };
        let Some(tagger_name) = config.get("user", "name") else {
            return Err(CommandError::UserConfigurationError);
        };
        let tagger = Author::new(tagger_name, tagger_email);
        let datetime: DateTime<Local> = Local::now();
        let timestamp = datetime.timestamp();
        let offset = datetime.offset().local_minus_utc() / 60;
        Ok((tagger, timestamp, offset))
    }

    /// Recibe un vector con nombres de tags y las elimina. Si alguna no existe, devuelve error y
    /// continúa con el resto.
    pub fn delete_tags(&mut self, tags: &Vec<String>) -> Result<(), CommandError> {
        self.log(&format!("Deleting tags --> {:?}", tags));
        let tags_path = join_paths!(self.git_path, "refs/tags/").ok_or(
            CommandError::DirectoryCreationError(
                "No se pudo crear el directorio .git/refs/tags".to_string(),
            ),
        )?;
        let mut errors: String = String::new();
        let mut deletions = String::new();

        for tag in tags {
            let path = tags_path.clone() + tag;
            if !Path::new(&path).exists() {
                errors += &format!("error: tag '{tag}' not found.\n");
                continue;
            };
            let hash = fs::read_to_string(path.clone())
                .map_err(|error| CommandError::FileReadError(error.to_string()))?;

            fs::remove_file(path.clone())
                .map_err(|error| CommandError::RemoveFileError(error.to_string()))?;

            deletions += &format!("Deleted tag {tag} (was {}).\n", hash[..7].to_string());
        }
        write!(self.output, "{}{}", errors, deletions)
            .map_err(|error| CommandError::FileWriteError(error.to_string()))?;

        Ok(())
    }

    /// Lista los tags de refs/tags/
    pub fn list_tags(&mut self) -> Result<(), CommandError> {
        self.log("Listing tags...");
        let mut tags = self.get_tag_names()?;

        tags.sort();

        let mut message = String::new();
        for tag in tags {
            message += &format!("{}\n", tag);
        }

        write!(self.output, "{}", message)
            .map_err(|error| CommandError::FileWriteError(error.to_string()))?;

        Ok(())
    }

    /// Devuelve un vector con los nombres de tags.
    fn get_tag_names(&mut self) -> Result<Vec<String>, CommandError> {
        let mut tags: Vec<String> = Vec::new();
        let tags_path = join_paths!(self.git_path, "refs/tags/").ok_or(
            CommandError::DirectoryCreationError(
                "No se pudo crear el directorio .git/refs/tags".to_string(),
            ),
        )?;

        let Ok(paths) = fs::read_dir(tags_path.clone()) else {
            return Err(CommandError::FileReadError(tags_path));
        };
        for path in paths {
            let path = path.map_err(|error| {
                CommandError::FileReadError(format!(
                    "Error leyendo directorio de tags: {}",
                    error.to_string()
                ))
            })?;
            let file_name = &path.file_name();
            let Some(tag_name) = file_name.to_str() else {
                return Err(CommandError::FileReadError(
                    "Error leyendo directorio de tags".to_string(),
                ));
            };

            tags.push(tag_name.to_string());
        }
        Ok(tags)
    }

    /// Devuelve una tag guardada en la base de datos.
    fn get_tag_object_hash(&mut self, tag_name: &str) -> Result<String, CommandError> {
        let path = join_paths!(self.git_path, "refs/tags/", tag_name).ok_or(
            CommandError::DirectoryCreationError(
                "No se pudo crear el directorio .git/refs/tags".to_string(),
            ),
        )?;
        let tag_hash = fs::read_to_string(path.clone())
            .map_err(|error| CommandError::FileReadError(error.to_string()))?;
        self.log(&format!("Tag hash: {}", tag_hash));
        let Some(tag_object) = self.db()?.read_object(&tag_hash, self.logger())?.as_tag() else {
            return Ok(tag_hash);
        };
        Ok(tag_object.get_object_hash())
    }

    // ----- Show-ref -----

    /// Ejecuta el comando show-ref
    pub fn show_ref(
        &mut self,
        head: bool,
        heads: bool,
        remotes: bool,
        tags: bool,
        dereference: bool,
        (hash, digits): (bool, Option<usize>),
        refs: &Vec<String>,
    ) -> Result<(), CommandError> {
        let mut refs_list: Vec<(String, String)> = Vec::new();

        let mut ref_heads = get_refs("refs/heads", &self.git_path, &mut self.logger)?;
        let mut ref_remotes = get_refs("refs/remotes", &self.git_path, &mut self.logger)?;
        let mut ref_tags = get_refs("refs/tags", &self.git_path, &mut self.logger)?;

        add_packed_refs(
            &mut ref_heads,
            &mut ref_remotes,
            &mut ref_tags,
            &self.git_path,
        )?;

        if dereference {
            ref_tags = dereference_tags(&ref_tags, &self.db()?, &mut self.logger)?;
        }

        let ref_heads = hashmap_to_vec(ref_heads);
        let ref_remotes = hashmap_to_vec(ref_remotes);
        let ref_tags = hashmap_to_vec(ref_tags);

        if head {
            if let Some(hash) = self.get_last_commit_hash()? {
                refs_list.push(("HEAD".to_string(), hash));
            }
        }
        if heads {
            refs_list.extend_from_slice(&ref_heads);
        }
        if remotes {
            refs_list.extend_from_slice(&ref_remotes);
        }

        if tags {
            refs_list.extend_from_slice(&ref_tags);
        }

        if !refs.is_empty() {
            refs_list = filter_refs(refs, refs_list);
        }

        let message = get_show_ref_message(&refs_list, hash, digits);

        write!(self.output, "{}", message)
            .map_err(|error| CommandError::FileWriteError(error.to_string()))?;

        Ok(())
    }

    fn search_branch(
        &mut self,
        pseudo_commit: &str,
    ) -> Result<Option<(String, String, String)>, CommandError> {
        let branches = self.local_branches()?;
        for (branch, hash) in branches.iter() {
            if branch == pseudo_commit {
                return Ok(Some((
                    hash.to_string(),
                    branch.to_string(),
                    "branch".to_string(),
                )));
            }
        }
        Ok(None)
    }

    /// Busca una tag con el nombre tag_name y si lo encuentra devuelve una terna
    /// con el hash, el nombre y "branch" si apunta al último commit de una branch, o
    /// "tag" en caso contrario
    fn search_tag(
        &mut self,
        tag_name: &str,
    ) -> Result<Option<(String, String, String)>, CommandError> {
        let tags = self.get_tag_names()?;
        self.log(&format!("Tags: {:?}", tags));
        let branches = self.local_branches()?;
        if tags.contains(&tag_name.to_string()) {
            let tag_object_hash = self.get_tag_object_hash(tag_name)?;

            for (branch_name, commit_hash) in branches.iter() {
                if commit_hash == &tag_object_hash {
                    return Ok(Some((
                        commit_hash.to_string(),
                        branch_name.to_string(),
                        "branch".to_string(),
                    )));
                }
            }
            let mut tag_object = self.db()?.read_object(&tag_object_hash, &mut self.logger)?;
            if !tag_object.as_mut_commit().is_some() {
                return Err(CommandError::MergeTagNotCommit(tag_name.to_string()));
            };
            return Ok(Some((
                tag_object_hash,
                tag_name.to_string(),
                "tag".to_string(),
            )));
        }
        Ok(None)
    }

    // ----- Ls-tree -----

    /// Ejecuta el comando ls-tree en base a los flags usados.
    pub fn ls_tree(
        &mut self,
        tree_ish: &str,
        only_list_trees: bool,
        recursive: bool,
        show_tree_entries: bool,
        show_size: bool,
        only_name: bool,
    ) -> Result<(), CommandError> {
        self.log(&format!(
            "Ls-tree args --> tree_ish: {}, -d: {}, -r: {}, -t: {}, -s: {}, --name-only: {}",
            tree_ish, only_list_trees, recursive, show_tree_entries, show_size, only_name
        ));
        let db = self.db()?;
        let tree =
            if let Some(commit_hash) = self.try_read_commit_local_branch(tree_ish.to_string())? {
                get_tree_from_commit(
                    &commit_hash,
                    &db,
                    &mut self.logger,
                    CommandError::LsTreeErrorNotATree,
                )?
            } else if let Some(commit_hash) = self.try_read_commit(tree_ish)? {
                get_tree_from_commit(
                    &commit_hash,
                    &db,
                    &mut self.logger,
                    CommandError::LsTreeErrorNotATree,
                )?
            } else if let Some(commit_hash) = self.try_read_commit_remote_branch(tree_ish)? {
                get_tree_from_commit(
                    &commit_hash,
                    &db,
                    &mut self.logger,
                    CommandError::LsTreeErrorNotATree,
                )?
            } else if let Some(tree) = self.try_read_tree(tree_ish)? {
                tree
            } else if let Some(tree) = self.try_read_tag(tree_ish)? {
                tree
            } else {
                return Err(CommandError::LsTreeErrorNotATree);
            };

        let mut info: Vec<(String, Mode, String, String, usize)> = Vec::new();

        add_ls_tree_info(
            &self.working_dir_path,
            tree,
            &mut info,
            only_list_trees,
            recursive,
            show_tree_entries,
        )?;

        let message = get_ls_tree_message(&info, show_size, only_name);

        write!(self.output, "{}", message)
            .map_err(|error| CommandError::FileWriteError(error.to_string()))?;

        Ok(())
    }

    /// Si <hash> existe en la base de datos y es un tree, lo devuelve.
    fn try_read_tree(&mut self, hash: &str) -> Result<Option<Tree>, CommandError> {
        let Ok(mut object) = self.db()?.read_object(hash, &mut self.logger) else {
            return Ok(None);
        };
        if let Some(tree) = object.as_mut_tree() {
            return Ok(Some(tree.to_owned()));
        }
        return Ok(None);
    }

    /// Si <tag_name> es una tag del repositorio, intenta devolver el Tree al que finalmente apunta.
    /// Si no es una tag, o la misma no apunta a un Tree o Commit, devuelve None.
    fn try_read_tag(&mut self, tag_name: &str) -> Result<Option<Tree>, CommandError> {
        let mut rel_path: Vec<&str> = tag_name.split_terminator('/').collect();
        if !rel_path.contains(&"tags") && !rel_path.contains(&"refs") {
            rel_path.insert(0, "tags");
        }
        if !rel_path.contains(&"refs") {
            rel_path.insert(0, "refs");
        }
        let tag_path = rel_path.join("/");
        let tag_path = join_paths!(self.git_path, tag_path).ok_or(
            CommandError::FileCreationError(format!(" No se pudo crear el archivo: {}", tag_path)),
        )?;
        self.log(&format!("Tag path: {}", tag_path));
        if !Path::new(&tag_path).exists() {
            return Ok(None);
        }
        let hash = fs::read_to_string(tag_path)
            .map_err(|error| CommandError::FileReadError(error.to_string()))?;

        let db = self.db()?;
        let tree = get_tree_from_tag(hash, &db, &mut self.logger, tag_name.to_string())?;

        Ok(Some(tree))
    }
}

// ----- Ls-tree -----

/// Obtiene el mensaje de salida del comando ls-tree. Depende de los flags: -l, --long, --name-only, --status-only.
fn get_ls_tree_message(
    info: &Vec<(String, Mode, String, String, usize)>,
    show_size: bool,
    only_name: bool,
) -> String {
    let mut message = String::new();
    for (path, mode, type_str, hash, size) in info.iter() {
        if only_name {
            message += &format!("{}\n", path);
        } else if show_size {
            if type_str == "blob" {
                message += &format!(
                    "{} {} {}{:>8}	{}\n",
                    mode.to_string(),
                    type_str,
                    hash,
                    size,
                    path,
                );
            } else {
                message += &format!(
                    "{} {} {}       -	{}\n",
                    mode.to_string(),
                    type_str,
                    hash,
                    path,
                );
            }
        } else {
            message += &format!("{} {} {}	{}\n", mode.to_string(), type_str, hash, path);
        }
    }
    message
}

/// Obtiene los objetos de un tree y guarda la información que necesita el comando ls-tree:
/// nombre o path, tipo, modo y tamaño.
/// * Si se usó el flag -r y hay otros objetos trees, también se enlistan sus datos, de forma
/// recursiva.
/// * Si se usó el flag -d, solo se guarda la información de los trees.
/// * Se se usó el flag -t, se incluyen los trees, incluso si se usa -r.
fn add_ls_tree_info(
    path: &str,
    tree: Tree,
    info: &mut Vec<(String, Mode, String, String, usize)>,
    only_list_trees: bool,
    recursive: bool,
    show_tree_entries: bool,
) -> Result<(), CommandError> {
    for (name, (hash, opt_object)) in tree.sorted_objects() {
        let Some(mut object) = opt_object else {
            continue;
        };
        let full_path = join_paths!(path, name).ok_or(CommandError::DirectoryCreationError(
            "No se pudo crear el path del objeto".to_string(),
        ))?;
        let name = if !recursive { name } else { full_path.clone() };
        let hash_str = u8_vec_to_hex_string(&hash);
        let content = object.content(None)?;
        let type_str = object.type_str();

        if !((recursive && !show_tree_entries && type_str == "tree")
            || (only_list_trees && type_str == "blob"))
        {
            info.push((name, object.mode(), type_str, hash_str, content.len()));
        }
        if let Some(new_tree) = object.as_tree() {
            if recursive {
                add_ls_tree_info(
                    &full_path,
                    new_tree,
                    info,
                    only_list_trees,
                    recursive,
                    show_tree_entries,
                )?;
            }
        }
    }
    Ok(())
}

/// Dado el hash al que apunta un tag, intenta obtener el primer Tree en la cadena de referencias.
/// Si la tag finalmente apunta a un blob, devuelve error.
fn get_tree_from_tag(
    hash: String,
    db: &ObjectsDatabase,
    logger: &mut Logger,
    tag_name: String,
) -> Result<Tree, CommandError> {
    let mut object = db.read_object(&hash, logger)?;

    if let Some(tag) = object.as_mut_tag() {
        let hash = tag.get_object_hash();
        object = db.read_object(&hash, logger)?;
        if let Some(_) = object.as_mut_tag() {
            return get_tree_from_tag(hash, db, logger, tag_name);
        } else if let Some(tree) = object.as_mut_tree() {
            return Ok(tree.to_owned());
        } else {
            let tree = get_tree_from_commit(&hash, &db, logger, CommandError::LsTreeErrorNotATree)?;
            return Ok(tree);
        }
    } else if let Some(tree) = object.as_mut_tree() {
        return Ok(tree.to_owned());
    } else {
        let tree = get_tree_from_commit(&hash, &db, logger, CommandError::LsTreeErrorNotATree)?;
        return Ok(tree);
    }
}

/// Devuelve el tree del commit cuyo hash es pasado como parámetro.
fn get_tree_from_commit(
    commit_hash: &str,
    db: &ObjectsDatabase,
    logger: &mut Logger,
    error: CommandError,
) -> Result<Tree, CommandError> {
    let mut object = db.read_object(commit_hash, logger)?;
    let tree = if let Some(commit) = object.as_mut_commit() {
        let tree_hash = commit.get_tree_hash_string()?;
        let mut tree_object = db.read_object(&tree_hash, logger)?;
        if let Some(tree) = tree_object.as_mut_tree() {
            tree.to_owned()
        } else {
            return Err(error);
        }
    } else {
        return Err(error);
    };
    Ok(tree)
}

// ----- Show-ref -----

/// Devuelve el mensaje de salida del comando show-ref
fn get_show_ref_message(
    refs_list: &Vec<(String, String)>,
    show_hash: bool,
    digits_op: Option<usize>,
) -> String {
    let mut message = String::new();
    for (reference, hash) in refs_list {
        let final_hash = if let Some(digits) = digits_op {
            hash[..digits].to_string()
        } else {
            hash.to_owned()
        };
        if show_hash && !reference.ends_with("^{}") {
            message += &format!("{}\n", final_hash);
        } else {
            message += &format!("{} {}\n", final_hash, reference);
        }
    }
    message
}

/// Devuelve un diccionario con los objetos a los que referencian las tags: <tag_path, hash>
fn dereference_tags(
    tags: &HashMap<String, String>,
    db: &ObjectsDatabase,
    logger: &mut Logger,
) -> Result<HashMap<String, String>, CommandError> {
    let mut result: HashMap<String, String> = tags.clone();
    for (reference, hash) in tags {
        let mut git_object = db.read_object(hash, logger)?;
        let Some(tag) = git_object.as_mut_tag() else {
            continue;
        };
        let object_id = tag.get_object_hash();
        let name = reference.to_owned() + "^{}";
        _ = result.insert(name, object_id);
    }

    Ok(result)
}

/// Recibe un vector con nombres o paths de referencias y si son válidas devuelve una lista
/// con las referencias filtradas.
fn filter_refs(refs: &Vec<String>, list: Vec<(String, String)>) -> Vec<(String, String)> {
    let mut refs_filtered: Vec<(String, String)> = Vec::new();
    for reference in refs {
        let ref_parts: Vec<&str> = reference.split("/").collect();
        let dereference = reference.to_owned() + "^{}";
        let deref_parts: Vec<&str> = dereference.split("/").collect();

        for (ref_str, hash) in list.iter() {
            let parts: Vec<&str> = ref_str.split("/").collect();
            if parts.ends_with(&ref_parts) || parts.ends_with(&deref_parts) {
                refs_filtered.push((ref_str.to_string(), hash.to_string()));
            }
        }
    }

    refs_filtered
}

/// Devuelve un diccionario con <ref, hash> dado el path de referencias pasado (heads, remotes o tags)
fn get_refs(
    path: &str,
    git_path: &str,
    logger: &mut Logger,
) -> Result<HashMap<String, String>, CommandError> {
    let path = join_paths!(git_path, path).ok_or(CommandError::DirectoryCreationError(
        "Error creando directorio de refs".to_string(),
    ))?;

    let mut refs: HashMap<String, String> = HashMap::new();

    let parts: Vec<&str> = if git_path != ".git" {
        git_path.split("/").collect()
    } else {
        Vec::new()
    };

    get_refs_paths_and_hash(logger, &path, &mut refs, "", 1 + parts.len())?;

    Ok(refs)
}

/// Agrega a las listas de referencias las que se encuentran en el archivo '.git/packed-refs'
fn add_packed_refs(
    heads: &mut HashMap<String, String>,
    remotes: &mut HashMap<String, String>,
    tags: &mut HashMap<String, String>,
    git_path: &str,
) -> Result<(), CommandError> {
    let packed_refs = read_packed_refs_file(git_path)?;
    for (reference, hash) in packed_refs.iter() {
        if reference.contains("refs/heads") && !heads.contains_key(reference) {
            _ = heads.insert(reference.to_string(), hash.to_string());
        }
        if reference.contains("refs/remotes") && !remotes.contains_key(reference) {
            _ = remotes.insert(reference.to_string(), hash.to_string());
        }
        if reference.contains("refs/tags") && !tags.contains_key(reference) {
            _ = tags.insert(reference.to_string(), hash.to_string());
        }
    }
    Ok(())
}

/// Convierte un hashmap a un vector de tuplas ordenado alfabéticamente.
fn hashmap_to_vec(refs: HashMap<String, String>) -> Vec<(String, String)> {
    let mut keys: Vec<&String> = refs.keys().collect();

    keys.sort();

    let mut sorted_refs: Vec<(String, String)> = Vec::new();
    for key in keys {
        if let Some(value) = refs.get(key) {
            sorted_refs.push((key.clone(), value.clone()));
        }
    }
    sorted_refs
}

/// Lee la lista de referencias del archivo '.git/packed-refs'
fn read_packed_refs_file(git_path: &str) -> Result<HashMap<String, String>, CommandError> {
    let mut refs: HashMap<String, String> = HashMap::new();
    let path = join_paths!(git_path, "packed-refs").ok_or(CommandError::DirectoryCreationError(
        "No se pudo crear el directorio .git/packed-refs".to_string(),
    ))?;
    if !Path::new(&path).exists() {
        return Ok(refs);
    }

    let content =
        fs::read_to_string(path).map_err(|error| CommandError::FileReadError(error.to_string()))?;

    let mut lines = content.lines();

    loop {
        let (eof, line) = next_line(&mut lines);
        if eof {
            break;
        }

        let Some((hash, ref_path)) = line.split_once(' ') else {
            return Err(CommandError::InvalidCommit);
        };
        if hash.len() != 40 {
            continue;
        }
        _ = refs.insert(ref_path.to_string(), hash.to_string());
    }

    Ok(refs)
}

/// Devuelve la próxima línea del iterador.
fn next_line(lines: &mut std::str::Lines<'_>) -> (bool, String) {
    let Some(line) = lines.next() else {
        return (true, "".to_string());
    };
    (false, line.to_string())
}

// ----- Ls-files -----

/// Agrega archivos no mergeados a la lista pasada.
fn add_unmerged_files_to_list(
    staged_list: &mut Vec<String>,
    staging_area_conflicts: HashMap<String, (Option<String>, Option<String>, Option<String>)>,
) {
    for (path, _) in staging_area_conflicts.iter() {
        staged_list.push(path.to_string());
    }
}

/// Obtiene el mensaje de salida de ls-files
fn get_normal_ls_files_output(
    others: Vec<String>,
    extended_list: Vec<(Mode, String, usize, String)>,
) -> String {
    let mut message = String::new();
    for path in others {
        message += &format!("{}\n", path);
    }
    for (_, _, _, path) in extended_list {
        message += &format!("{}\n", path);
    }
    message
}

/// Obtiene el mensaje de salida de ls-files si se usa -s o -u.
fn get_extended_ls_files_output(
    others: Vec<String>,
    extended_list: Vec<(Mode, String, usize, String)>,
) -> String {
    let mut message = String::new();
    for path in others {
        message += &format!("{}\n", path);
    }
    for (mode, hash, stage_number, path) in extended_list {
        message += &format!("{} {} {}\t{}\n", mode, hash, stage_number, path);
    }
    message
}

// ----- Checkout -----

/// Lee el contenido de un archivo.
pub fn get_current_file_content(path: &str) -> Result<Vec<u8>, CommandError> {
    let content =
        fs::read_to_string(path).map_err(|error| CommandError::FileReadError(error.to_string()))?;
    Ok(content.as_bytes().to_vec())
}

/// Elimina los archivos de la rama local que fueron commiteados y no están en la nueva rama.
fn remove_new_files_commited(
    working_tree: &mut Tree,
    head_tree: &mut Tree,
    new_tree: &mut Tree,
    logger: &mut Logger,
    path: &str,
) -> Result<(), CommandError> {
    let mut new_files = Vec::<String>::new();
    working_tree.get_new_blobs_from_tree(new_tree, &mut new_files, path, logger)?;
    for path in new_files.iter() {
        if head_tree.has_blob_from_path(path, logger) {
            fs::remove_file(path.clone())
                .map_err(|error| CommandError::RemoveFileError(error.to_string()))?;
        }
    }

    Ok(())
}

/// Compara el cotenido de las 3 versiones de un archivo (rama actual, nueva rama y ancestro) para determinar si hay conflictos.
fn has_conflicts(
    path: &str,
    content: &Vec<u8>,
    new_content: &Vec<u8>,
    common: &mut Tree,
    _logger: &mut Logger,
) -> Result<bool, CommandError> {
    let content_str: String = String::from_utf8_lossy(content).to_string();

    let new_content_str: String = String::from_utf8_lossy(new_content).to_string();

    let mut common_content_str: String = "".to_string();
    if let Some(mut common_object) = common.get_object_from_path(path) {
        let content_u8 = common_object.content(None)?;
        common_content_str = String::from_utf8_lossy(&content_u8).to_string();
    }

    let (_, has_conflicts) = merge_content(
        content_str.clone(),
        new_content_str,
        common_content_str,
        "",
        "",
    )?;

    Ok(has_conflicts)
}

/// Elimina archivos nuevos de la rama actual del árbol que se usará para actualizar el index.
fn remove_local_changes_from_tree(
    untracked_files: &Vec<String>,
    tree: &mut Tree,
    logger: &mut Logger,
) {
    for path in untracked_files.iter() {
        tree.remove_object_from_path(path, logger);
    }
}

/// Agrega los archivos nuevos al tree que se usará para actualizar el working tree.
fn add_local_new_files(
    untracked_files: &Vec<String>,
    tree: &mut Tree,
    logger: &mut Logger,
) -> Result<Vec<String>, CommandError> {
    let mut added: Vec<String> = Vec::new();
    for path in untracked_files {
        if !tree.has_blob_from_path(path, logger) {
            let vector_path = path.split("/").collect::<Vec<_>>();
            let current_depth: usize = 0;
            let data = fs::read_to_string(path)
                .map_err(|_| CommandError::FileReadError(path.to_string()))?;

            let hash = &crate::utils::aux::get_sha1_str(data.as_bytes());
            tree.add_path_tree(logger, vector_path, current_depth, hash)?;
            added.push(path.to_string());
        }
    }
    Ok(added)
}

/// Obtiene los archivos modificados en el working tree.
fn get_modified_paths(unstaged_changes: &HashMap<String, ChangeType>) -> Vec<String> {
    let unstaged_changes = sort_hashmap_and_filter_unmodified(unstaged_changes);
    let mut changes: Vec<String> = Vec::new();

    for (path, _) in unstaged_changes.iter() {
        changes.push(path.to_string());
    }
    changes
}

/// Obtiene los archivos del staging area y su contenido.
fn get_staged_paths_and_content(
    staged_changes: &HashMap<String, ChangeType>,
    staging_area: &StagingArea,
    db: &mut ObjectsDatabase,
    logger: &mut Logger,
) -> Result<HashMap<String, Vec<u8>>, CommandError> {
    let staged_changes = sort_hashmap_and_filter_unmodified(staged_changes);
    let mut changes: HashMap<String, Vec<u8>> = HashMap::new();

    for (path, change_type) in staged_changes.iter() {
        if let ChangeType::Deleted = change_type {
            continue;
        }
        if let Some(hash) = staging_area.get_files().get(path) {
            let mut object = db.read_object(hash, logger)?;
            let content = object.content(None)?;
            changes.insert(path.to_string(), content);
        }
    }
    Ok(changes)
}

// ----- Branch -----

/// Obtiene el path de cada rama.
fn get_refs_paths_and_hash(
    logger: &mut Logger,
    path: &str,
    branches: &mut HashMap<String, String>,
    dir_path: &str,
    i: usize,
) -> Result<(), CommandError> {
    logger.log(&format!("indice: {}", i));
    let branches_path = join_paths!(path, dir_path).ok_or(CommandError::DirectoryCreationError(
        "Error creando directorio de branches".to_string(),
    ))?;

    let paths = fs::read_dir(branches_path.clone()).map_err(|error| {
        CommandError::FileReadError(format!(
            "Error leyendo directorio de branches: {}",
            error.to_string()
        ))
    })?;
    for entry in paths {
        logger.log(&format!("Entry: {:?}", entry));

        let entry = entry.map_err(|error| {
            CommandError::FileReadError(format!(
                "Error leyendo directorio de branches: {}",
                error.to_string()
            ))
        })?;
        let entry_path = entry.path();
        let path_str = &get_path_name(entry_path.clone())?;
        let parts: Vec<&str> = path_str.split("/").collect();
        let name = parts[i..].to_vec();
        let name = name.join("/");

        if entry_path.is_file() {
            let content = fs::read_to_string(path_str.clone()).map_err(|error| {
                CommandError::FileReadError(format!(
                    "Error leyendo directorio de branches: {}",
                    error.to_string()
                ))
            })?;
            branches.insert(name, content.trim().to_string());
        } else {
            if let Some(last) = parts.last() {
                get_refs_paths_and_hash(logger, &branches_path, branches, &last, i)?;
            }
        }
    }

    Ok(())
}

// ----- Merge -----

fn merge_trees(
    head_tree: &mut Tree,
    destin_tree: &mut Tree,
    common_tree: &mut Tree,
    head_name: &str,
    destin_name: &str,
    parent_path: &str,
    staging_area: &mut StagingArea,
    logger: &mut Logger,
    working_dir: &str,
) -> Result<Tree, CommandError> {
    let mut merged_tree = Tree::new("".to_string());
    let mut head_entries = head_tree.get_objects();
    let mut destin_entries = destin_tree.get_objects();
    let mut common_entries = common_tree.get_objects();
    let all_keys = head_entries
        .clone()
        .into_keys()
        .chain(destin_entries.clone().into_keys())
        .collect::<HashSet<String>>();
    for key in all_keys {
        let head_entry = match head_entries.get_mut(&key) {
            Some((_head_entry_hash, head_entry_opt)) => {
                let head_entry = head_entry_opt.to_owned().ok_or(CommandError::ShallowTree)?;
                Some(head_entry)
            }
            None => None,
        };
        let destin_entry = match destin_entries.get_mut(&key) {
            Some((_destin_entry_hash, destin_entry_opt)) => {
                let destin_entry = destin_entry_opt
                    .to_owned()
                    .ok_or(CommandError::ShallowTree)?;
                Some(destin_entry)
            }
            None => None,
        };
        let common_entry = common_entries.get_mut(&key);

        let joint_path = join_paths!(parent_path, key).ok_or(CommandError::JoiningPaths)?;

        match common_entry {
            Some((_common_entry_hash, common_entry_opt)) => {
                let common_entry = common_entry_opt
                    .to_owned()
                    .ok_or(CommandError::ShallowTree)?;
                match is_in_common(
                    head_entry,
                    destin_entry,
                    common_entry,
                    head_name,
                    destin_name,
                    &joint_path,
                    staging_area,
                    logger,
                    working_dir,
                )? {
                    Some(merged_object) => merged_tree.add_object(key, merged_object)?,
                    _ => {}
                }
            }
            None => {
                let object = is_not_in_common(
                    head_entry,
                    destin_entry,
                    head_name,
                    destin_name,
                    &joint_path,
                    staging_area,
                    logger,
                    working_dir,
                )?;
                merged_tree.add_object(key, object)?
            }
        }
    }
    Ok(merged_tree)
}

fn is_in_common(
    head_entry: Option<GitObject>,
    destin_entry: Option<GitObject>,
    mut common_entry: GitObject,
    head_name: &str,
    destin_name: &str,
    parent_path: &str,
    staging_area: &mut StagingArea,
    logger: &mut Logger,
    working_dir: &str,
) -> Result<Option<GitObject>, CommandError> {
    match (head_entry, destin_entry) {
        (Some(mut head_entry), Some(mut destin_entry)) => {
            match (head_entry.as_mut_tree(), destin_entry.as_mut_tree()) {
                (Some(mut head_tree), Some(mut destin_tree)) => {
                    let mut common_tree = match common_entry.as_mut_tree() {
                        Some(common_tree) => common_tree.to_owned(),
                        None => Tree::new("".to_string()),
                    };
                    let merged_subtree = merge_trees(
                        &mut head_tree,
                        &mut destin_tree,
                        &mut common_tree,
                        head_name,
                        destin_name,
                        parent_path,
                        staging_area,
                        logger,
                        working_dir,
                    )?;
                    let boxed_subtree = Box::new(merged_subtree);
                    return Ok(Some(boxed_subtree));
                }
                (_, _) => match (head_entry.as_mut_blob(), destin_entry.as_mut_blob()) {
                    (Some(head_blob), Some(destin_blob)) => {
                        if head_blob.get_hash_string()? == destin_blob.get_hash_string()? {
                            return Ok(Some(head_entry.to_owned()));
                        } else {
                            let mut common_blob = match common_entry.as_mut_blob() {
                                Some(common_blob) => common_blob.to_owned(),
                                None => Blob::new_from_content(vec![])?,
                            };
                            let (merged_blob, merge_conflicts) = merge_blobs(
                                head_blob,
                                destin_blob,
                                &mut common_blob,
                                head_name,
                                destin_name,
                                logger,
                            )?;
                            if merge_conflicts {
                                staging_area.soft_add_unmerged_file(
                                    working_dir,
                                    parent_path,
                                    Some(common_blob.get_hash_string()?),
                                    Some(head_blob.get_hash_string()?),
                                    Some(destin_blob.get_hash_string()?),
                                )?;
                            } else {
                                staging_area.soft_add(
                                    working_dir,
                                    parent_path,
                                    &head_blob.get_hash_string()?,
                                )?;
                            }
                            return Ok(Some(Box::new(merged_blob.to_owned())));
                        }
                    }
                    (_, _) => {
                        return Err(CommandError::MergeConflict("".to_string()));
                    }
                },
            }
        }
        (Some(mut head_entry), None) => {
            staging_area.soft_add_unmerged_object(
                working_dir,
                &mut common_entry,
                &mut head_entry,
                parent_path,
                true,
            )?;
            return Ok(Some(head_entry.to_owned()));
        }
        (None, Some(mut destin_entry)) => {
            staging_area.soft_add_unmerged_object(
                working_dir,
                &mut common_entry,
                &mut destin_entry,
                parent_path,
                false,
            )?;

            return Ok(Some(destin_entry.to_owned()));
        }
        (None, None) => return Ok(None),
    };
}

fn is_not_in_common(
    head_entry: Option<GitObject>,
    destin_entry: Option<GitObject>,
    head_name: &str,
    destin_name: &str,
    entry_path: &str,
    staging_area: &mut StagingArea,
    logger: &mut Logger,
    working_dir: &str,
) -> Result<GitObject, CommandError> {
    match (head_entry, destin_entry) {
        (Some(mut head_entry), Some(mut destin_entry)) => {
            match (head_entry.as_mut_tree(), destin_entry.as_mut_tree()) {
                (Some(mut head_tree), Some(mut destin_tree)) => {
                    let mut common_tree = Tree::new("".to_string());
                    let merged_subtree = merge_trees(
                        &mut head_tree,
                        &mut destin_tree,
                        &mut common_tree,
                        head_name,
                        destin_name,
                        entry_path,
                        staging_area,
                        logger,
                        working_dir,
                    )?;
                    let boxed_subtree = Box::new(merged_subtree);
                    return Ok(boxed_subtree);
                }
                (_, _) => match (head_entry.as_mut_blob(), destin_entry.as_mut_blob()) {
                    (Some(head_blob), Some(destin_blob)) => {
                        if head_blob.get_hash_string()? == destin_blob.get_hash_string()? {
                            return Ok(head_entry.to_owned());
                        } else {
                            let mut common_blob = Blob::new_from_content(vec![])?;
                            let (mut merged_blob, merge_conflicts) = merge_blobs(
                                head_blob,
                                destin_blob,
                                &mut common_blob,
                                head_name,
                                destin_name,
                                logger,
                            )?;
                            if merge_conflicts {
                                staging_area.soft_add_unmerged_file(
                                    working_dir,
                                    entry_path,
                                    Some(common_blob.get_hash_string()?),
                                    Some(head_blob.get_hash_string()?),
                                    Some(destin_blob.get_hash_string()?),
                                )?;
                            } else {
                                let hash_str = merged_blob.get_hash_string()?;
                                staging_area.soft_add(working_dir, entry_path, &hash_str)?
                            }
                            return Ok(Box::new(merged_blob.to_owned()));
                        }
                    }
                    (_, _) => {
                        return Err(CommandError::MergeConflict("".to_string()));
                    }
                },
            }
        }
        (Some(mut head_entry), None) => {
            staging_area.soft_add_object(working_dir, &mut head_entry, entry_path)?;
            return Ok(head_entry.to_owned());
        }
        (None, Some(mut destin_entry)) => {
            staging_area.soft_add_object(working_dir, &mut destin_entry, entry_path)?;
            return Ok(destin_entry.to_owned());
        }
        (None, None) => return Err(CommandError::MergeConflict("".to_string())),
    };
}

fn merge_blobs(
    head_blob: &mut Blob,
    destin_blob: &mut Blob,
    common_blob: &mut Blob,
    head_name: &str,
    destin_name: &str,
    logger: &mut Logger,
) -> Result<(Blob, bool), CommandError> {
    let head_content = head_blob.content(None)?;
    let destin_content = destin_blob.content(None)?;
    let common_content = common_blob.content(None)?;
    let head_content_str =
        String::from_utf8(head_content).map_err(|_| CommandError::CastingError)?;
    let destin_content_str =
        String::from_utf8(destin_content).map_err(|_| CommandError::CastingError)?;
    let common_content_str =
        String::from_utf8(common_content).map_err(|_| CommandError::CastingError)?;

    let (merged_content_str, merge_conflicts) = merge_content(
        head_content_str,
        destin_content_str,
        common_content_str,
        head_name,
        destin_name,
    )?;
    let merged_content = merged_content_str.as_bytes().to_owned();
    let merged_blob = Blob::new_from_content(merged_content)?;
    Ok((merged_blob, merge_conflicts))
}

/// Devuelve el nombre de un archivo o directorio dado un PathBuf.
fn get_path_str(path: PathBuf) -> Result<String, CommandError> {
    let Some(path_name) = path.to_str() else {
        return Err(CommandError::DirNotFound("".to_string())); //cambiar
    };
    Ok(path_name.to_string())
}

/// Actualiza la referencia de la rama actual al nuevo commit.
fn update_last_commit(commit_hash: &str) -> Result<(), CommandError> {
    let currect_branch = get_head_ref()?;
    let branch_path = join_paths!(".git", currect_branch)
        .ok_or(CommandError::FileOpenError(currect_branch.clone()))?;
    let mut file = OpenOptions::new()
        .create(true)
        .write(true)
        .open(branch_path)
        .map_err(|_| CommandError::FileOpenError(currect_branch.clone()))?;
    file.write_all(commit_hash.as_bytes()).map_err(|error| {
        CommandError::FileWriteError(format!(
            "Error al escribir en archivo {}: {}",
            currect_branch,
            error.to_string()
        ))
    })?;
    Ok(())
}

/// Opens file in .git/HEAD and returns the branch name
pub fn get_head_ref() -> Result<String, CommandError> {
    let Ok(mut head_file) = File::open(".git/HEAD") else {
        return Err(CommandError::FileOpenError(".git/HEAD".to_string()));
    };
    let mut head_content = String::new();
    head_file
        .read_to_string(&mut head_content)
        .map_err(|error| {
            CommandError::FileReadError(format!(
                "Error abriendo .git/HEAD: {:?}",
                error.to_string()
            ))
        })?;

    let Some((_, head_ref)) = head_content.split_once(" ") else {
        return Err(CommandError::FileReadError(
            "Error leyendo .git/HEAD".to_string(),
        ));
    };
    Ok(head_ref.trim().to_string())
}

fn _remote_branches(base_path: &str) -> Result<HashMap<String, String>, CommandError> {
    let mut branches = HashMap::<String, String>::new();
    let branches_path = format!("{}/.git/refs/remotes/origin/", base_path);
    let paths = fs::read_dir(branches_path).map_err(|error| {
        CommandError::FileReadError(format!(
            "Error leyendo directorio de branches: {}",
            error.to_string()
        ))
    })?;
    for path in paths {
        let path = path.map_err(|error| {
            CommandError::FileReadError(format!(
                "Error leyendo directorio de branches: {}",
                error.to_string()
            ))
        })?;
        let file_name = &path.file_name();
        let Some(file_name) = file_name.to_str() else {
            return Err(CommandError::FileReadError(
                "Error leyendo directorio de branches".to_string(),
            ));
        };
        let mut file = fs::File::open(path.path()).map_err(|error| {
            CommandError::FileReadError(format!(
                "Error leyendo directorio de branches: {}",
                error.to_string()
            ))
        })?;
        let mut sha1 = String::new();
        file.read_to_string(&mut sha1).map_err(|error| {
            CommandError::FileReadError(format!(
                "Error leyendo directorio de branches: {}",
                error.to_string()
            ))
        })?;
        branches.insert(file_name.to_string(), sha1);
    }
    Ok(branches)
}

fn _update_remote_branches(
    server: &mut GitServer,
    repository_path: &str,
    repository_url: &str,
    base_path: &str,
) -> Result<(), CommandError> {
    let (_head_branch, branch_remote_refs) = server
        .explore_repository_upload_pack(&("/".to_owned() + repository_path), repository_url)?;
    Ok(for (sha1, mut ref_path) in branch_remote_refs {
        ref_path.replace_range(0..11, "");
        _update_ref(&base_path, &sha1, &ref_path)?;
    })
}

fn _update_ref(base_path: &str, sha1: &str, ref_name: &str) -> Result<(), CommandError> {
    let dir_path = format!("{}/.git/refs/remotes/origin/", base_path);
    let file_path = dir_path.to_owned() + ref_name;

    fs::create_dir_all(dir_path).map_err(|error| {
        CommandError::DirectoryCreationError(format!(
            "Error creando directorio de refs: {}",
            error.to_string()
        ))
    })?;
    let mut file = fs::OpenOptions::new()
        .create(true)
        .write(true)
        .open(&file_path)
        .map_err(|error| {
            CommandError::FileWriteError(format!(
                "Error guardando ref en {}: {}",
                file_path,
                &error.to_string()
            ))
        })?;
    file.write_all(sha1.as_bytes()).map_err(|error| {
        CommandError::FileWriteError("Error guardando ref:".to_string() + &error.to_string())
    })?;
    Ok(())
}

fn write_file_with(git_path: &str, file_name: &str, content: String) -> Result<(), CommandError> {
    let file_path = join_paths!(git_path, file_name).ok_or(
        CommandError::DirectoryCreationError("Error creando archivo para stopped-sha".to_string()),
    )?;
    let mut archivo = OpenOptions::new()
        .write(true)
        .create(true)
        .truncate(true)
        .open(&file_path)
        .map_err(|_| CommandError::FileCreationError(file_path.to_string()))?;
    let _: Result<(), CommandError> = match archivo.write_all(content.as_bytes()) {
        Ok(_) => Ok(()),
        Err(err) => Err(CommandError::FileWriteError(err.to_string())),
    };
    Ok(())
}

fn get_commits_rebase_merge(commit_type_path: &str) -> Result<Vec<(String, String)>, CommandError> {
    let mut commits = Vec::new();
    let git_rebase_todo_path = join_paths!(commit_type_path).ok_or(
        CommandError::DirectoryCreationError("Error abriendo directorio".to_string()),
    );
    if let Ok(git_rebase_todo_path) = git_rebase_todo_path {
        let mut file = File::open(git_rebase_todo_path).map_err(|_| {
            CommandError::FileOpenError("Error abriendo archivo git_rebase_todo_path".to_string())
        })?;
        let mut contents = String::new();
        file.read_to_string(&mut contents).map_err(|_| {
            CommandError::FileOpenError("Error leyendo archivo git_rebase_todo_path".to_string())
        })?;
        let lines: Vec<_> = contents.split('\n').collect();
        for line in lines {
            let line_vector: Vec<&str> = line.split(" ").collect();
            if line_vector.len() < 2 {
                break;
            }
            let hash = line_vector[1];
            let message = line_vector[2..].join(" ");

            commits.push((hash.to_string(), message.to_string()));
        }
    }
    Ok(commits)
}<|MERGE_RESOLUTION|>--- conflicted
+++ resolved
@@ -246,9 +246,10 @@
                 "No hay árbol commit en abort".to_string(),
             ))?;
         };
+        let mut staging_area = self.staging_area()?;
 
         let biding = self.db()?;
-        self.restore(source_tree.to_owned(), Some(biding))?;
+        self.restore(source_tree.to_owned(), &mut staging_area, Some(biding))?;
 
         self.delete_file("MERGE_MSG")?;
         self.delete_file("MERGE_HEAD")?;
@@ -2165,8 +2166,10 @@
             &self.working_dir_path,
             &mut staging_area,
             &mut self.logger,
+            &self.working_dir_path,
         )?;
-        staging_area.save()?;
+
+        //staging_area.save()?;
 
         let message = main_commit.get_message();
         if staging_area.has_conflicts() {
@@ -2181,7 +2184,7 @@
             self.write_to_internal_file("AUTO_MERGE", &merge_tree_hash_str)?;
             self.write_to_internal_file("MERGE_HEAD", &topic_commit.get_hash_string()?)?;
 
-            self.restore_merge_conflict(merged_tree)?;
+            self.restore_merge_conflict(merged_tree, &mut staging_area)?;
         } else {
             let mut boxed_tree: GitObject = Box::new(merged_tree.clone());
             let _merge_tree_hash_str = self.db()?.write(&mut boxed_tree, true, &mut self.logger)?;
@@ -2198,7 +2201,7 @@
 
             let branch_path = self.get_branch_path_for_rebase()?;
             self.set_branch_commit_to(branch_path, &merge_commit_hash_str)?;
-            self.restore(merged_tree, None)?;
+            self.restore(merged_tree, &mut staging_area, None)?;
         }
         Ok(())
     }
@@ -2259,7 +2262,7 @@
         self.set_branch_commit_to(branch_path, &merge_commit_hash_str)?;
 
         let db = self.db()?;
-        self.restore(merge_tree, Some(db))?;
+        self.restore(merge_tree, &mut staging_area, Some(db))?;
         self.delete_file("MERGE_MSG")?;
         self.delete_file("MERGE_HEAD")?;
         self.delete_file("AUTO_MERGE")?;
@@ -2704,10 +2707,6 @@
             changes_not_staged_vec.into_iter().map(|(s, _)| s).collect();
 
         let untracked_files_vec = changes_controller.get_untracked_files_bis();
-<<<<<<< HEAD
-=======
-
->>>>>>> 6ef17564
         changes_not_staged.extend(untracked_files_vec.iter().cloned());
         return Ok((changes_to_be_commited, changes_not_staged));
     }
@@ -3185,12 +3184,6 @@
     ) -> Result<(), CommandError> {
         self.log(&format!("Checkout args: {:?}", files_or_branches));
 
-<<<<<<< HEAD
-        if files_or_branches.len() == 1 && self.branch_exists(&files_or_branches[0]) {
-            self.log("Switching to new branch");
-            self.checkout(&files_or_branches[0], true)?;
-            return Ok(());
-=======
         if files_or_branches.len() == 1 {
             let pseudo_branch = files_or_branches[0].clone();
             if self.search_tag(&pseudo_branch)?.is_some() {
@@ -3200,10 +3193,9 @@
             }
             if self.branch_exists(&pseudo_branch) {
                 self.log("Switching to new branch");
-                self.checkout(&pseudo_branch)?;
+                self.checkout(&pseudo_branch, true)?;
                 return Ok(());
             }
->>>>>>> 6ef17564
         }
         let mut staging_area = self.staging_area()?;
         for path in files_or_branches.iter() {
@@ -3222,9 +3214,9 @@
     }
 
     /// Ejecuta el cambio de rama.
-    pub fn checkout(&mut self, branch: &str, print_output: bool) -> Result<(), CommandError> {
+    pub fn checkout(&mut self, branch: &str, verbose: bool) -> Result<(), CommandError> {
         let current_branch = self.get_current_branch_name()?;
-        if branch == current_branch && print_output {
+        if branch == current_branch && verbose {
             writeln!(self.output, "Already on '{}'", current_branch)
                 .map_err(|error| CommandError::FileWriteError(error.to_string()))?;
             return Ok(());
@@ -3297,7 +3289,7 @@
             local_new_files,
             deletions,
             modifications,
-            print_output,
+            verbose,
         )?;
         Ok(())
     }
@@ -3368,7 +3360,7 @@
         new_files: Vec<String>,
         deletions: Vec<String>,
         modifications: Vec<String>,
-        print_output: bool,
+        verbose: bool,
     ) -> Result<(), CommandError> {
         let mut message = String::new();
         let mut changes: Vec<String> = Vec::new();
@@ -3385,7 +3377,7 @@
                 message += &format!("M\t{path}\n");
             }
         }
-        if print_output {
+        if verbose {
             message += &format!("Switched to branch '{branch}'\n");
             write!(self.output, "{}", message)
                 .map_err(|error| CommandError::FileWriteError(error.to_string()))?;
