--- conflicted
+++ resolved
@@ -11,17 +11,11 @@
 use crate::{
     changes_controller_components::{
         changes_controller::ChangesController,
-<<<<<<< HEAD
-        format::Format,
-        long_format::{sort_hashmap, LongFormat},
-        short_format::ShortFormat,
-=======
         changes_types::{self, ChangeType},
         format::Format,
         long_format::{sort_hashmap_and_filter_untracked, LongFormat},
         short_format::ShortFormat,
         working_tree::{build_working_tree, get_path_name},
->>>>>>> 89b6b6fa
     },
     command_errors::CommandError,
     config::Config,
@@ -39,22 +33,13 @@
         tree::Tree,
     },
     objects_database::ObjectsDatabase,
-<<<<<<< HEAD
+    server_components::git_server::GitServer,
     server_components::{
-        git_server::GitServer,
         history_analyzer::{get_analysis, rebuild_commits_tree},
         packfile_functions::make_packfile,
     },
     staging_area::StagingArea,
     utils::{aux::get_name, super_string::u8_vec_to_hex_string},
-=======
-    server_components::git_server::GitServer,
-    staging_area::{self, StagingArea},
-    utils::{
-        aux::{get_name, get_sha1_str},
-        super_string::u8_vec_to_hex_string,
-    },
->>>>>>> 89b6b6fa
 };
 
 pub struct GitRepository<'a> {
@@ -243,6 +228,9 @@
         force: bool,
         recursive: bool,
     ) -> Result<(), CommandError> {
+        if !self.working_dir_path.is_empty() {
+            todo!("rm en subdirectorios")
+        }
         for pathspec in &pathspecs {
             if !Path::new(pathspec).exists() {
                 return Err(CommandError::FileOpenError(format!(
@@ -327,30 +315,46 @@
         return Ok(());
     }
 
-    pub fn remove_from_staging(&mut self, pathspecs: Vec<String>) {
-        let tree_last_commit = match self.get_last_commit_tree() {
+    pub fn remove_cached(&mut self, pathspecs: Vec<String>) -> Result<(), CommandError> {
+        let mut tree_last_commit = match self.get_last_commit_tree() {
             Ok(Some(tree_last_commit_box)) => tree_last_commit_box,
-            _ => return,
+            _ => {
+                return Err(CommandError::RmFromStagingAreaError(
+                    "Error abriendo el último commit".to_string(),
+                ))
+            }
         };
 
         let mut staging_area = match StagingArea::open(&self.git_path) {
             Ok(staging_area) => staging_area,
-            _ => return,
-        };
-
-        for pathspec in &pathspecs {
-            if staging_area.is_in_staging_area(&pathspec.to_string()) {
-                let (exist, actual_hash) =
-                    tree_last_commit.has_blob_from_path(pathspec, &mut self.logger);
-                if exist && actual_hash.is_some() {
-                    let actual_hash_lc = match actual_hash {
-                        Some(hash) => hash,
-                        _ => return,
+            _ => {
+                return Err(CommandError::RmFromStagingAreaError(
+                    "Error abriendo el último commit".to_string(),
+                ))
+            }
+        };
+
+        for relative_path in &pathspecs {
+            if staging_area.is_in_staging_area(&relative_path.to_string()) {
+                let git_object_option = tree_last_commit.get_object_from_path(relative_path);
+                if let Some(mut git_object) = git_object_option {
+                    let actual_hash_lc = match git_object.get_hash_string() {
+                        Ok(hash) => hash,
+                        _ => {
+                            return Err(CommandError::RmFromStagingAreaError(
+                                "Error abriendo el último commit".to_string(),
+                            ))
+                        }
                     };
-                    staging_area.add(pathspec, &actual_hash_lc);
+                    staging_area.add(relative_path, &actual_hash_lc);
                 }
-            }
-        }
+                staging_area.remove(relative_path);
+            }
+        }
+        if staging_area.save().is_err() {
+            println!("Error al guardar el staging area");
+        };
+        Ok(())
     }
 
     fn run_for_dir_rm(
@@ -359,6 +363,9 @@
         force: bool,
         staging_area: &mut StagingArea,
     ) -> Result<(), CommandError> {
+        // let read_dir = self.read_dir(&join_paths!(self.working_dir_path, path_str).ok_or(
+        //     CommandError::DirectoryCreationError("Error abriendo directorio".to_string()),
+        // )?)?;
         let read_dir = self.read_dir(path_str)?;
 
         for entry in read_dir {
@@ -399,22 +406,25 @@
     fn add_path(&mut self, path: &str, staging_area: &mut StagingArea) -> Result<(), CommandError> {
         let path = Path::new(path);
         let path_str = &Self::get_path_str(path)?;
+        let path_str = join_paths!(self.working_dir_path, path_str).ok_or(
+            CommandError::DirectoryCreationError("Error abriendo directorio".to_string()),
+        )?;
 
         if path.is_file() {
-            self.add_file(path_str, staging_area)?;
+            self.add_file(&path_str, staging_area)?;
             return Ok(());
         } else {
-            self.add_dir(path_str, staging_area)?;
+            self.add_dir(&path_str, staging_area)?;
         }
         Ok(())
     }
     fn add_dir(
         &mut self,
-        path_str: &String,
+        path_str: &str,
         staging_area: &mut StagingArea,
     ) -> Result<(), CommandError> {
-        let read_dir = self.read_dir(path_str)?;
-        for entry in read_dir {
+        let entries = self.read_dir(&path_str.to_string())?;
+        for entry in entries {
             match entry {
                 Ok(entry) => self.try_run_for_path(entry, staging_area)?,
                 Err(error) => {
@@ -441,11 +451,16 @@
                 "No se pudo convertir el path a str".to_string(),
             ));
         };
-        if self.should_ignore(path_str) {
+        let path_str_r = if self.working_dir_path.is_empty() {
+            path_str.to_string()
+        } else {
+            path_str[(self.working_dir_path.len() + 1)..].to_string()
+        };
+        if self.should_ignore(&path_str_r) {
             return Ok(());
         }
-        self.log(&format!("entry: {:?}", path_str));
-        self.add_path(path_str, staging_area)?;
+        self.log(&format!("entry: {:?}", path_str_r));
+        self.add_path(&path_str_r, staging_area)?;
         Ok(())
     }
 
@@ -478,14 +493,16 @@
     ) -> Result<(), CommandError> {
         let blob = Blob::new_from_path(path.to_string())?;
         let mut git_object: GitObject = Box::new(blob);
+        println!("Escribiendo");
         let hex_str = self.db()?.write(&mut git_object, false, &mut self.logger)?;
+        println!("Escribio");
         staging_area.add(path, &hex_str);
         Ok(())
     }
 
     fn is_in_last_commit_from_path(&mut self, path: &str, commit_tree: &Option<Tree>) -> bool {
         if let Some(tree) = commit_tree {
-            return tree.has_blob_from_path(path, &mut self.logger).0;
+            return tree.has_blob_from_path(path, &mut self.logger);
         }
         false
     }
@@ -754,7 +771,7 @@
     }
 
     fn is_merge(&self) -> Result<bool, CommandError> {
-        let path = join_paths!(self.path, ".git/MERGE_HEAD").ok_or(CommandError::FileNameError)?;
+        let path = join_paths!(self.git_path, "MERGE_HEAD").ok_or(CommandError::FileNameError)?;
         if Path::new(&path).exists() {
             return Ok(true);
         }
@@ -876,7 +893,7 @@
         for tip in branch_tips.iter() {
             let commit = db
                 .read_object(&tip, &mut self.logger)?
-                .as_commit_mut()
+                .as_mut_commit()
                 .ok_or(CommandError::FailedToFindCommonAncestor)?
                 .to_owned();
             let parents_hash = commit.get_parents();
@@ -1206,7 +1223,7 @@
                     error.to_string()
                 ))
             })?;
-            branches.insert(file_name.to_string(), sha1);
+            branches.insert(file_name.to_string(), sha1.trim().to_string());
         }
         Ok(branches)
     }
@@ -1287,10 +1304,7 @@
         let mut branches_with_their_commits: Vec<(String, String)> = Vec::new();
         let branches_hashes = self.local_branches()?;
         for branch_hash in branches_hashes {
-            let branch_hash = (
-                branch_hash.0,
-                branch_hash.1[..branch_hash.1.len() - 1].to_string(),
-            );
+            let branch_hash = (branch_hash.0, branch_hash.1.to_string());
             branches_with_their_commits.push(branch_hash);
         }
         Ok(branches_with_their_commits)
@@ -1575,13 +1589,8 @@
         ));
 
         let mut commit_box = self.db()?.read_object(&last_commit, &mut self.logger)?;
-<<<<<<< HEAD
-        self.log("Last commit readed");
+        self.log("Last commit read");
         if let Some(commit) = commit_box.as_mut_commit() {
-=======
-        self.log("Last commit read");
-        if let Some(commit) = commit_box.as_commit_mut() {
->>>>>>> 89b6b6fa
             self.log(&format!(
                 "Last commit content : {}",
                 String::from_utf8_lossy(&commit.content(None)?)
@@ -1884,7 +1893,6 @@
         Ok(())
     }
 
-<<<<<<< HEAD
     pub fn get_log(
         &mut self,
         all: bool,
@@ -1936,13 +1944,14 @@
         .unwrap();
 
         let changes_to_be_commited_vec =
-            sort_hashmap(changes_controller.get_changes_to_be_commited());
+            sort_hashmap_and_filter_untracked(changes_controller.get_changes_to_be_commited());
         let changes_to_be_commited: HashSet<String> = changes_to_be_commited_vec
             .into_iter()
             .map(|(s, _)| s)
             .collect();
 
-        let changes_not_staged_vec = sort_hashmap(changes_controller.get_changes_not_staged());
+        let changes_not_staged_vec =
+            sort_hashmap_and_filter_untracked(changes_controller.get_changes_not_staged());
         let mut changes_not_staged: HashSet<String> =
             changes_not_staged_vec.into_iter().map(|(s, _)| s).collect();
 
@@ -1953,11 +1962,11 @@
         changes_not_staged.extend(untracked_files_vec.iter().cloned());
 
         return Ok((changes_to_be_commited, changes_not_staged));
-=======
+    }
     // ----- Branch -----
 
     fn change_current_branch_name(&mut self, new_name: &str) -> Result<(), CommandError> {
-        let path = join_paths!(self.path, ".git/HEAD").ok_or(CommandError::FileCreationError(
+        let path = join_paths!(self.git_path, "HEAD").ok_or(CommandError::FileCreationError(
             " No se pudo obtener .git/HEAD".to_string(),
         ))?;
         let mut file =
@@ -1994,7 +2003,7 @@
     }
 
     pub fn create_branch(&mut self, new_branch_info: &Vec<String>) -> Result<(), CommandError> {
-        let mut commit_hash = String::new();
+        let commit_hash: String;
         let mut new_is_remote = false;
         if new_branch_info.len() == 2 {
             if let Some(hash) = self.try_read_commit_local_branch(&new_branch_info[1])? {
@@ -2018,7 +2027,7 @@
             };
         }
         let new_branch = new_branch_info[0].clone();
-        let branches_path = join_paths!(self.path, ".git/refs/heads/").ok_or(
+        let branches_path = join_paths!(self.git_path, "refs/heads/").ok_or(
             CommandError::DirectoryCreationError(
                 " No se pudo crear el directorio .git/refs/head/".to_string(),
             ),
@@ -2061,7 +2070,7 @@
     }
 
     fn try_read_commit_local_branch(&self, branch: &str) -> Result<Option<String>, CommandError> {
-        let branch_path = join_paths!(self.path, ".git/refs/heads/").ok_or(
+        let branch_path = join_paths!(self.git_path, "refs/heads/").ok_or(
             CommandError::DirectoryCreationError(
                 " No se pudo crear el directorio .git/refs/head/".to_string(),
             ),
@@ -2089,7 +2098,7 @@
         }
         let branch_path = rel_path.join("/");
         let branch_path =
-            join_paths!(self.path, ".git/", branch_path).ok_or(CommandError::FileCreationError(
+            join_paths!(self.git_path, branch_path).ok_or(CommandError::FileCreationError(
                 format!(" No se pudo crear el archivo: {}", branch_path),
             ))?;
 
@@ -2109,7 +2118,7 @@
     }
 
     fn change_branch_name(&self, old: &str, new: &str) -> Result<(), CommandError> {
-        let branches_path = join_paths!(self.path, ".git/refs/heads/").ok_or(
+        let branches_path = join_paths!(self.git_path, "refs/heads/").ok_or(
             CommandError::DirectoryCreationError(
                 " No se pudo crear el directorio .git/refs/head/".to_string(),
             ),
@@ -2161,14 +2170,14 @@
         are_remotes: bool,
     ) -> Result<(), CommandError> {
         let rel_branch_path = if are_remotes { "remotes/" } else { "heads/" };
-        let branch_path = join_paths!(self.path, ".git/refs/", rel_branch_path).ok_or(
+        let branch_path = join_paths!(self.git_path, "refs/", rel_branch_path).ok_or(
             CommandError::DirectoryCreationError(
                 " No se pudo crear el directorio .git/refs/".to_string(),
             ),
         )?;
         let mut errors: String = String::new();
         let mut deletions = String::new();
-        let mut config = Config::open(&self.path)?;
+        let mut config = Config::open(&self.git_path)?;
         for branch in branches {
             let path = branch_path.clone() + branch;
             let Ok(_) = File::open(path.clone()) else {
@@ -2222,7 +2231,7 @@
     }
 
     fn list_local_branches(&mut self) -> Result<String, CommandError> {
-        let path = join_paths!(self.path, ".git/refs/heads").ok_or(
+        let path = join_paths!(self.git_path, "refs/heads").ok_or(
             CommandError::DirectoryCreationError(
                 "Error creando directorio de branches".to_string(),
             ),
@@ -2267,7 +2276,7 @@
     }
 
     fn list_remote_branches(&mut self, i: usize) -> Result<String, CommandError> {
-        let path = join_paths!(self.path, ".git/refs/remotes").ok_or(
+        let path = join_paths!(self.git_path, "refs/remotes").ok_or(
             CommandError::DirectoryCreationError(
                 "Error creando directorio de branches".to_string(),
             ),
@@ -2295,7 +2304,7 @@
 
     fn get_remote_head_path(&mut self) -> Result<Option<String>, CommandError> {
         let mut branch = String::new();
-        let path = join_paths!(&self.path, ".git/refs/remote/HEAD").ok_or(
+        let path = join_paths!(&self.git_path, "refs/remote/HEAD").ok_or(
             CommandError::DirectoryCreationError(
                 "Error creando directorio de branches remotas".to_string(),
             ),
@@ -2388,7 +2397,8 @@
         ));
         let current_changes = ChangesController::new(
             &self.db()?,
-            &self.path,
+            &self.git_path,
+            &self.working_dir_path,
             &mut self.logger,
             Some(last_commit.clone()),
         )?;
@@ -2425,8 +2435,10 @@
         let mut modifications: Vec<String> = Vec::new();
         let mut conflicts: Vec<String> = Vec::new();
 
-        let (mut ancestor, _, _) = self.get_common_ansestor(&new_hash, &actual_hash)?;
-        let mut common_tree = ancestor.get_tree();
+        let (ancestor, _, _) = self.get_common_ansestor(&new_hash, &actual_hash)?;
+        let Some(common_tree) = ancestor.get_tree() else {
+            return Err(CommandError::ObjectNotTree);
+        };
 
         let has_conflicts = self.checkout_restore(
             &mut last_commit,
@@ -2436,7 +2448,7 @@
             &mut deletions,
             &mut modifications,
             &mut conflicts,
-            &mut common_tree,
+            &mut common_tree.to_owned(),
             untracked_files,
             &changes_not_staged,
             &changes_staged,
@@ -2541,15 +2553,17 @@
         branch: &str,
         db: &ObjectsDatabase,
     ) -> Result<(String, Tree), CommandError> {
-        let path = join_paths!(&self.path, ".git/refs/heads/", branch)
+        let path = join_paths!(&self.git_path, "refs/heads/", branch)
             .ok_or(CommandError::UntrackedError(branch.to_string()))?;
         let hash =
             fs::read_to_string(path.clone()).map_err(|_| CommandError::FileReadError(path))?;
         let mut commit = db.read_object(&hash, &mut self.logger)?;
-        let Some(commit) = commit.as_commit_mut() else {
+        let Some(commit) = commit.as_mut_commit() else {
             return Err(CommandError::ObjectTypeError);
         };
-        let tree = commit.get_tree();
+        let Some(tree) = commit.get_tree() else {
+            return Err(CommandError::ObjectNotTree);
+        };
         Ok((hash, tree.to_owned()))
     }
 
@@ -2613,12 +2627,12 @@
         )?;
         self.log(&format!("Staging area conflicts: {:?}", conflicts));
 
-        let mut working_tree = build_working_tree()?;
+        let mut working_tree = build_working_tree(&self.working_dir_path)?;
         source_tree.look_for_checkout_deletions_conflicts(
             &mut working_tree,
             common,
             conflicts,
-            &self.path,
+            &self.working_dir_path,
             &mut self.logger,
         )?;
         self.log(&format!("Se buscó conflictos de checkout: {:?}", conflicts));
@@ -2629,7 +2643,7 @@
         }
 
         let delete = source_tree.checkout_restore(
-            &self.path,
+            &self.working_dir_path,
             &mut self.logger,
             deletions,
             modifications,
@@ -2644,7 +2658,7 @@
         ));
 
         if delete {
-            source_tree = Tree::new(self.path.clone());
+            source_tree = Tree::new(self.working_dir_path.clone());
         }
 
         remove_new_files_commited(
@@ -2652,7 +2666,7 @@
             last_tree,
             &mut source_tree,
             &mut self.logger,
-            &self.path,
+            &self.working_dir_path,
         )?;
         remove_local_changes_from_tree(untracked_files, &mut source_tree, &mut self.logger);
 
@@ -2665,7 +2679,7 @@
     }
 
     fn update_ref_head(&self, path: &str) -> Result<(), CommandError> {
-        let head_path = join_paths!(&self.path, ".git/HEAD")
+        let head_path = join_paths!(&self.git_path, "HEAD")
             .ok_or(CommandError::FileCreationError(".git/HEAD".to_string()))?;
         let mut file = File::create(head_path)
             .map_err(|_| CommandError::FileCreationError(".git/HEAD".to_string()))?;
@@ -2687,9 +2701,11 @@
     ) -> Result<(), CommandError> {
         for path in files.iter() {
             self.log(&format!("Buscando conflictos en: {}", path));
-            let path = &join_paths!(self.path, path).ok_or(CommandError::FileCreationError(
-                "No se pudo obtener el path del objeto".to_string(),
-            ))?;
+            let path = &join_paths!(self.working_dir_path, path).ok_or(
+                CommandError::FileCreationError(
+                    "No se pudo obtener el path del objeto".to_string(),
+                ),
+            )?;
             if !Path::new(path).exists() {
                 continue;
             }
@@ -2739,7 +2755,6 @@
         let mut object = self.db()?.read_object(hash, &mut self.logger)?;
 
         Ok(object.content(None)?)
->>>>>>> 89b6b6fa
     }
 }
 
@@ -2829,7 +2844,7 @@
             let data = fs::read_to_string(path)
                 .map_err(|_| CommandError::FileReadError(path.to_string()))?;
 
-            let hash = &get_sha1_str(data.as_bytes());
+            let hash = &crate::utils::aux::get_sha1_str(data.as_bytes());
             tree.add_path_tree(logger, vector_path, current_depth, hash)?;
             added.push(path.to_string());
         }
