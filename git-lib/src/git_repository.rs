--- conflicted
+++ resolved
@@ -209,22 +209,6 @@
         Ok(())
     }
 
-<<<<<<< HEAD
-    pub fn write_file(
-        &mut self,
-        path_file: &String,
-        new_content: &mut String,
-    ) -> Result<(), CommandError> {
-        let Some(path) = join_paths!(self.working_dir_path, path_file) else {
-            return Err(CommandError::FileNotFound(path_file.to_string()));
-        };
-        let mut file = File::create(path).unwrap();
-        file.write_all(new_content.as_bytes()).unwrap();
-        Ok(())
-    }
-
-    pub fn add(&mut self, pathspecs: Vec<String>, join_path: bool) -> Result<(), CommandError> {
-=======
     pub fn print_error_merge_conflicts(&mut self) -> Result<String, CommandError> {
         let staging_area = self.staging_area()?;
         let merge_conflicts = staging_area.get_unmerged_files();
@@ -527,8 +511,20 @@
         Ok(get_commits_rebase_merge(&commit_done_path)?)
     }
 
-    pub fn add(&mut self, pathspecs: Vec<String>) -> Result<(), CommandError> {
->>>>>>> d72c099d
+    pub fn write_file(
+        &mut self,
+        path_file: &String,
+        new_content: &mut String,
+    ) -> Result<(), CommandError> {
+        let Some(path) = join_paths!(self.working_dir_path, path_file) else {
+            return Err(CommandError::FileNotFound(path_file.to_string()));
+        };
+        let mut file = File::create(path).unwrap();
+        file.write_all(new_content.as_bytes()).unwrap();
+        Ok(())
+    }
+
+    pub fn add(&mut self, pathspecs: Vec<String>, join_path: bool) -> Result<(), CommandError> {
         let last_commit = &self.get_last_commit_tree()?;
         let mut staging_area = StagingArea::open(&self.git_path)?;
         let mut pathspecs_clone: Vec<String> = pathspecs.clone();
