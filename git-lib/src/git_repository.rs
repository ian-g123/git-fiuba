--- conflicted
+++ resolved
@@ -1130,7 +1130,6 @@
                 let mut destin_branch_name = "".to_string();
                 let mut head_branch_name = "".to_string();
                 for (branch_name, branch_hash) in self.remote_branches()? {
-<<<<<<< HEAD
                     self.log(&format!(
                         "Remote branch_name: {}, branch_hash: {}",
                         branch_name, branch_hash
@@ -1141,11 +1140,6 @@
                     if branch_hash == destin_commit {
                         destin_branch_name = branch_name;
                         //return Ok(());
-=======
-                    if branch_hash == destin_commit {
-                        destin_branch_name = branch_name;
-                        break;
->>>>>>> 96b5f2c3
                     }
                 }
                 for (branch_name, branch_hash) in self.local_branches()? {
@@ -1162,11 +1156,7 @@
                     }
                     if branch_hash == last_commit {
                         head_branch_name = branch_name;
-<<<<<<< HEAD
                         //return Ok(());
-=======
-                        break;
->>>>>>> 96b5f2c3
                     }
                 }
                 self.log(&format!(
