--- conflicted
+++ resolved
@@ -64,9 +64,7 @@
         Ok(changes)
     }
 
-<<<<<<< HEAD
     /// Dado el árbol del último commit, devuelve los archivos borrados en el staging area
-=======
     pub fn remove_from_stagin_area(
         &mut self,
         path: &str,
@@ -82,7 +80,6 @@
         Ok(())
     }
 
->>>>>>> bb98da8e
     pub fn has_changes(
         &self,
         db: &ObjectsDatabase,
