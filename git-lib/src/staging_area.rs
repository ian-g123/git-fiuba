--- conflicted
+++ resolved
@@ -301,14 +301,7 @@
         } else {
             path.to_string()
         };
-<<<<<<< HEAD
-        // println!("ANTES DE ENTRAAAAAAR con path {}", key);
-        // println!("unmerged_files: {:?}", self.unmerged_files);
         if self.unmerged_files.contains_key(&key) {
-            // println!("ENTRAAAAAA con path {}", key);
-=======
-        if self.unmerged_files.contains_key(&key) {
->>>>>>> 6ef17564
             _ = self.unmerged_files.remove(&key);
         }
         self.files.insert(key, hash.to_string());
