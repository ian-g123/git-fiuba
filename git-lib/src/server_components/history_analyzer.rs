use std::{
    collections::{HashMap, HashSet},
<<<<<<< HEAD
    io::Cursor,
=======
    hash::Hash,
    io::Cursor,
    option,
>>>>>>> e53ad3d1
};

use crate::{
    command_errors::CommandError,
    logger::Logger,
    objects::{commit_object::CommitObject, git_object::get_type_and_len},
    objects_database::ObjectsDatabase,
};

pub fn get_analysis(
    local_branches: Vec<(String, String)>,
    db: ObjectsDatabase,
    refs_hash: HashMap<String, String>,
    logger: &mut Logger,
) -> Result<
    (
        HashMap<String, (String, String)>,
        HashMap<String, (CommitObject, Option<String>)>,
    ),
    CommandError,
> {
    let mut hash_branch_status = HashMap::<String, (String, String)>::new(); // HashMap<branch, (old_hash, new_hash)>
    let mut commits_map = HashMap::<String, (CommitObject, Option<String>)>::new(); // HashMap<hash, (CommitObject, Option<branch>)>

    for (local_branch, local_hash) in local_branches {
        logger.log("Looping");
        logger.log(&format!(
            "local_branch: {}, local_hash: {}\n",
            &local_branch, &local_hash
        ));
        let remote_hash = match refs_hash.get(&local_branch) {
            Some(remote_hash) => remote_hash.clone(),
            None => "0000000000000000000000000000000000000000".to_string(),
        };

        if local_hash == *remote_hash {
            logger.log("Local branch is up-to-date");
            continue;
        }
        let hash_to_look_for = HashSet::<String>::from_iter(vec![remote_hash.clone()]);
        rebuild_commits_tree(
            &db,
            &local_hash,
            &mut commits_map,
            Some(local_branch.to_string()),
            false,
            &hash_to_look_for,
            true,
            logger,
        )?;

        logger.log(&format!(
            "local_branch: {}, local_hash: {}\n",
            &local_branch, &local_hash
        ));

        if let Some((_, Some(remote_branch))) = commits_map.get(&remote_hash) {
            if remote_branch == &local_branch {
                hash_branch_status
                    .insert(local_branch.to_string(), (remote_hash.clone(), local_hash));
            } else {
                return Err(CommandError::PushBranchBehind(local_branch.to_owned()));
            }
        } else {
            return Err(CommandError::PushBranchBehind("".to_string()));
        }
        commits_map.remove(&remote_hash);
    }

    Ok((hash_branch_status, commits_map))
}

/// Reconstruye el arbol de commits que le preceden a partir de un commit
pub fn rebuild_commits_tree(
    db: &ObjectsDatabase,
    hash_commit: &String,
    commits_map: &mut HashMap<String, (CommitObject, Option<String>)>, // HashMap<hash, (commit, branch)>
    branch: Option<String>,
    log_all: bool,
    hash_to_look_for: &HashSet<String>,
    build_tree: bool,
    logger: &mut Logger,
) -> Result<(), CommandError> {
    logger.log("rebuild_commits_tree");
    if commits_map.contains_key(&hash_commit.to_string()) {
        return Ok(());
    }

    logger.log(&format!("Reading file : {}", hash_commit));
    let (_, decompressed_data) = db.read_file(hash_commit, logger)?;
    logger.log(&format!(
        "decompressed_data: {}",
        String::from_utf8_lossy(&decompressed_data)
    ));

    let mut stream = Cursor::new(decompressed_data);

    let (string, len) = get_type_and_len(&mut stream)?;

    logger.log(&format!("string: {}, len: {}", string, len));

    let option_db = if build_tree { Some(db) } else { None };
    let mut commit_object_box =
        CommitObject::read_from(option_db, &mut stream, logger, Some(hash_commit.clone()))?;

    logger.log(&format!(
        "commit_object_box: {:?}",
        commit_object_box.content(None),
    ));

    // println!("commit_object_box: {:?}", commit_object_box.content());
    //get_type_and_len(&mut stream)?;

    // let mut commit_object = read_from_for_log(&db, &mut stream, &mut logger.logger, hash_commit)?;

    // println!("commit_object: {:?}", commit_object.content());

    let Some(commit_object) = commit_object_box.as_mut_commit() else {
        return Err(CommandError::InvalidCommit);
    };

    if hash_to_look_for.contains(hash_commit) {
        let commit_with_branch = (commit_object.to_owned(), branch);
        commits_map.insert(hash_commit.to_string(), commit_with_branch);
        return Ok(());
    }

    let parents_hash = commit_object.get_parents();

    if parents_hash.len() > 0 {
        let principal_parent = &parents_hash[0];
        rebuild_commits_tree(
            db,
            &principal_parent,
            commits_map,
            branch.clone(),
            log_all,
            hash_to_look_for,
            build_tree,
            logger,
        )?;

        if !log_all {
            for parent_hash in parents_hash.iter().skip(1) {
                for hash_to_look_for_one in hash_to_look_for.iter() {
                    if commits_map.contains_key(&hash_to_look_for_one.to_string()) {
                        return Ok(());
                    }
                }
                rebuild_commits_tree(
                    db,
                    &parent_hash,
                    commits_map,
                    None,
                    log_all,
                    hash_to_look_for,
                    build_tree,
                    logger,
                )?;
            }
        }
    }

    if commits_map.contains_key(&hash_commit.to_string()) {
        return Ok(());
    }

    let commit_with_branch = (commit_object.to_owned(), branch);
    commits_map.insert(hash_commit.to_string(), commit_with_branch);
    Ok(())
}

/// Reconstruye el arbol de commits que le preceden a partir de un commit
pub fn get_parents_hash_map(
    hash_commit: &String,
    commits_map: &mut HashMap<String, (CommitObject, Option<String>)>, // HashMap<hash, (commit, branch)>
    parents_hash: &mut HashMap<String, HashSet<String>>,
    sons_hash: &mut HashMap<String, HashSet<String>>,
    //logger: &mut Logger,
) -> Result<(), CommandError> {
    println!("MMM{}", hash_commit);
    // if parents_hash.contains_key(&hash_commit.to_string()) {
    //     return Ok(());
    // }

    let commit_object = match commits_map.get_mut(hash_commit) {
        Some(commit_object_box_aux) => commit_object_box_aux.0.to_owned(),
        None => return Ok(()),
    };

    let parents_vec: Vec<String> = commit_object.get_parents();
    println!("padres {:?}", parents_vec);

    for parent_hash in parents_vec.iter() {
        let hash_set_p = parents_hash
            .entry(hash_commit.to_string())
            .or_insert(HashSet::new());
        hash_set_p.insert(parent_hash.to_string());

        let hash_set_s = sons_hash
            .entry(parent_hash.to_string())
            .or_insert(HashSet::new());
        hash_set_s.insert(hash_commit.to_string());

        let hash_set_s_s = sons_hash
            .entry(hash_commit.to_string())
            .or_insert(HashSet::new());

        for childs in hash_set_s_s.iter() {
            let hash_set_p_s = parents_hash
                .entry(childs.to_string())
                .or_insert(HashSet::new());
            hash_set_p_s.insert(parent_hash.to_string());
            //parents_hash.insert(childs.to_string(), hash_set_p_s.to_owned());
        }
        get_parents_hash_map(parent_hash, commits_map, parents_hash, sons_hash)?;
    }

    Ok(())
}<|MERGE_RESOLUTION|>--- conflicted
+++ resolved
@@ -1,12 +1,8 @@
 use std::{
     collections::{HashMap, HashSet},
-<<<<<<< HEAD
-    io::Cursor,
-=======
     hash::Hash,
     io::Cursor,
     option,
->>>>>>> e53ad3d1
 };
 
 use crate::{
