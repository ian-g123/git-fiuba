pub mod git_server;
<<<<<<< HEAD
pub mod packfile_object_type;
pub mod pkt_strings;
=======
pub mod history_analyzer;
pub mod packfile_functions;
pub(super) mod packfile_object_type;
>>>>>>> 113498e3
pub(super) mod reader;<|MERGE_RESOLUTION|>--- conflicted
+++ resolved
@@ -1,10 +1,6 @@
 pub mod git_server;
-<<<<<<< HEAD
+pub mod history_analyzer;
+pub mod packfile_functions;
 pub mod packfile_object_type;
 pub mod pkt_strings;
-=======
-pub mod history_analyzer;
-pub mod packfile_functions;
-pub(super) mod packfile_object_type;
->>>>>>> 113498e3
 pub(super) mod reader;