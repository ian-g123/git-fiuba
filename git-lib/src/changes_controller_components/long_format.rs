--- conflicted
+++ resolved
@@ -36,7 +36,7 @@
             output_message += &format!("{}", set_unmerged_message(unmerged_paths));
         }
 
-        let changes_to_be_commited = sort_hashmap_and_filter_untracked(changes_to_be_commited);
+        let changes_to_be_commited = sort_hashmap_and_filter_unmodified(changes_to_be_commited);
         if !changes_to_be_commited.is_empty() {
             output_message = format!(
                 "{}\nChanges to be committed:\n  (use \"git restore --staged <file>...\" to unstage)\n", output_message
@@ -46,7 +46,7 @@
             let change = change_type.get_long_type();
             output_message = format!("{}	{}:   {}\n", output_message, change, path);
         }
-        let changes_not_staged = sort_hashmap_and_filter_untracked(changes_not_staged);
+        let changes_not_staged = sort_hashmap_and_filter_unmodified(changes_not_staged);
         if !changes_not_staged.is_empty() {
             output_message = format!("{}\nChanges not staged for commit:\n  (use \"git add/rm <file>...\" to update what will be committed)\n  (use \"git restore <file>...\" to discard changes in working directory)\n", output_message);
         }
@@ -90,13 +90,9 @@
     }
 }
 
-<<<<<<< HEAD
-pub fn sort_hashmap(files: &HashMap<String, ChangeType>) -> Vec<(String, ChangeType)> {
-=======
-pub fn sort_hashmap_and_filter_untracked(
+pub fn sort_hashmap_and_filter_unmodified(
     files: &HashMap<String, ChangeType>,
 ) -> Vec<(String, ChangeType)> {
->>>>>>> e74cb8f5
     let mut keys: Vec<&String> = files.keys().collect();
     keys.sort();
 
@@ -123,7 +119,7 @@
         message += &format!("\nAll conflicts fixed but you are still merging.\n  (use \"git commit\" to conclude merge)\n");
         return message;
     }
-    let unmerged_paths = sort_hashmap_and_filter_untracked(unmerged_paths);
+    let unmerged_paths = sort_hashmap_and_filter_unmodified(unmerged_paths);
     message += &format!("\nYou have unmerged paths.\n  (fix conflicts and run \"git commit\")\n  (use \"git merge --abort\" to abort the merge)\n\n");
     message += &format!(
         "Unmerged paths:\n  (use \"git add/rm <file>...\" as appropriate to mark resolution)\n"
