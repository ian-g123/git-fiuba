--- conflicted
+++ resolved
@@ -52,12 +52,17 @@
             tree: Some(tree),
         })
     }
+
     pub fn get_parents(&self) -> Vec<String> {
         self.parents.clone()
     }
 
     pub fn get_timestamp(&self) -> i64 {
         self.timestamp
+    }
+
+    pub fn get_timestamp_string(&self) -> String {
+        timestamp_to_string(self.timestamp)
     }
 
     /// Devuelve el hash del tree del Commit.
@@ -173,7 +178,6 @@
         Ok(())
     }
 
-<<<<<<< HEAD
     pub fn get_tree(&self) -> Option<&Tree> {
         self.tree.as_ref()
     }
@@ -187,10 +191,6 @@
 
     fn is_merge(&self) -> bool {
         self.parents.len() > 1
-=======
-    pub fn get_tree(&self) -> Tree {
-        self.tree.clone()
->>>>>>> 89b6b6fa
     }
 }
 
@@ -666,4 +666,16 @@
 
 pub fn sort_commits_descending_date(vec_commits: &mut Vec<(CommitObject, Option<String>)>) {
     vec_commits.sort_by(|a, b| b.0.timestamp.cmp(&a.0.timestamp));
+}
+
+fn timestamp_to_string(timestamp: i64) -> String {
+    // let duration = Duration::from_secs(timestamp as u64);
+    let Some(datetime) = DateTime::from_timestamp(timestamp, 0) else {
+        return "No tiene".to_string();
+    };
+
+    // Formatear la fecha en una cadena de texto
+    let formatted_date = datetime.format("%Y-%m-%d %H:%M:%S").to_string();
+
+    formatted_date
 }