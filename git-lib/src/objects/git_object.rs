<<<<<<< HEAD
use crate::{
    command_errors::CommandError, logger::Logger, objects_database::ObjectsDatabase,
    utils::super_string::u8_vec_to_hex_string,
=======
use crate::command_errors::CommandError;
use crate::{logger::Logger, objects_database};

use super::commit_object::read_from;
use super::{
    author::Author, blob::Blob, commit_object::CommitObject, mode::Mode,
    super_string::u8_vec_to_hex_string, tree::Tree,
>>>>>>> 7b826bf8
};

use super::{author::Author, blob::Blob, commit_object::CommitObject, mode::Mode, tree::Tree};
use crate::utils::aux::hex_string_to_u8_vec;
use std::io::{Read, Write};

pub type GitObject = Box<dyn GitObjectTrait>;

pub trait GitObjectTrait {
    fn as_mut_tree(&mut self) -> Option<&mut Tree>;

    /// Devuelve el árbol del objeto si es que corresponde, o sino None
    fn as_tree(&mut self) -> Option<Tree> {
        None
    }

    fn as_mut_commit(&mut self) -> Option<&mut CommitObject> {
        None
    }

    fn clone_object(&self) -> GitObject;

    fn write_to(&mut self, stream: &mut dyn std::io::Write) -> Result<(), CommandError> {
        let content = self.content()?;
        let type_str = self.type_str();
        write_to_stream_from_content(stream, content, type_str)

        //     let type_str = self.type_str();
        //     let len = content.len();
        //     let header = format!("{} {}\0", type_str, len);
        //     stream
        //         .write(header.as_bytes())
        //         .map_err(|error| CommandError::FileWriteError(error.to_string()))?;
        //     stream
        //         .write(content.as_slice())
        //         .map_err(|error| CommandError::FileWriteError(error.to_string()))?;
        //     Ok(())
    }

    /// Agrega un árbol al objeto Tree si es que corresponde, o sino un Blob\
    /// Si el objeto no es un Tree, devuelve un error
    fn add_path(
        &mut self,
        logger: &mut Logger,
        vector_path: Vec<&str>,
        current_depth: usize,
        hash: &String,
    ) -> Result<(), CommandError> {
        Err(CommandError::ObjectNotTree)
    }

    /// Devuelve el tipo del objeto hecho string
    fn type_str(&self) -> String;

    /// Devuelve el modo del objeto
    fn mode(&self) -> Mode;

    /// Devuelve el contenido del objeto
    fn content(&mut self) -> Result<Vec<u8>, CommandError>;

    /// Devuelve el tamaño del objeto en bytes
    fn size(&mut self) -> Result<usize, CommandError> {
        let content = self.content()?;
        Ok(content.len())
    }

    fn to_string_priv(&mut self) -> String;

    /// Devuelve el hash del objeto
    fn get_hash(&mut self) -> Result<[u8; 20], CommandError>; /*  {
                                                                  let mut buf: Vec<u8> = Vec::new();
                                                                  let mut stream = Cursor::new(&mut buf);
                                                                  self.write_to(&mut stream)?;
                                                                  Ok(get_sha1(&buf))
                                                              } */

    /// Devuelve el hash del objeto
    fn get_hash_string(&mut self) -> Result<String, CommandError> {
        Ok(u8_vec_to_hex_string(&self.get_hash()?))
    }

    ///
    fn get_info_commit(&self) -> Option<(String, Author, Author, i64, i32)>;

    fn get_path(&self) -> Option<String>;

    fn get_name(&self) -> Option<String> {
        None
    }

    fn restore(&mut self, path: &str, logger: &mut Logger) -> Result<(), CommandError> {
        Ok(())
    }

    fn set_hash(&mut self, hash: [u8; 20]) {}
}

pub fn display_from_hash(
    db: &ObjectsDatabase,
    output: &mut dyn Write,
    hash: &str,
    logger: &mut Logger,
) -> Result<(), CommandError> {
    let (_, content) = db.read_file(hash)?;

    let mut stream = std::io::Cursor::new(content);
    display_from_stream(&mut stream, logger, output)
}

pub fn display_from_stream(
    stream: &mut dyn Read,
    logger: &mut Logger,
    output: &mut dyn Write,
) -> Result<(), CommandError> {
    let (type_str, len) = get_type_and_len(stream)?;
    if type_str == "blob" {
        return Blob::display_from_stream(stream, len, output, logger);
    }
    if type_str == "tree" {
        return Tree::display_from_stream(stream, len, output, logger);
    };
    if type_str == "commit" {
        return CommitObject::display_from_stream(stream, len, output);
    };
    Err(CommandError::ObjectTypeError)
}

pub fn display_type_from_hash(
    db: &ObjectsDatabase,
    output: &mut dyn Write,
    hash: &str,
    logger: &mut Logger,
) -> Result<(), CommandError> {
    let (_, content) = db.read_file(hash)?;
    let mut stream = std::io::Cursor::new(content);
    let (type_str, _) = get_type_and_len(&mut stream)?;
    writeln!(output, "{}", type_str)
        .map_err(|error| CommandError::FileWriteError(error.to_string()))?;
    Ok(())
}

pub fn display_size_from_hash(
    db: &ObjectsDatabase,
    output: &mut dyn Write,
    hash: &str,
    logger: &mut Logger,
) -> Result<(), CommandError> {
    let (_, content) = db.read_file(hash)?;
    let mut stream = std::io::Cursor::new(content);
    let (_, len) = get_type_and_len(&mut stream)?;
    writeln!(output, "{}", len).map_err(|error| CommandError::FileWriteError(error.to_string()))?;
    Ok(())
}

pub fn read_git_object_from(
    db: &ObjectsDatabase,
    stream: &mut dyn Read,
    path: &str,
    hash_str: &str,
    logger: &mut Logger,
) -> Result<GitObject, CommandError> {
    let (type_str, len) = get_type_and_len(stream)?;

    logger.log(&format!("Reading object of type : {}", type_str));
    if type_str == "blob" {
        let mut blob = Blob::read_from(stream, len, path, hash_str, logger)?;
        let hash_hex = hex_string_to_u8_vec(hash_str);
        blob.set_hash(hash_hex);
        return Ok(blob);
    };
    if type_str == "tree" {
        return Tree::read_from(db, stream, len, path, hash_str, logger);
    };
    if type_str == "commit" {
<<<<<<< HEAD
        return CommitObject::read_from(db, stream, logger);
=======
        return Ok(read_from(stream, logger)?);
>>>>>>> 7b826bf8
    };

    Err(CommandError::ObjectTypeError)
}

pub fn get_type_and_len(stream: &mut dyn Read) -> Result<(String, usize), CommandError> {
    let mut bytes = stream.bytes();
    let type_str = get_type(&mut bytes)?;
    let len_str = get_string_up_to_null_byte(&mut bytes)?;
    let len: usize = len_str
        .parse()
        .map_err(|_| CommandError::ObjectLengthParsingError)?;
    Ok((type_str, len))
}

fn get_type(bytes: &mut std::io::Bytes<&mut dyn Read>) -> Result<String, CommandError> {
    get_from_header(bytes, ' ')
}

fn get_string_up_to_null_byte(
    bytes: &mut std::io::Bytes<&mut dyn Read>,
) -> Result<String, CommandError> {
    get_from_header(bytes, '\0')
}

///
fn get_from_header(
    bytes: &mut std::io::Bytes<&mut dyn Read>,
    char_stop: char,
) -> Result<String, CommandError> {
    let type_str = {
        let end = char_stop as u8;
        let mut result = String::new();
        loop {
            if let Some(Ok(byte)) = bytes.next() {
                if byte == end {
                    break;
                }
                result.push(byte as char);
            } else {
                return Err(CommandError::FileReadError(
                    "Error leyendo bytes para obtener el tipo de objeto git".to_string(),
                ));
            }
        }
        Ok(result)
    }?;
    Ok(type_str)
}

impl Clone for GitObject {
    fn clone(&self) -> Self {
        self.clone_object()
    }
}

pub fn write_to_stream_from_content(
    stream: &mut dyn std::io::Write,
    content: Vec<u8>,
    type_str: String,
) -> Result<(), CommandError> {
    let len = content.len();
    let header = format!("{} {}\0", type_str, len);
    stream
        .write(header.as_bytes())
        .map_err(|error| CommandError::FileWriteError(error.to_string()))?;
    stream
        .write(content.as_slice())
        .map_err(|error| CommandError::FileWriteError(error.to_string()))?;
    Ok(())
}<|MERGE_RESOLUTION|>--- conflicted
+++ resolved
@@ -1,16 +1,6 @@
-<<<<<<< HEAD
 use crate::{
     command_errors::CommandError, logger::Logger, objects_database::ObjectsDatabase,
     utils::super_string::u8_vec_to_hex_string,
-=======
-use crate::command_errors::CommandError;
-use crate::{logger::Logger, objects_database};
-
-use super::commit_object::read_from;
-use super::{
-    author::Author, blob::Blob, commit_object::CommitObject, mode::Mode,
-    super_string::u8_vec_to_hex_string, tree::Tree,
->>>>>>> 7b826bf8
 };
 
 use super::{author::Author, blob::Blob, commit_object::CommitObject, mode::Mode, tree::Tree};
@@ -185,11 +175,7 @@
         return Tree::read_from(db, stream, len, path, hash_str, logger);
     };
     if type_str == "commit" {
-<<<<<<< HEAD
         return CommitObject::read_from(db, stream, logger);
-=======
-        return Ok(read_from(stream, logger)?);
->>>>>>> 7b826bf8
     };
 
     Err(CommandError::ObjectTypeError)
