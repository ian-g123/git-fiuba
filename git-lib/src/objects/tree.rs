use std::{
    collections::HashMap,
    io::{Read, Write},
};

use crate::{
    command_errors::CommandError,
    objects_database::ObjectsDatabase,
    utils::{aux::*, super_string::u8_vec_to_hex_string},
};
use crate::{join_paths, logger::Logger};

use super::{
    author::Author,
    blob::Blob,
    git_object::{GitObject, GitObjectTrait},
    mode::Mode,
};

#[derive(Clone)]
pub struct Tree {
    path: String,
    objects: HashMap<String, GitObject>, // HashMap<name_object, object>
    hash: Option<[u8; 20]>,
}

impl Tree {
    pub fn has_blob_from_hash(
        &mut self,
        blob_hash: &str,
        logger: &mut Logger,
    ) -> Result<(bool, String), CommandError> {
        Ok(Self::has_blob_from_hash_aux(
            &mut self.get_objects(),
            logger,
            blob_hash,
        )?)
    }

    fn has_blob_from_hash_aux(
        objects: &mut HashMap<String, GitObject>,
        logger: &mut Logger,
        blob_hash: &str,
    ) -> Result<(bool, String), CommandError> {
        for (name, object) in objects.iter_mut() {
            let hash = object.get_hash_string()?;
            logger.log(&format!(
                "Has blob from hash --> Name: {}. hash: {}",
                name, hash
            ));
            if hash == blob_hash.to_string() {
                logger.log(&format!("true"));

                return Ok((true, name.to_owned()));
            }
            if let Some(tree) = object.as_mut_tree() {
                let (found, name) =
                    Self::has_blob_from_hash_aux(&mut tree.get_objects(), logger, blob_hash)?;
                if found {
                    return Ok((true, name));
                }
            }
        }

        Ok((false, "".to_string()))
    }

    pub fn has_blob_from_path(&self, path: &str, logger: &mut Logger) -> (bool, Option<String>) {
        let mut parts: Vec<&str> = path.split_terminator("/").collect();
        logger.log(&format!("Path buscado: {}", path));
        let (found, _) = self.follow_path_in_tree(&mut parts);
        found
    }

<<<<<<< HEAD
    fn follow_path_in_tree(
        &self,
        path: &mut Vec<&str>,
        logger: &mut Logger,
    ) -> (bool, Option<String>) {
        if path.is_empty() {
            logger.log(&format!("Path empty"));
            return (false, None)
=======
    fn follow_path_in_tree(&self, path: &mut Vec<&str>) -> (bool, Option<GitObject>) {
        if path.is_empty() {
            return (false, None);
>>>>>>> 89b6b6fa
        }
        for (name, object) in self.get_objects().iter_mut() {
            if name == path[0] {
                if let Some(obj_tree) = object.as_tree() {
                    _ = path.remove(0);
                    return obj_tree.follow_path_in_tree(path);
                }
<<<<<<< HEAD
                logger.log(&format!("return true"));
                let hash_res = match object.get_hash_string() {
                    Ok(hash) => Some(hash),
                    Err(_) => None,
                };

                return (true, hash_res);
            }
        }
        (false, None)
=======

                return (true, Some(object.to_owned()));
            }
        }
        (false, None)
    }

    pub fn get_object_from_path(&mut self, path: &str) -> Option<GitObject> {
        let mut parts: Vec<&str> = path.split_terminator("/").collect();
        let (_, object_option) = self.follow_path_in_tree(&mut parts);
        object_option
>>>>>>> 89b6b6fa
    }

    pub fn get_deleted_blobs_from_path(
        &mut self,
        files: Vec<&str>,
        logger: &mut Logger,
    ) -> Vec<String> {
        let mut deleted_blobs: Vec<String> = Vec::new();
        for file in files.iter() {
            logger.log(&format!("Path buscado: {}", file));
<<<<<<< HEAD
            if !self.has_blob_from_path(file, logger).0 {
                logger.log(&format!("No encontrado: {}", file));

=======
            if !self.has_blob_from_path(file, logger) {
>>>>>>> 89b6b6fa
                deleted_blobs.push(file.to_string());
            }
        }
        deleted_blobs
    }

    pub fn get_new_blobs_from_tree(
        &mut self,
        other_tree: &mut Tree,
        new_files: &mut Vec<String>,
        path: &str,
        logger: &mut Logger,
    ) -> Result<(), CommandError> {
        for (name, object) in self.objects.iter_mut() {
            let actual_path = join_paths!(path, name).ok_or(CommandError::FileCreationError(
                "No se pudo obtener el path del objeto".to_string(),
            ))?;
            if let Some(tree) = object.as_mut_tree() {
                tree.get_new_blobs_from_tree(other_tree, new_files, &actual_path, logger)?;
            } else if !other_tree.has_blob_from_path(&actual_path, logger) {
                new_files.push(actual_path);
            }
        }
        Ok(())
    }

    pub fn remove_object_from_path(&mut self, path: &str, logger: &mut Logger) {
        let mut parts: Vec<&str> = path.split_terminator("/").collect();
        self.remove_aux(&mut parts, logger);
    }

    fn remove_aux(&mut self, path: &mut Vec<&str>, logger: &mut Logger) {
        if path.is_empty() {
            return;
        }

        for (name, object) in self.get_objects().iter_mut() {
            if name == path[0] {
                if let Some(obj_tree) = object.as_mut_tree() {
                    _ = path.remove(0);
                    obj_tree.remove_aux(path, logger);
                    if !obj_tree.get_objects().contains_key(name) {
                        logger.log("Path removed sucessfully");
                    }
                    let boxed_tree: GitObject = Box::new(obj_tree.to_owned());
                    self.objects.insert(name.to_string(), boxed_tree);
                    return;
                }
                self.objects.remove(name);
                break;
            }
        }
    }

    pub fn add_path_tree(
        &mut self,
        logger: &mut Logger,
        vector_path: Vec<&str>,
        current_depth: usize,
        hash: &String,
    ) -> Result<(), CommandError> {
        Ok(self.add_path(logger, vector_path, current_depth, hash)?)
    }

    /// Crea un Tree vacío a partir de su ruta.
    pub fn new(path: String) -> Tree {
        Tree {
            path: path.clone(),
            objects: HashMap::new(),
            hash: None,
        }
    }

    /// Devuelve los subdirectorios o archivos que contiene el Tree (directorio).
    pub fn add_object(&mut self, name: String, object: GitObject) {
        _ = self.objects.insert(name, object);
    }

    pub fn get_objects(&self) -> HashMap<String, GitObject> {
        self.objects.clone()
    }

    /// Crea un Blob a partir de su hash y lo añade al Tree.
    pub fn add_blob(
        &mut self,
        _logger: &mut Logger,
        path_name: &String,
        hash: &String,
    ) -> Result<(), CommandError> {
        // let blob = Blob::new_from_hash(hash.clone(), path_name.clone())?;
        let blob =
            Blob::new_from_hash_path_and_mode(hash.clone(), path_name.clone(), Mode::RegularFile)?;
        let blob_name = get_name(&path_name)?;
        _ = self.objects.insert(blob_name.to_string(), Box::new(blob));
        Ok(())
    }

    pub fn add_tree(
        &mut self,
        logger: &mut Logger,
        vector_path: Vec<&str>,
        current_depth: usize,
        hash: &String,
    ) -> Result<(), CommandError> {
        let current_path = vector_path[..current_depth + 1].join("/");
        let tree_name = get_name(&current_path)?;

        if !self.objects.contains_key(&tree_name) {
            let tree = Tree::new(current_path.to_owned());
            self.objects.insert(tree_name.clone(), Box::new(tree));
        }

        let Some(tree) = self.objects.get_mut(&tree_name) else {
            return Err(CommandError::ObjectNotTree);
        };

        tree.add_path(logger, vector_path, current_depth + 1, hash)?;
        Ok(())
    }

    pub fn read_from(
        db: &ObjectsDatabase,
        stream: &mut dyn Read,
        _len: usize,
        path: &str,
        _: &str,
        logger: &mut Logger,
    ) -> Result<GitObject, CommandError> {
        let mut objects = HashMap::<String, GitObject>::new();

        while let Ok(_mode) = read_mode(stream) {
            let name = read_string_until(stream, '\0')?;
            let mut hash = vec![0; 20];
            stream
                .read_exact(&mut hash)
                .map_err(|_| CommandError::ObjectHashNotKnown)?;
            let hash_str = u8_vec_to_hex_string(&hash);

            let object = db.read_object(&hash_str, logger)?;
            objects.insert(name, object);
        }
        Ok(Box::new(Self {
            path: path.to_string(),
            objects,
            hash: None,
        }))
    }

    pub(crate) fn display_from_stream(
        stream: &mut dyn Read,
        _: usize,
        output: &mut dyn Write,
        _logger: &mut Logger,
    ) -> Result<(), CommandError> {
        let mut objects = Vec::<(Mode, String, String, String)>::new();
        loop {
            let Ok(string_part_bytes) = read_string_until(stream, '\0') else {
                break;
            };

            let Some((mode, name)) = string_part_bytes.split_once(' ') else {
                return Err(CommandError::FileReadError(
                    "No se pudo leer objeto".to_string(),
                ));
            };
            let hash_str = get_hash(stream)?;
            let mode = get_mode(mode)?;
            let object_type = mode.get_type_from_mode();
            objects.push((mode, object_type, hash_str, name.to_string()));
        }

        for (mode, type_str, hash, name) in objects {
            writeln!(output, "{} {} {}    {}", mode, type_str, hash, name)
                .map_err(|error| CommandError::FileWriteError(error.to_string()))?;
            output
                .flush()
                .map_err(|error| CommandError::FileWriteError(error.to_string()))?;
        }
        Ok(())
    }

    pub fn sort_objects(&self) -> Vec<(String, GitObject)> {
        let mut names_objects: Vec<&String> = self.objects.keys().collect();
        names_objects.sort();

        let mut sorted_objects: Vec<(String, GitObject)> = Vec::new();
        for name_object in names_objects {
            if let Some(object) = self.objects.get(name_object) {
                sorted_objects.push((name_object.clone(), object.clone()));
            }
        }
        sorted_objects
    }

    pub fn look_for_checkout_deletions_conflicts(
        &mut self,
        working_tree: &mut Tree,
        common: &mut Tree,
        conflicts: &mut Vec<String>,
        path: &str,
        logger: &mut Logger,
    ) -> Result<(), CommandError> {
        for (name, object) in self.objects.iter_mut() {
            let actual_path = join_paths!(path, name).ok_or(CommandError::FileCreationError(
                "No se pudo obtener el path del objeto".to_string(),
            ))?;
            if let Some(tree) = object.as_mut_tree() {
                tree.look_for_checkout_deletions_conflicts(
                    working_tree,
                    common,
                    conflicts,
                    &actual_path,
                    logger,
                )?;
            }
            let hash_str = object.get_hash_string()?;
            if !working_tree.has_blob_from_path(&actual_path, logger) {
                if let Some(mut common_object) = common.get_object_from_path(&actual_path) {
                    if common_object.get_hash_string()? != hash_str {
                        conflicts.push(actual_path);
                    }
                }
            }
        }
        Ok(())
    }
}

fn read_mode(stream: &mut dyn Read) -> Result<Mode, CommandError> {
    let mode_str = read_string_until(stream, ' ')?;
    let mode = Mode::read_from_string(&mode_str)?;
    Ok(mode)
}

fn get_mode(mode: &str) -> Result<Mode, CommandError> {
    let id = mode
        .parse::<u32>()
        .map_err(|_| CommandError::FileReadError("No se pudo leer objeto".to_string()))?;
    let mode = Mode::get_mode_from_id(id)
        .map_err(|_| CommandError::FileReadError("No se pudo leer objeto".to_string()))?;
    Ok(mode)
}

fn _get_mode_and_name(buf: Vec<u8>) -> Result<(String, String), CommandError> {
    let string_mode_name = String::from_utf8(buf).map_err(|_| CommandError::InvalidMode)?;
    let Some((mode, name)) = string_mode_name.split_once(' ') else {
        return Err(CommandError::InvalidMode);
    };
    return Ok((mode.to_string(), name.to_string()));
}

fn get_hash(stream: &mut dyn Read) -> Result<String, CommandError> {
    let mut hash = vec![0; 20];
    stream
        .read_exact(&mut hash)
        .map_err(|_| CommandError::ObjectHashNotKnown)?;
    let hash_str = hash
        .iter()
        .map(|byte| format!("{:02x}", byte))
        .collect::<Vec<_>>()
        .join("");
    Ok(hash_str)
}

impl GitObjectTrait for Tree {
    fn get_info_commit(&self) -> Option<(String, Author, Author, i64, i32)> {
        None
    }
    fn get_path(&self) -> Option<String> {
        Some(self.path.clone())
    }
    fn as_mut_tree(&mut self) -> Option<&mut Tree> {
        Some(self)
    }

    fn as_tree(&mut self) -> Option<Tree> {
        Some(self.to_owned())
    }

    fn clone_object(&self) -> GitObject {
        Box::new(self.clone())
    }

    fn type_str(&self) -> String {
        "tree".to_string()
    }

    fn content(&mut self, db: Option<&mut ObjectsDatabase>) -> Result<Vec<u8>, CommandError> {
        let mut sorted_objects = self.sort_objects();
        let mut content = Vec::new();

        if let Some(db) = db {
            for (name_object, object) in sorted_objects.iter_mut() {
                let mode = &object.mode();
                let mode_id = mode.get_id_mode();
                write!(content, "{} {}\0", mode_id, name_object)
                    .map_err(|err| CommandError::FileWriteError(format!("{err}")))?;
                let hash_str = db.write(object, true, &mut Logger::new_dummy())?;
                let hash = hex_string_to_u8_vec(&hash_str);
                content.extend_from_slice(&hash);
            }
        } else {
            for (name_object, object) in sorted_objects.iter_mut() {
                let mode = &object.mode();
                let mode_id = mode.get_id_mode();
                write!(content, "{} {}\0", mode_id, name_object)
                    .map_err(|err| CommandError::FileWriteError(format!("{err}")))?;
                let hash = object.get_hash()?;
                content.extend_from_slice(&hash);
            }
        }

        Ok(content)
    }

    fn add_path(
        &mut self,
        logger: &mut Logger,
        vector_path: Vec<&str>,
        current_depth: usize,
        hash: &String,
    ) -> Result<(), CommandError> {
        self.hash = None;
        let current_path_str = vector_path[..current_depth + 1].join("/");
        if current_depth != vector_path.len() - 1 {
            _ = self.add_tree(logger, vector_path, current_depth, hash)?;
            //_ = objects_database::write(logger, &mut tree)?;
        } else {
            self.add_blob(logger, &current_path_str, hash)?;
        }
        Ok(())
    }

    fn mode(&self) -> Mode {
        Mode::Tree
    }

    fn to_string_priv(&mut self) -> String {
        "ASDF".to_string()
        // format!(
        //     "{} {} {:?}    {:?}\n",
        //     self.mode(),
        //     self.type_str(),
        //     self.hash(),
        //     self.filename()
        // )
    }

    fn get_hash(&mut self) -> Result<[u8; 20], CommandError> {
        if let Some(hash) = self.hash {
            return Ok(hash);
        }
        let mut buf: Vec<u8> = Vec::new();
        self.write_to(&mut buf, None)?;
        let hash = get_sha1(&buf);
        self.set_hash(hash);
        Ok(hash)
    }

    fn restore(&mut self, path: &str, logger: &mut Logger) -> Result<(), CommandError> {
        self.objects.iter().try_for_each(|(name, object)| {
            let path = join_paths!(path, name).ok_or(CommandError::FileWriteError(
                "No se pudo encontrar el path".to_string(),
            ))?;
            object.to_owned().restore(&path, logger)?;
            Ok(())
        })?;
        Ok(())
    }

    fn checkout_restore(
        &mut self,
        path: &str,
        logger: &mut Logger,
        deletions: &mut Vec<String>,
        modifications: &mut Vec<String>,
        conflicts: &mut Vec<String>,
        common: &mut Tree,
        unstaged_files: &Vec<String>,
        staged: &HashMap<String, Vec<u8>>,
    ) -> Result<bool, CommandError> {
        let mut objects = self.objects.clone();
        for (name, object) in self.objects.iter_mut() {
            let path = join_paths!(path, name).ok_or(CommandError::FileWriteError(
                "No se pudo encontrar el path".to_string(),
            ))?;
            if object.to_owned().checkout_restore(
                &path,
                logger,
                deletions,
                modifications,
                conflicts,
                common,
                unstaged_files,
                staged,
            )? {
                objects.remove(name);
            }
        }
        self.objects = objects;
        if self.objects.is_empty() {
            return Ok(true);
        }
        Ok(false)
    }

    fn set_hash(&mut self, hash: [u8; 20]) {
        self.hash = Some(hash);
    }
}

// impl fmt::Display for Tree {
//     fn fmt(&self, f: &mut fmt::Formatter) -> fmt::Result {
//         write!(f, "{}", self.to_string_priv())
//     }
// }

fn _type_id_object(type_str: &str) -> Result<u8, CommandError> {
    if type_str == "blob" {
        return Ok(0);
    }
    if type_str == "tree" {
        return Ok(1);
    }
    if type_str == "commit" {
        return Ok(2);
    }
    if type_str == "tag" {
        return Ok(3);
    }
    Err(CommandError::ObjectTypeError)
}

#[cfg(test)]
mod tests {
    use std::env;

    use super::*;

    #[test]
    fn given_a_path_a_tree_is_created() {
        let path = "test".to_string();
        let tree = Tree::new(path.clone());
        assert_eq!(tree.path, path);
    }

    #[test]
    fn given_a_path_a_tree_is_created_with_empty_objects() {
        let path = "test".to_string();
        let tree = Tree::new(path.clone());
        assert_eq!(tree.objects.len(), 0);
    }

    #[test]
    fn given_a_path_a_tree_is_created_with_empty_objects_and_then_add_a_blob() {
        let file_name = "test.txt".to_string();
        let mut logger = Logger::new_dummy();
        let current_dir = env::current_dir().unwrap();
        println!("The current directory is {}", current_dir.display());

        let mut tree = Tree::new("".to_string());
        let hash = "30d74d258442c7c65512eafab474568dd706c430".to_string();
        tree.add_blob(&mut logger, &file_name, &hash).unwrap();
        assert_eq!(tree.objects.len(), 1);
    }

    #[test]
    fn hhh() {
        let files = [
            "dir0/dir1/dir2/bar.txt".to_string(),
            "dir0/dir1/foo.txt".to_string(),
            "dir0/baz.txt".to_string(),
            "fu.txt".to_string(),
        ];
        let mut tree = Tree::new("".to_string());
        let hash = "30d74d258442c7c65512eafab474568dd706c430".to_string();
        let mut logger = Logger::new_dummy();
        for path in files {
            let vector_path = path.split("/").collect::<Vec<_>>();
            let current_depth: usize = 0;
            _ = tree.add_path_tree(&mut logger, vector_path, current_depth, &hash);
        }
        let mut dir0 = tree.objects.get_mut("dir0").unwrap().as_tree().unwrap();
        assert!(&dir0.objects.contains_key("baz.txt"));
        let mut dir1 = dir0.objects.get_mut("dir1").unwrap().as_tree().unwrap();
        assert!(&dir1.objects.contains_key("foo.txt"));
        let dir2 = dir1.objects.get_mut("dir2").unwrap().as_tree().unwrap();
        assert!(&dir2.objects.contains_key("bar.txt"));
        assert!(&tree.objects.contains_key("fu.txt"));
    }

    #[test]
    #[ignore]
    fn hash_blob_from_path_true() {
        let files = [
            "dir0/dir1/dir2/bar.txt".to_string(),
            "dir0/dir1/foo.txt".to_string(),
            "dir0/baz.txt".to_string(),
            "fu.txt".to_string(),
        ];
        let mut tree = Tree::new("".to_string());
        let hash = "30d74d258442c7c65512eafab474568dd706c430".to_string();
        let mut logger = Logger::new_dummy();
        for path in files {
            let vector_path = path.split("/").collect::<Vec<_>>();
            let current_depth: usize = 0;
            _ = tree.add_path_tree(&mut logger, vector_path, current_depth, &hash);
        }

        /* let result = tree.has_blob_from_path("dir0/dir1/dir2/bar.txt");
        assert!(result) */
    }

    #[test]
    #[ignore]
    fn hash_blob_from_path_false() {
        let files = [
            "dir0/dir1/dir2/bar.txt".to_string(),
            "dir0/dir1/foo.txt".to_string(),
            "dir0/baz.txt".to_string(),
            "fu.txt".to_string(),
        ];
        let mut tree = Tree::new("".to_string());
        let hash = "30d74d258442c7c65512eafab474568dd706c430".to_string();
        let mut logger = Logger::new_dummy();
        for path in files {
            let vector_path = path.split("/").collect::<Vec<_>>();
            let current_depth: usize = 0;
            _ = tree.add_path_tree(&mut logger, vector_path, current_depth, &hash);
        }
        /* let result = tree.has_blob_from_path("dir0/dir1/dir2/barrrr.txt");

        assert!(!result) */
    }

    #[test]
    fn remove_object_from_path() {
        let files = [
            "dir/testfile1.txt".to_string(),
            "dir/testfile2.txt".to_string(),
            "dir/testfile3.txt".to_string(),
        ];
        let mut tree = Tree::new("".to_string());
        let hash = "30d74d258442c7c65512eafab474568dd706c430".to_string();
        let mut logger = Logger::new_dummy();
        for path in files {
            let vector_path = path.split("/").collect::<Vec<_>>();
            let current_depth: usize = 0;
            _ = tree.add_path_tree(&mut logger, vector_path, current_depth, &hash);
        }
        tree.remove_object_from_path("dir/testfile3.txt", &mut logger);
        assert!(!tree.has_blob_from_path("dir/testfile3.txt", &mut logger));
    }

    #[test]
    #[ignore]
    fn get_deleted_files() {
        let files = [
            "dir0/dir1/dir2/bar.txt".to_string(),
            "dir0/dir1/foo.txt".to_string(),
            "dir0/baz.txt".to_string(),
            "fu.txt".to_string(),
        ];
        let mut tree = Tree::new("".to_string());
        let hash = "30d74d258442c7c65512eafab474568dd706c430".to_string();
        let mut logger = Logger::new_dummy();
        for path in files {
            let vector_path = path.split("/").collect::<Vec<_>>();
            let current_depth: usize = 0;
            _ = tree.add_path_tree(&mut logger, vector_path, current_depth, &hash);
        }

        let _files: Vec<&str> = [
            "no1",
            "dir0/dir1/dir2/bar.txt",
            "dir0/dir1/foo.txt",
            "dir0/dir1/dir2/no-existe",
            "dir0/baz.txt",
            "fu.txt",
            "dir0/dir1/dir2/bar.txtt",
        ]
        .to_vec();

        let _expected: Vec<String> = [
            "no1".to_string(),
            "dir0/dir1/dir2/no-existe".to_string(),
            "dir0/dir1/dir2/bar.txtt".to_string(),
        ]
        .to_vec();

        /* let result = tree.get_deleted_blobs_from_path2(files);

        assert_eq!(result, expected); */
    }
}

#[cfg(test)]
mod test_write_y_display {
    use std::io::{Cursor, Seek, SeekFrom};

    use crate::objects::git_object::{self};

    use super::*;
    #[test]
    fn test_write_and_content() {
        let files = ["dir0/baz.txt".to_string(), "fu.txt".to_string()];
        let mut tree = Tree::new("".to_string());
        let hash = "30d74d258442c7c65512eafab474568dd706c430".to_string();
        let mut logger = Logger::new_dummy();
        for path in files {
            let vector_path = path.split("/").collect::<Vec<_>>();
            let current_depth: usize = 0;
            _ = tree.add_path_tree(&mut logger, vector_path, current_depth, &hash);
        }

        let mut content = Vec::new();
        let mut writer_stream = Cursor::new(&mut content);
        tree.write_to(&mut writer_stream, None).unwrap();
        assert!(!content.is_empty());

        let mut reader_stream = Cursor::new(&mut content);
        let mut output = Vec::new();
        let mut output_stream = Cursor::new(&mut output);
        git_object::display_from_stream(
            &mut reader_stream,
            &mut Logger::new_dummy(),
            &mut output_stream,
        )
        .unwrap();

        let Ok(output_str) = String::from_utf8(output) else {
            panic!("Error");
        };

        assert_eq!(output_str, "040000 tree 378018f53fc0a1a74b2c85ec8481cdeae21df194    dir0\n100644 blob 30d74d258442c7c65512eafab474568dd706c430    fu.txt\n".to_string());
    }

    #[test]
    #[ignore]
    fn test_read_and_write() {
        let files = ["dir0/baz.txt".to_string(), "fu.txt".to_string()];
        let mut tree = Tree::new("".to_string());
        let hash = "30d74d258442c7c65512eafab474568dd706c430".to_string();
        let mut logger = Logger::new_dummy();
        for path in files {
            let vector_path = path.split("/").collect::<Vec<_>>();
            let current_depth: usize = 0;
            _ = tree.add_path_tree(&mut logger, vector_path, current_depth, &hash);
        }

        let mut content = Vec::new();
        let mut writer_stream = Cursor::new(&mut content);
        tree.write_to(&mut writer_stream, None).unwrap();

        writer_stream.seek(SeekFrom::Start(0)).unwrap();

        // let _tree_res = Tree::read_from(&mut writer_stream, 0, "", &hash, &mut logger).unwrap();
    }
}<|MERGE_RESOLUTION|>--- conflicted
+++ resolved
@@ -13,7 +13,7 @@
 use super::{
     author::Author,
     blob::Blob,
-    git_object::{GitObject, GitObjectTrait},
+    git_object::{self, GitObject, GitObjectTrait},
     mode::Mode,
 };
 
@@ -65,27 +65,16 @@
         Ok((false, "".to_string()))
     }
 
-    pub fn has_blob_from_path(&self, path: &str, logger: &mut Logger) -> (bool, Option<String>) {
-        let mut parts: Vec<&str> = path.split_terminator("/").collect();
+    pub fn has_blob_from_path(&self, path: &str, logger: &mut Logger) -> bool {
+        let mut parts = path.split_terminator("/").collect();
         logger.log(&format!("Path buscado: {}", path));
-        let (found, _) = self.follow_path_in_tree(&mut parts);
+        let (found, git_object_option) = self.follow_path_in_tree(&mut parts);
         found
     }
 
-<<<<<<< HEAD
-    fn follow_path_in_tree(
-        &self,
-        path: &mut Vec<&str>,
-        logger: &mut Logger,
-    ) -> (bool, Option<String>) {
-        if path.is_empty() {
-            logger.log(&format!("Path empty"));
-            return (false, None)
-=======
     fn follow_path_in_tree(&self, path: &mut Vec<&str>) -> (bool, Option<GitObject>) {
         if path.is_empty() {
             return (false, None);
->>>>>>> 89b6b6fa
         }
         for (name, object) in self.get_objects().iter_mut() {
             if name == path[0] {
@@ -93,18 +82,6 @@
                     _ = path.remove(0);
                     return obj_tree.follow_path_in_tree(path);
                 }
-<<<<<<< HEAD
-                logger.log(&format!("return true"));
-                let hash_res = match object.get_hash_string() {
-                    Ok(hash) => Some(hash),
-                    Err(_) => None,
-                };
-
-                return (true, hash_res);
-            }
-        }
-        (false, None)
-=======
 
                 return (true, Some(object.to_owned()));
             }
@@ -116,7 +93,6 @@
         let mut parts: Vec<&str> = path.split_terminator("/").collect();
         let (_, object_option) = self.follow_path_in_tree(&mut parts);
         object_option
->>>>>>> 89b6b6fa
     }
 
     pub fn get_deleted_blobs_from_path(
@@ -127,13 +103,7 @@
         let mut deleted_blobs: Vec<String> = Vec::new();
         for file in files.iter() {
             logger.log(&format!("Path buscado: {}", file));
-<<<<<<< HEAD
-            if !self.has_blob_from_path(file, logger).0 {
-                logger.log(&format!("No encontrado: {}", file));
-
-=======
             if !self.has_blob_from_path(file, logger) {
->>>>>>> 89b6b6fa
                 deleted_blobs.push(file.to_string());
             }
         }
@@ -333,13 +303,14 @@
         working_tree: &mut Tree,
         common: &mut Tree,
         conflicts: &mut Vec<String>,
-        path: &str,
+        working_dir_path: &str,
         logger: &mut Logger,
     ) -> Result<(), CommandError> {
         for (name, object) in self.objects.iter_mut() {
-            let actual_path = join_paths!(path, name).ok_or(CommandError::FileCreationError(
-                "No se pudo obtener el path del objeto".to_string(),
-            ))?;
+            let actual_path =
+                join_paths!(working_dir_path, name).ok_or(CommandError::FileCreationError(
+                    "No se pudo obtener el path del objeto".to_string(),
+                ))?;
             if let Some(tree) = object.as_mut_tree() {
                 tree.look_for_checkout_deletions_conflicts(
                     working_tree,
