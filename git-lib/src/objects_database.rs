--- conflicted
+++ resolved
@@ -57,15 +57,11 @@
     }
 
     /// Dado un hash que representa la ruta del objeto a `.git/objects`, devuelve la ruta del objeto y su data descomprimida.
-<<<<<<< HEAD
     pub fn read_file(
         &self,
         hash_str: &str,
         logger: &mut Logger,
     ) -> Result<(String, Vec<u8>), CommandError> {
-=======
-    pub fn read_file(&self, hash_str: &str) -> Result<(String, Vec<u8>), CommandError> {
->>>>>>> 01f0ea4a
         let file_path = join_paths!(&self.db_path, &hash_str[0..2], &hash_str[2..])
             .ok_or(CommandError::JoiningPaths)?;
         logger.log(&format!("read_file file_path: {}", file_path));
@@ -96,17 +92,6 @@
         })
     }
 
-<<<<<<< HEAD
-=======
-    // Escribe el objeto en la base de datos de objetos de git.
-    fn write_to(&self, git_object: &mut GitObject) -> Result<String, CommandError> {
-        let mut data = Vec::new();
-        git_object.write_to(&mut data)?;
-        let hash_str = get_sha1_str(&data);
-        self.save_to(hash_str, data)
-    }
-
->>>>>>> 01f0ea4a
     fn save_to(&self, hash_str: String, data: Vec<u8>) -> Result<String, CommandError> {
         let parent_path = join_paths_m(&self.db_path, &hash_str[0..2])?;
         let path = join_paths_m(&parent_path, &hash_str[2..])?;
